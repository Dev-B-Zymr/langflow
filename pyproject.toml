--- conflicted
+++ resolved
@@ -109,10 +109,7 @@
 lark = "^1.2.2"
 jq = "^1.8.0"
 clickhouse-connect = {version = "0.7.19", optional = true, extras = ["clickhouse-connect"]}
-<<<<<<< HEAD
-=======
 langchain-unstructured = "^0.1.2"
->>>>>>> a4dc5381
 
 
 [tool.poetry.group.dev.dependencies]
