[tool.uv.sources]
langflow-base = { workspace = true }
langflow = { workspace = true }

[tool.uv.workspace]
members = ["src/backend/base", "."]

[tool.hatch.build.targets.wheel]
packages = ["src/backend/langflow"]

[project]
name = "langflow"
version = "1.1.1"
description = "A Python package with a built-in web application"
requires-python = ">=3.10,<3.13"
license = "MIT"
keywords = ["nlp", "langchain", "openai", "gpt", "gui"]
readme = "README.md"
maintainers = [
    { name = "Carlos Coelho", email = "carlos@langflow.org" },
    { name = "Cristhian Zanforlin", email = "cristhian.lousa@gmail.com" },
    { name = "Gabriel Almeida", email = "gabriel@langflow.org" },
    { name = "Igor Carvalho", email = "igorr.ackerman@gmail.com" },
    { name = "Lucas Eduoli", email = "lucaseduoli@gmail.com" },
    { name = "Otávio Anovazzi", email = "otavio2204@gmail.com" },
    { name = "Rodrigo Nader", email = "rodrigo@langflow.org" },
    { name = "Italo dos Anjos", email = "italojohnnydosanjos@gmail.com" },
]

# Define your main dependencies here
dependencies = [
    "langflow-base==0.1.1",
    "beautifulsoup4==4.12.3",

    "google-search-results>=2.4.1,<3.0.0",
    "google-api-python-client==2.154.0",

    "huggingface-hub[inference]>=0.23.2,<1.0.0",
    "networkx==3.4.2",

    "fake-useragent==1.5.1",
    "pyarrow==17.0.0",

    "wikipedia==1.4.0",
    "qdrant-client==1.9.2",
    "weaviate-client==4.9.6",
    "cohere==5.13.3",
    "faiss-cpu==1.9.0.post1",
    "types-cachetools==5.5.0.20240820",
    "pymongo==4.10.1",
    "supabase==2.6.0",
    "certifi>=2023.11.17,<2025.0.0",
    "certifi==2024.8.30",
    "fastavro==1.9.7",
    "redis==5.2.1",
    "metaphor-python==0.1.23",
    'pywin32>=306,<307; sys_platform == "win32"',
    "langfuse==2.53.9",
    "metal_sdk==2.5.1",
    "MarkupSafe==3.0.2",
    "boto3==1.34.162",
    "numexpr==2.10.2",
    "qianfan==0.3.5",
    "pgvector==0.3.6",
    "pyautogen==0.5.0",
    "langchain==0.3.10",
    "elasticsearch==8.16.0",
    "pytube==15.0.0",
    "dspy-ai==2.5.41",
    "assemblyai==0.35.1",
    "litellm==1.54.1",
    "chromadb==0.5.23",
    "zep-python==2.0.2",
    "youtube-transcript-api==0.6.3",
    "Markdown==3.7",
    "upstash-vector==0.6.0",
    "GitPython==3.1.43",
    "kubernetes==31.0.0",
    "json_repair==0.30.3",
    "langwatch==0.1.16",
    "langsmith==0.1.147",
    "yfinance==0.2.50",
    "wolframalpha==5.1.3",
    "astra-assistants[tools]~=2.2.6",
    "composio-langchain==0.5.42",
    "spider-client==0.1.24",
    "nltk==3.9.1",
    "lark==1.2.2",
    "jq==1.8.0",
    "pydantic-settings==2.4.0",
    "ragstack-ai-knowledge-store==0.2.1",
    "duckduckgo_search==6.3.7",
    "opensearch-py==2.8.0",
    "langchain-google-genai==2.0.6",
    "langchain-cohere==0.3.3",
    "langchain-anthropic==0.3.0",
    "langchain-astradb==0.5.2",
    "langchain-openai==0.2.12",
    "langchain-google-vertexai==2.0.7",
    "langchain-groq==0.2.1",
    "langchain-pinecone==0.2.0",
    "langchain-mistralai==0.2.3",
    "langchain-chroma==0.1.4",
    "langchain-aws==0.2.7",
    "langchain-unstructured==0.1.5",
    "langchain-milvus==0.1.7",
    "langchain-mongodb==0.2.0",
    "langchain-nvidia-ai-endpoints==0.3.5",
    "langchain-google-calendar-tools==0.0.1",
    "langchain-google-community==2.0.3",
    "langchain-elasticsearch==0.3.0",
    "langchain-ollama==0.2.1",
    "sqlalchemy[aiosqlite,postgresql_psycopg2binary,postgresql_psycopgbinary]>=2.0.36,<3.0.0",
    "atlassian-python-api==3.41.16",
    "mem0ai==0.1.34",
    "aiofile>=3.9.0,<4.0.0",
    "sseclient-py==1.8.0",
    "arize-phoenix-otel>=0.6.1",
<<<<<<< HEAD
    "openinference-instrumentation-langchain>=0.1.29",
    "ngrok>=1.4.0",
=======
    "openinference-instrumentation-langchain==0.1.29",
>>>>>>> c3951506
]

[project.urls]
Repository = "https://github.com/langflow-ai/langflow"
Documentation = "https://docs.langflow.org"

[project.optional-dependencies]
deploy = [
    "celery[redis]>=5.3.6",
    "flower>=2.0.0"
]
couchbase = [
    "couchbase>=4.2.1"
]
cassio = [
    "cassio>=0.1.7"
]
local = [
    "llama-cpp-python~=0.2.0",
    "sentence-transformers>=2.3.1",
    "ctransformers>=0.2.10"
]
clickhouse-connect = [
    "clickhouse-connect==0.7.19"
]

[project.scripts]
langflow = "langflow.__main__:main"

[tool.uv]
dev-dependencies = [
    "pytest-instafail>=0.5.0",
    "types-redis>=4.6.0.5",
    "ipykernel>=6.29.0",
    "mypy>=1.11.0",
    "ruff>=0.8.2,<0.9.0",
    "httpx>=0.27.0",
    "pytest>=8.2.0",
    "types-requests>=2.32.0",
    "requests>=2.32.0",
    "pytest-cov>=5.0.0",
    "pandas-stubs>=2.1.4.231227",
    "types-pillow>=10.2.0.20240213",
    "types-pyyaml>=6.0.12.8",
    "types-python-jose>=3.3.4.8",
    "types-passlib>=1.7.7.13",
    "pytest-mock>=3.14.0",
    "pytest-xdist>=3.6.0",
    "types-pywin32>=306.0.0.4",
    "types-google-cloud-ndb>=2.2.0.0",
    "pytest-sugar>=1.0.0",
    "respx>=0.21.1",
    "pytest-asyncio>=0.23.0",
    "pytest-profiling>=1.7.0",
    "pre-commit>=3.7.0",
    "vulture>=2.11",
    "dictdiffer>=0.9.0",
    "pytest-split>=0.9.0",
    "pytest-flakefinder>=1.1.0",
    "types-markdown>=3.7.0.20240822",
    "packaging>=24.1,<25.0",
    "asgi-lifespan>=2.1.0",
    "pytest-github-actions-annotate-failures>=0.2.0",
    "pytest-codspeed>=3.0.0",
    "blockbuster>=1.3.2,<1.4",
    "types-aiofiles>=24.1.0.20240626",
]


[tool.codespell]
skip = '.git,*.pdf,*.svg,*.pdf,*.yaml,*.ipynb,poetry.lock,*.min.js,*.css,package-lock.json,*.trig.,**/node_modules/**,./stuff/*,*.csv'
# Ignore latin etc
ignore-regex = '.*(Stati Uniti|Tense=Pres).*'


[tool.pytest.ini_options]
minversion = "6.0"
testpaths = ["tests", "integration"]
console_output_style = "progress"
filterwarnings = ["ignore::DeprecationWarning", "ignore::ResourceWarning"]
log_cli = true
log_cli_format = "%(asctime)s [%(levelname)8s] %(message)s (%(filename)s:%(lineno)s)"
log_cli_date_format = "%Y-%m-%d %H:%M:%S"
markers = ["async_test", "api_key_required"]
asyncio_mode = "auto"
asyncio_default_fixture_loop_scope = "function"

[tool.coverage.run]
command_line = """
    -m pytest --ignore=tests/integration
    --cov --cov-report=term --cov-report=html
    --instafail -ra -n auto -m "not api_key_required"
"""
source = ["src/backend/base/langflow/"]
omit = ["*/alembic/*", "tests/*", "*/__init__.py"]


[tool.coverage.report]
sort = "Stmts"
skip_empty = true
show_missing = false
ignore_errors = true


[tool.coverage.html]
directory = "coverage"


[tool.ruff]
exclude = ["src/backend/base/langflow/alembic/*"]
line-length = 120

[tool.ruff.lint]
pydocstyle.convention = "google"
select = ["ALL"]
ignore = [
    "C90", # McCabe complexity
    "CPY", # Missing copyright
    "COM812", # Messes with the formatter
    "ERA", # Eradicate commented-out code
    "FIX002", # Line contains TODO
    "ISC001", # Messes with the formatter
    "PERF203", # Rarely useful
    "PLR09", # Too many something (arg, statements, etc)
    "RUF012", # Pydantic models are currently not well detected. See https://github.com/astral-sh/ruff/issues/13630
    "TD002", # Missing author in TODO
    "TD003", # Missing issue link in TODO
    "TRY301", # A bit too harsh (Abstract `raise` to an inner function)

    # Rules that are TODOs
    "ANN",
]

# Preview rules that are not yet activated
external = ["RUF027"]

[tool.ruff.lint.per-file-ignores]
"scripts/*" = [
    "D1",
    "INP",
    "T201",
]
"src/backend/tests/*" = [
    "D1",
    "PLR2004",
    "S101",
    "SLF001",
]

[tool.mypy]
plugins = ["pydantic.mypy"]
follow_imports = "skip"
disable_error_code = ["type-var"]
namespace_packages = true
mypy_path = "langflow"
ignore_missing_imports = true

[build-system]
requires = ["hatchling"]
build-backend = "hatchling.build"<|MERGE_RESOLUTION|>--- conflicted
+++ resolved
@@ -116,12 +116,8 @@
     "aiofile>=3.9.0,<4.0.0",
     "sseclient-py==1.8.0",
     "arize-phoenix-otel>=0.6.1",
-<<<<<<< HEAD
     "openinference-instrumentation-langchain>=0.1.29",
     "ngrok>=1.4.0",
-=======
-    "openinference-instrumentation-langchain==0.1.29",
->>>>>>> c3951506
 ]
 
 [project.urls]
