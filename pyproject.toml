
[project]
name = "langflow"
version = "1.1.5"
description = "A Python package with a built-in web application"
requires-python = ">=3.10,<3.13"
license = "MIT"
keywords = ["nlp", "langchain", "openai", "gpt", "gui"]
readme = "README.md"
maintainers = [
    { name = "Carlos Coelho", email = "carlos@langflow.org" },
    { name = "Cristhian Zanforlin", email = "cristhian.lousa@gmail.com" },
    { name = "Gabriel Almeida", email = "gabriel@langflow.org" },
    { name = "Igor Carvalho", email = "igorr.ackerman@gmail.com" },
    { name = "Lucas Eduoli", email = "lucaseduoli@gmail.com" },
    { name = "Otávio Anovazzi", email = "otavio2204@gmail.com" },
    { name = "Rodrigo Nader", email = "rodrigo@langflow.org" },
    { name = "Italo dos Anjos", email = "italojohnnydosanjos@gmail.com" },
]
# Define your main dependencies here
dependencies = [
    "langflow-base==0.1.5",
    "beautifulsoup4==4.12.3",
    "google-search-results>=2.4.1,<3.0.0",
    "google-api-python-client==2.154.0",
    "huggingface-hub[inference]>=0.23.2,<1.0.0",
    "networkx==3.4.2",
    "fake-useragent==1.5.1",
    "pyarrow==17.0.0",
    "wikipedia==1.4.0",
    "qdrant-client==1.9.2",
    "weaviate-client==4.10.2",
    "faiss-cpu==1.9.0.post1",
    "types-cachetools==5.5.0.20240820",
    "pymongo==4.10.1",
    "supabase==2.6.0",
    "certifi>=2023.11.17,<2025.0.0",
    "certifi==2024.8.30",
    "fastavro==1.9.7",
    "redis==5.2.1",
    "metaphor-python==0.1.23",
    'pywin32>=306,<307; sys_platform == "win32"',
    "langfuse==2.53.9",
    "metal_sdk==2.5.1",
    "MarkupSafe==3.0.2",
    "boto3==1.34.162",
    "numexpr==2.10.2",
    "qianfan==0.3.5",
    "pgvector==0.3.6",
    "langchain==0.3.10",
    "elasticsearch==8.16.0",
    "pytube==15.0.0",
    "dspy-ai==2.5.41",
    "assemblyai==0.35.1",
    "litellm==1.59.8",
    "chromadb==0.5.23",
    "zep-python==2.0.2",
    "youtube-transcript-api==0.6.3",
    "Markdown==3.7",
    "upstash-vector==0.6.0",
    "GitPython==3.1.43",
    "kubernetes==31.0.0",
    "json_repair==0.30.3",
    "langwatch==0.1.16",
    "langsmith==0.1.147",
    "yfinance==0.2.50",
    "wolframalpha==5.1.3",
    "astra-assistants[tools]~=2.2.9",
    "composio-langchain==0.7.1",
    "composio-core==0.7.1",
    "spider-client==0.1.24",
    "nltk==3.9.1",
    "lark==1.2.2",
    "jq==1.8.0",
    "pydantic-settings==2.4.0",
    "ragstack-ai-knowledge-store==0.2.1",
    "duckduckgo_search==7.2.1",
    "opensearch-py==2.8.0",
    "langchain-google-genai==2.0.6",
    "langchain-cohere==0.3.3",
    "langchain-anthropic==0.3.0",
    "langchain-astradb==0.5.2",
    "langchain-openai==0.2.12",
    "langchain-google-vertexai==2.0.7",
    "langchain-groq==0.2.1",
    "langchain-pinecone==0.2.2",
    "langchain-mistralai==0.2.3",
    "langchain-chroma==0.1.4",
    "langchain-aws==0.2.7",
    "langchain-unstructured==0.1.5",
    "langchain-milvus==0.1.7",
    "langchain-mongodb==0.2.0",
    "langchain-nvidia-ai-endpoints==0.3.8",
    "langchain-google-calendar-tools==0.0.1",
    "langchain-google-community==2.0.3",
    "langchain-elasticsearch==0.3.0",
    "langchain-ollama==0.2.1",
    "langchain-sambanova==0.1.0",
    "langchain-community~=0.3.10",
    "sqlalchemy[aiosqlite,postgresql_psycopg2binary,postgresql_psycopgbinary]>=2.0.38,<3.0.0",
    "atlassian-python-api==3.41.16",
    "mem0ai==0.1.34",
    "needle-python>=0.4.0",
    "aiofile>=3.9.0,<4.0.0",
    "sseclient-py==1.8.0",
    "arize-phoenix-otel>=0.6.1",
    "openinference-instrumentation-langchain>=0.1.29",
    "crewai~=0.86.0",
    "mcp>=0.9.1",
    "uv>=0.5.7",
    "ag2>=0.1.0",
<<<<<<< HEAD
    "scrapegraph-py>=1.10.2",
    "pydantic-ai>=0.0.19",
    "smolagents>=1.6.0",
=======
    "scrapegraph-py>=1.12.0",
    "pydantic-ai>=0.0.19",
>>>>>>> 339f0657
]

[tool.uv.sources]
langflow-base = { workspace = true }
langflow = { workspace = true }

[tool.uv.workspace]
members = ["src/backend/base", "."]

[tool.hatch.build.targets.wheel]
packages = ["src/backend/langflow"]


[project.urls]
Repository = "https://github.com/langflow-ai/langflow"
Documentation = "https://docs.langflow.org"

[project.optional-dependencies]
deploy = [
    "celery[redis]>=5.3.6",
    "flower>=2.0.0"
]
couchbase = [
    "couchbase>=4.2.1"
]
cassio = [
    "cassio>=0.1.7"
]
local = [
    "llama-cpp-python~=0.2.0",
    "sentence-transformers>=2.3.1",
    "ctransformers>=0.2.10"
]
clickhouse-connect = [
    "clickhouse-connect==0.7.19"
]

[project.scripts]
langflow = "langflow.__main__:main"

[tool.uv]
dev-dependencies = [
    "pytest-instafail>=0.5.0",
    "types-redis>=4.6.0.5",
    "ipykernel>=6.29.0",
    "mypy>=1.11.0",
    "ruff>=0.9.1,<0.10",
    "httpx>=0.27.0",
    "pytest>=8.2.0",
    "types-requests>=2.32.0",
    "requests>=2.32.0",
    "pytest-cov>=5.0.0",
    "pandas-stubs>=2.1.4.231227",
    "types-pillow>=10.2.0.20240213",
    "types-pyyaml>=6.0.12.8",
    "types-python-jose>=3.3.4.8",
    "types-passlib>=1.7.7.13",
    "pytest-mock>=3.14.0",
    "pytest-xdist>=3.6.0",
    "types-pywin32>=306.0.0.4",
    "types-google-cloud-ndb>=2.2.0.0",
    "pytest-sugar>=1.0.0",
    "respx>=0.21.1",
    "pytest-asyncio>=0.23.0",
    "pytest-profiling>=1.7.0",
    "pre-commit>=3.7.0",
    "vulture>=2.11",
    "dictdiffer>=0.9.0",
    "pytest-split>=0.9.0",
    "pytest-flakefinder>=1.1.0",
    "types-markdown>=3.7.0.20240822",
    "packaging>=24.1,<25.0",
    "asgi-lifespan>=2.1.0",
    "pytest-github-actions-annotate-failures>=0.2.0",
    "pytest-codspeed>=3.0.0",
    "blockbuster>=1.5.18,<1.6",
    "types-aiofiles>=24.1.0.20240626",
    "codeflash>=0.8.4",
    "hypothesis>=6.123.17",
]


[tool.codespell]
skip = '.git,*.pdf,*.svg,*.pdf,*.yaml,*.ipynb,poetry.lock,*.min.js,*.css,package-lock.json,*.trig.,**/node_modules/**,./stuff/*,*.csv'
# Ignore latin etc
ignore-regex = '.*(Stati Uniti|Tense=Pres).*'


[tool.pytest.ini_options]
minversion = "6.0"
testpaths = ["tests", "integration"]
console_output_style = "progress"
filterwarnings = ["ignore::DeprecationWarning", "ignore::ResourceWarning"]
log_cli = true
log_cli_format = "%(asctime)s [%(levelname)8s] %(message)s (%(filename)s:%(lineno)s)"
log_cli_date_format = "%Y-%m-%d %H:%M:%S"
markers = ["async_test", "api_key_required"]
asyncio_mode = "auto"
asyncio_default_fixture_loop_scope = "function"

[tool.coverage.run]
command_line = """
    -m pytest --ignore=tests/integration
    --cov --cov-report=term --cov-report=html
    --instafail -ra -n auto -m "not api_key_required"
"""
source = ["src/backend/base/langflow/"]
omit = ["*/alembic/*", "tests/*", "*/__init__.py"]


[tool.coverage.report]
sort = "Stmts"
skip_empty = true
show_missing = false
ignore_errors = true


[tool.coverage.html]
directory = "coverage"


[tool.ruff]
exclude = ["src/backend/base/langflow/alembic/*"]
line-length = 120

[tool.ruff.lint]
pydocstyle.convention = "google"
select = ["ALL"]
ignore = [
    "C90", # McCabe complexity
    "CPY", # Missing copyright
    "COM812", # Messes with the formatter
    "ERA", # Eradicate commented-out code
    "FIX002", # Line contains TODO
    "ISC001", # Messes with the formatter
    "PERF203", # Rarely useful
    "PLR09", # Too many something (arg, statements, etc)
    "RUF012", # Pydantic models are currently not well detected. See https://github.com/astral-sh/ruff/issues/13630
    "TD002", # Missing author in TODO
    "TD003", # Missing issue link in TODO
    "TRY301", # A bit too harsh (Abstract `raise` to an inner function)

    # Rules that are TODOs
    "ANN",
]

# Preview rules that are not yet activated
external = ["RUF027"]

[tool.ruff.lint.per-file-ignores]
"scripts/*" = [
    "D1",
    "INP",
    "T201",
]
"src/backend/tests/*" = [
    "D1",
    "PLR2004",
    "S101",
    "SLF001",
]

[tool.mypy]
plugins = ["pydantic.mypy"]
follow_imports = "skip"
disable_error_code = ["type-var"]
namespace_packages = true
mypy_path = "langflow"
ignore_missing_imports = true

[build-system]
requires = ["hatchling"]
build-backend = "hatchling.build"<|MERGE_RESOLUTION|>--- conflicted
+++ resolved
@@ -109,14 +109,9 @@
     "mcp>=0.9.1",
     "uv>=0.5.7",
     "ag2>=0.1.0",
-<<<<<<< HEAD
-    "scrapegraph-py>=1.10.2",
+    "scrapegraph-py>=1.12.0",
     "pydantic-ai>=0.0.19",
     "smolagents>=1.6.0",
-=======
-    "scrapegraph-py>=1.12.0",
-    "pydantic-ai>=0.0.19",
->>>>>>> 339f0657
 ]
 
 [tool.uv.sources]
