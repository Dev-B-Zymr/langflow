
[project]
name = "langflow"
version = "1.3.2"
description = "A Python package with a built-in web application"
requires-python = ">=3.10,<3.14"
license = "MIT"
keywords = ["nlp", "langchain", "openai", "gpt", "gui"]
readme = "README.md"
maintainers = [
    { name = "Carlos Coelho", email = "carlos@langflow.org" },
    { name = "Cristhian Zanforlin", email = "cristhian.lousa@gmail.com" },
    { name = "Gabriel Almeida", email = "gabriel@langflow.org" },
    { name = "Igor Carvalho", email = "igorr.ackerman@gmail.com" },
    { name = "Lucas Eduoli", email = "lucaseduoli@gmail.com" },
    { name = "Otávio Anovazzi", email = "otavio2204@gmail.com" },
    { name = "Rodrigo Nader", email = "rodrigo@langflow.org" },
    { name = "Italo dos Anjos", email = "italojohnnydosanjos@gmail.com" },
]
# Define your main dependencies here
dependencies = [
    "langflow-base==0.3.2",
    "beautifulsoup4==4.12.3",
    "google-search-results>=2.4.1,<3.0.0",
    "google-api-python-client==2.154.0",
    "huggingface-hub[inference]>=0.23.2,<1.0.0",
    "networkx==3.4.2",
    "fake-useragent==1.5.1",
    "pyarrow==19.0.0",
    "wikipedia==1.4.0",
    "qdrant-client==1.9.2",
    "weaviate-client==4.10.2",
    "faiss-cpu==1.9.0.post1",
    "types-cachetools==5.5.0.20240820",
    "pymongo==4.10.1",
    "supabase==2.6.0",
    "certifi>=2023.11.17,<2025.0.0",
    "certifi==2024.8.30",
    "fastavro==1.9.7",
    "redis==5.2.1",
    "metaphor-python==0.1.23",
    'pywin32==307; sys_platform == "win32"',
    "langfuse==2.53.9",
    "metal_sdk==2.5.1",
    "MarkupSafe==3.0.2",
    "boto3==1.34.162",
    "numexpr==2.10.2",
    "qianfan==0.3.5",
    "pgvector==0.3.6",
    "langchain==0.3.10",
    "elasticsearch==8.16.0",
    "pytube==15.0.0",
    "dspy-ai==2.5.41",
    "assemblyai==0.35.1",
    "litellm==1.60.2",
    "chromadb==0.5.23",
    "zep-python==2.0.2",
    "youtube-transcript-api==0.6.3",
    "Markdown==3.7",
    "upstash-vector==0.6.0",
    "GitPython==3.1.43",
    "kubernetes==31.0.0",
    "json_repair==0.30.3",
    "langwatch==0.1.16",
    "langsmith==0.1.147",
    "yfinance==0.2.50",
    "wolframalpha==5.1.3",
<<<<<<< HEAD
    "astra-assistants[tools]~=2.2.12",
=======
    #"astra-assistants[tools]~=2.2.11",
>>>>>>> 2f452ce8
    "composio-langchain==0.7.12",
    "composio-core==0.7.12",
    "spider-client==0.1.24",
    "nltk==3.9.1",
    "lark==1.2.2",
    "jq==1.8.0",
    "pydantic-settings==2.4.0",
    "ragstack-ai-knowledge-store==0.2.1",
    "duckduckgo_search==7.2.1",
    "opensearch-py==2.8.0",
    "langchain-google-genai==2.0.6",
    "langchain-cohere==0.3.3",
    "langchain-anthropic==0.3.0",
    "langchain-astradb~=0.6.0",
    "langchain-openai==0.2.12",
    "langchain-google-vertexai==2.0.7",
    "langchain-groq==0.2.1",
    "langchain-pinecone==0.2.2",
    "langchain-mistralai==0.2.3",
    "langchain-chroma==0.1.4",
    "langchain-aws==0.2.7",
    "langchain-unstructured==0.1.5",
    "langchain-milvus==0.1.7",
    "langchain-mongodb==0.2.0",
    "langchain-nvidia-ai-endpoints==0.3.8",
    "langchain-google-calendar-tools==0.0.1",
    "langchain-google-community==2.0.3",
    "langchain-elasticsearch==0.3.0",
    "langchain-ollama==0.2.1",
    "langchain-sambanova==0.1.0",
    "langchain-community~=0.3.10",
    "sqlalchemy[aiosqlite]>=2.0.38,<3.0.0",
    "atlassian-python-api==3.41.16",
    "mem0ai==0.1.34",
    "needle-python>=0.4.0",
    "aiofile>=3.9.0,<4.0.0",
    "sseclient-py==1.8.0",
    "arize-phoenix-otel>=0.6.1",
    "openinference-instrumentation-langchain>=0.1.29",
    "crewai==0.102.0",
    "mcp>=0.9.1",
    "uv>=0.5.7",
    "webrtcvad>=2.0.10",
    "scipy>=1.14.1",
    "ag2>=0.1.0",
    "scrapegraph-py>=1.12.0",
    "pydantic-ai>=0.0.19",
    "smolagents>=1.8.0",
    "apify-client>=1.8.1",
    "pylint>=3.3.4",
    "ruff>=0.9.7",
    "langchain-graph-retriever==0.6.1",
    "graph-retriever==0.6.1",
    "ibm-watsonx-ai>=1.3.1",
    "langchain-ibm>=0.3.8",
    "opik>=1.6.3",
    "openai>=1.68.2",
]

[dependency-groups]
dev = [
    "pytest-instafail>=0.5.0",
    "types-redis>=4.6.0.5",
    "ipykernel>=6.29.0",
    "mypy>=1.11.0",
    "ruff>=0.9.7,<0.10",
    "httpx>=0.27.0",
    "pytest>=8.2.0",
    "types-requests>=2.32.0",
    "requests>=2.32.0",
    "pytest-cov>=5.0.0",
    "pandas-stubs>=2.1.4.231227",
    "types-pillow>=10.2.0.20240213",
    "types-pyyaml>=6.0.12.8",
    "types-python-jose>=3.3.4.8",
    "types-passlib>=1.7.7.13",
    "pytest-mock>=3.14.0",
    "pytest-xdist>=3.6.0",
    "types-pywin32>=306.0.0.4",
    "types-google-cloud-ndb>=2.2.0.0",
    "pytest-sugar>=1.0.0",
    "respx>=0.21.1",
    "pytest-asyncio>=0.23.0",
    "pytest-profiling>=1.7.0",
    "pre-commit>=3.7.0",
    "vulture>=2.11",
    "dictdiffer>=0.9.0",
    "pytest-split>=0.9.0",
    "pytest-flakefinder>=1.1.0",
    "types-markdown>=3.7.0.20240822",
    "packaging>=24.1,<25.0",
    "asgi-lifespan>=2.1.0",
    "pytest-github-actions-annotate-failures>=0.2.0",
    "pytest-codspeed>=3.0.0",
    "blockbuster>=1.5.20,<1.6",
    "types-aiofiles>=24.1.0.20240626",
    "codeflash>=0.8.4",
    "hypothesis>=6.123.17",
    "locust>=2.32.9",
    "pytest-rerunfailures>=15.0",
    "scrapegraph-py>=1.10.2",
    "pydantic-ai>=0.0.19",
    "elevenlabs>=1.52.0",
    "faker>=37.0.0",
    "pytest-timeout>=2.3.1",
]

[tool.uv.sources]
langflow-base = { workspace = true }
langflow = { workspace = true }

[tool.uv.workspace]
members = ["src/backend/base", "."]

[tool.hatch.build.targets.wheel]
packages = ["src/backend/langflow"]

[project.urls]
Repository = "https://github.com/langflow-ai/langflow"
Documentation = "https://docs.langflow.org"

[project.optional-dependencies]
deploy = [
    "celery[redis]>=5.3.6",
    "flower>=2.0.0"
]
couchbase = [
    "couchbase>=4.2.1"
]
cassio = [
    "cassio>=0.1.7"
]
local = [
    "llama-cpp-python~=0.2.0",
    "sentence-transformers>=2.3.1",
    "ctransformers>=0.2.10"
]
clickhouse-connect = [
    "clickhouse-connect==0.7.19"
]

nv-ingest = [
    # nv-ingest-client 2025.2.7.dev0 does not correctly install its
    # dependencies, so we need to install some manually.
    "nv-ingest-client==2025.2.7.dev0",
    "python-pptx==0.6.23",
    "pymilvus[bulk_writer,model]==2.5.0",
    "llama-index-embeddings-nvidia==0.1.5",
]

postgresql = [
  "sqlalchemy[postgresql_psycopg2binary]",
    "sqlalchemy[postgresql_psycopg]",

]

[project.scripts]
langflow = "langflow.__main__:main"

[tool.codespell]
skip = '.git,*.pdf,*.svg,*.pdf,*.yaml,*.ipynb,poetry.lock,*.min.js,*.css,package-lock.json,*.trig.,**/node_modules/**,./stuff/*,*.csv'
# Ignore latin etc
ignore-regex = '.*(Stati Uniti|Tense=Pres).*'


[tool.pytest.ini_options]
timeout = 120
tiemout_method = "thread"
minversion = "6.0"
testpaths = ["tests", "integration"]
console_output_style = "progress"
filterwarnings = ["ignore::DeprecationWarning", "ignore::ResourceWarning"]
log_cli = true
log_cli_format = "%(asctime)s [%(levelname)8s] %(message)s (%(filename)s:%(lineno)s)"
log_cli_date_format = "%Y-%m-%d %H:%M:%S"
markers = ["async_test", "api_key_required"]
asyncio_mode = "auto"
asyncio_default_fixture_loop_scope = "function"

[tool.coverage.run]
command_line = """
    -m pytest --ignore=tests/integration
    --cov --cov-report=term --cov-report=html
    --instafail -ra -n auto -m "not api_key_required"
"""
source = ["src/backend/base/langflow/"]
omit = ["*/alembic/*", "tests/*", "*/__init__.py"]


[tool.coverage.report]
sort = "Stmts"
skip_empty = true
show_missing = false
ignore_errors = true


[tool.coverage.html]
directory = "coverage"


[tool.ruff]
exclude = ["src/backend/base/langflow/alembic/*", "src/frontend/tests/assets/*"]
line-length = 120

[tool.ruff.lint]
pydocstyle.convention = "google"
select = ["ALL"]
ignore = [
    "C90", # McCabe complexity
    "CPY", # Missing copyright
    "COM812", # Messes with the formatter
    "ERA", # Eradicate commented-out code
    "FIX002", # Line contains TODO
    "ISC001", # Messes with the formatter
    "PERF203", # Rarely useful
    "PLR09", # Too many something (arg, statements, etc)
    "RUF012", # Pydantic models are currently not well detected. See https://github.com/astral-sh/ruff/issues/13630
    "TD002", # Missing author in TODO
    "TD003", # Missing issue link in TODO
    "TRY301", # A bit too harsh (Abstract `raise` to an inner function)

    # Rules that are TODOs
    "ANN",
]

# Preview rules that are not yet activated
external = ["RUF027"]

[tool.ruff.lint.per-file-ignores]
"scripts/*" = [
    "D1",
    "INP",
    "T201",
]
"src/backend/tests/*" = [
    "D1",
    "PLR2004",
    "S101",
    "SLF001",
]

[tool.ruff.lint.flake8-builtins]
builtins-allowed-modules = [ "io", "logging", "socket"]

[tool.mypy]
plugins = ["pydantic.mypy"]
follow_imports = "skip"
disable_error_code = ["type-var"]
namespace_packages = true
mypy_path = "langflow"
ignore_missing_imports = true

[build-system]
requires = ["hatchling"]
build-backend = "hatchling.build"<|MERGE_RESOLUTION|>--- conflicted
+++ resolved
@@ -65,11 +65,7 @@
     "langsmith==0.1.147",
     "yfinance==0.2.50",
     "wolframalpha==5.1.3",
-<<<<<<< HEAD
     "astra-assistants[tools]~=2.2.12",
-=======
-    #"astra-assistants[tools]~=2.2.11",
->>>>>>> 2f452ce8
     "composio-langchain==0.7.12",
     "composio-core==0.7.12",
     "spider-client==0.1.24",
