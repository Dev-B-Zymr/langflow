---
title: Memory chatbot
slug: /memory-chatbot
---

import Icon from "@site/src/components/icon";

:::info
The **Chat memory** component is also known as the **Message history** component.
:::

This flow extends the [basic prompting flow](/basic-prompting) with a [Message history](/components-helpers#message-history) component that stores up to 100 previous chat messages and uses them to provide context for the current conversation.

## Prerequisites

- [A running Langflow instance](/get-started-installation)
- [An OpenAI API key](https://platform.openai.com/)

## Create the memory chatbot flow

1. From the Langflow dashboard, click **New Flow**.
2. Select **Memory Chatbot**.
3. The **Memory Chatbot** flow is created.

![Memory chatbot flow](/img/starter-flow-memory-chatbot.png)

This flow adds a **Message history** component to the Basic Prompting flow.
This component retrieves previous messages and sends them to the **Prompt** component to fill a part of the **Template** with context.

To examine the template, click the **Template** field in the **Prompt** component.
The **Prompt** instructs the **Language model** component how to respond to input.

```text
You are a helpful assistant that answers questions.

Use markdown to format your answer, properly embedding images and urls.

History:

{memory}
```

The `{memory}` code in the prompt creates a new input port in the component called **memory**.
The **Message history** component is connected to this port to store chat messages from the **Playground**, and provide the **Language model** component with a memory of previous chat messages.

## Run the memory chatbot flow

1. Open the **Playground**.
2. Enter multiple questions. For example, try entering this conversation:

```text
Hi, my name is Luca.
Please tell me about PostgreSQL.
What is my name?
What is the second subject I asked you about?
```

The chatbot remembers your name and previous questions.

3. To view the **Message Logs** pane, in the **Playground** pane, click <Icon name="Ellipsis" aria-hidden="true"/> **Options**, and then click **Message logs**.
The **Message Logs** pane displays all previous messages.

![Message logs pane](/img/messages-logs.png)

## Use Session ID with the memory chatbot flow

`session_id` is a unique identifier in Langflow that stores conversation sessions between the AI and a user. A `session_id` is created when a conversation is initiated, and then associated with all subsequent messages during that session.

In the **Memory Chatbot** flow you created, the **Message history** component references past interactions by **Session ID**. You can demonstrate this by modifying the **Session ID** value to switch between conversation histories.

1. In the **Session ID** field of the **Message history** and **Chat Input** components, add a **Session ID** value like `MySessionID`.
2. Now, once you send a new message the **Playground**, you should have a new session created in the **Message Logs** pane.
3. Note how your conversation is being stored in different memory sessions.

<<<<<<< HEAD
To learn more about memory in Langflow, see [Memory](/memory).
=======
## See also

- [Memory components](/components-memories)
- [Session ID](/session-id)
>>>>>>> a1188e03
<|MERGE_RESOLUTION|>--- conflicted
+++ resolved
@@ -72,11 +72,4 @@
 2. Now, once you send a new message the **Playground**, you should have a new session created in the **Message Logs** pane.
 3. Note how your conversation is being stored in different memory sessions.
 
-<<<<<<< HEAD
-To learn more about memory in Langflow, see [Memory](/memory).
-=======
-## See also
-
-- [Memory components](/components-memories)
-- [Session ID](/session-id)
->>>>>>> a1188e03
+To learn more about memory in Langflow, see [Memory](/memory).