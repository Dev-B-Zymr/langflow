---
title: Playground
slug: /concepts-playground
---

import Icon from "@site/src/components/icon";

The **Playground** is a dynamic interface designed for real-time interaction with LLMs, allowing users to chat, access memories, and monitor inputs and outputs. Here, users can directly prototype their models, making adjustments and observing different outcomes.

As long as you have a [Chat Input](/components-io) component in your flow, you can run and chat with your flow by clicking the **Playground** button.

## Run a flow in the playgound

<<<<<<< HEAD
To run a flow in the **Playground**, click **Playground**.

For example, click **Playground** in a flow that includes connected **Chat Input**, **Language Model**, and **Chat Output** components to chat with the LLM.

![Playground window](/img/playground.png)

If you have an **Agent** in your flow, the **Playground** displays its tool calls and outputs, so you can monitor the agent's tool use and understand how it came to the answer it returns.
This agent used a connected `fetch_content` tool to perform a web search.

![Playground window with agent response](/img/playground-with-agent.png)

When you run a flow in the **Playground**, Langflow calls the `/build/{flow_id}/flow` endpoint in [chat.py](https://github.com/langflow-ai/langflow/blob/main/src/backend/base/langflow/api/v1/chat.py#L143). This call retrieves the flow data, builds a graph, and executes the graph. As each component (or node) is executed, the `build_vertex` function calls `build_and_run`, which may call the individual components' `def_build` method, if it exists. If a component doesn't have a `def_build` function, the build still returns a component.
=======
When you run a flow in the **Playground**, Langflow calls the `/build/$FLOW_ID/flow` endpoint in [chat.py](https://github.com/langflow-ai/langflow/blob/main/src/backend/base/langflow/api/v1/chat.py#L162). This call retrieves the flow data, builds a graph, and executes the graph. As each component (or node) is executed, the `build_vertex` function calls `build_and_run`, which may call the individual components' `def_build` method, if it exists. If a component doesn't have a `def_build` function, the build still returns a component.
>>>>>>> a1188e03

The `build` function allows components to execute logic at runtime. For example, the [Recursive character text splitter](https://github.com/langflow-ai/langflow/blob/main/src/backend/base/langflow/components/langchain_utilities/recursive_character.py) is a child of the `LCTextSplitterComponent` class. When text needs to be processed, the parent class's `build` method is called, which creates a `RecursiveCharacterTextSplitter` object and uses it to split the text according to the defined parameters. The split text is then passed on to the next component. This all occurs when the component is built.

## View playground messages by session ID

When you send a message from the **Playground** interface, the interactions are stored in the **Message Logs** by `session_id`.
A single flow can have multiple chats, and different flows can share the same chat. Each chat session has a different `session_id`.

To view messages by `session_id` within the Playground, click the <Icon name="Ellipsis" aria-hidden="True" /> **Options** menu of any chat session, and then select **Message Logs**.

![Playground logs](/img/messages-logs.png)

Individual messages in chat memory can be edited or deleted. Modifying these memories influences the behavior of the chatbot responses.

<<<<<<< HEAD
To learn more about managing sessions in Langflow, see [Session ID](/session-id).

To learn more about how chat memory is stored in Langflow, see [Memory components](/memory).
=======
To learn more about chat memories in Langflow, see [Memory components](/components-memories).
>>>>>>> a1188e03

## Use custom session IDs for multiple user interactions

`session_id` values are used to track user interactions in a flow.
By default, if the `session_id` value is empty, it is set to the same value as the `flow_id`. In this case, every chat call uses the same `session_id`, and you effectively have one chat session.

The `session_id` value can be configured in the **Controls** of the **Chat Input** and **Chat Output** components.

To have more than one session in a single flow, pass a specific session ID to a flow with the `session_id` parameter in the URL. All the components in the flow will automatically use this `session_id` value.

To post a message to a flow with a specific session ID with curl, enter the following command.
Replace `CUSTOM_SESSION_VALUE` with the session ID you want to 

```bash
   curl -X POST "http://localhost:7860/api/v1/run/$FLOW_ID" \
   -H 'Content-Type: application/json' \
   -d '{
       "session_id": "CUSTOM_SESSION_VALUE",
       "input_value": "message",
       "input_type": "chat",
       "output_type": "chat"
   }'
```

Check your flow's **Playground**. In addition to the messages stored for the Default Session, a new session is started with your custom session ID.

## Work with images in the Playground

The Playground supports handling images in base64 format, allowing you to work with image data directly in your flows.

The Playground accepts the following image formats:

* PNG
* JPG/JPEG
* GIF
* BMP
* WebP

You can work with base64 images in the Playground in several ways:

* **Direct Upload**: Use the image upload button in the chat interface to upload images directly.
* **Drag and Drop**: Drag and drop image files into the chat interface.
* **Programmatic Input**: Send base64-encoded images through the API.

This example sends a base64-encoded image to the Playground using curl:

```bash
curl -X POST "http://localhost:7860/api/v1/run/$FLOW_ID" \
-H 'Content-Type: application/json' \
-d '{
    "session_id": "custom_session_123",
    "input_value": "What is in this image?",
    "input_type": "chat",
    "output_type": "chat",
    "files": ["data:image/png;base64,iVBORw0KGgoAAAANSUhEUgAA..."]
}'
```

The image is displayed in the chat interface and can be processed by your flow components.

## See also

- [Session ID](/session-id)<|MERGE_RESOLUTION|>--- conflicted
+++ resolved
@@ -9,9 +9,8 @@
 
 As long as you have a [Chat Input](/components-io) component in your flow, you can run and chat with your flow by clicking the **Playground** button.
 
-## Run a flow in the playgound
+## Run a flow in the playground
 
-<<<<<<< HEAD
 To run a flow in the **Playground**, click **Playground**.
 
 For example, click **Playground** in a flow that includes connected **Chat Input**, **Language Model**, and **Chat Output** components to chat with the LLM.
@@ -24,9 +23,6 @@
 ![Playground window with agent response](/img/playground-with-agent.png)
 
 When you run a flow in the **Playground**, Langflow calls the `/build/{flow_id}/flow` endpoint in [chat.py](https://github.com/langflow-ai/langflow/blob/main/src/backend/base/langflow/api/v1/chat.py#L143). This call retrieves the flow data, builds a graph, and executes the graph. As each component (or node) is executed, the `build_vertex` function calls `build_and_run`, which may call the individual components' `def_build` method, if it exists. If a component doesn't have a `def_build` function, the build still returns a component.
-=======
-When you run a flow in the **Playground**, Langflow calls the `/build/$FLOW_ID/flow` endpoint in [chat.py](https://github.com/langflow-ai/langflow/blob/main/src/backend/base/langflow/api/v1/chat.py#L162). This call retrieves the flow data, builds a graph, and executes the graph. As each component (or node) is executed, the `build_vertex` function calls `build_and_run`, which may call the individual components' `def_build` method, if it exists. If a component doesn't have a `def_build` function, the build still returns a component.
->>>>>>> a1188e03
 
 The `build` function allows components to execute logic at runtime. For example, the [Recursive character text splitter](https://github.com/langflow-ai/langflow/blob/main/src/backend/base/langflow/components/langchain_utilities/recursive_character.py) is a child of the `LCTextSplitterComponent` class. When text needs to be processed, the parent class's `build` method is called, which creates a `RecursiveCharacterTextSplitter` object and uses it to split the text according to the defined parameters. The split text is then passed on to the next component. This all occurs when the component is built.
 
@@ -41,13 +37,9 @@
 
 Individual messages in chat memory can be edited or deleted. Modifying these memories influences the behavior of the chatbot responses.
 
-<<<<<<< HEAD
 To learn more about managing sessions in Langflow, see [Session ID](/session-id).
 
 To learn more about how chat memory is stored in Langflow, see [Memory components](/memory).
-=======
-To learn more about chat memories in Langflow, see [Memory components](/components-memories).
->>>>>>> a1188e03
 
 ## Use custom session IDs for multiple user interactions
 
@@ -59,7 +51,7 @@
 To have more than one session in a single flow, pass a specific session ID to a flow with the `session_id` parameter in the URL. All the components in the flow will automatically use this `session_id` value.
 
 To post a message to a flow with a specific session ID with curl, enter the following command.
-Replace `CUSTOM_SESSION_VALUE` with the session ID you want to 
+Replace `CUSTOM_SESSION_VALUE` with the session ID you want to send the request to.
 
 ```bash
    curl -X POST "http://localhost:7860/api/v1/run/$FLOW_ID" \
