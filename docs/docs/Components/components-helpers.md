--- conflicted
+++ resolved
@@ -9,26 +9,68 @@
 
 Helper components provide utility functions to help manage data, tasks, and other components in your flow.
 
-## Calculator
-
-The Calculator component performs basic arithmetic operations on mathematical expressions. It supports addition, subtraction, multiplication, division, and exponentiation operations.
-
-For an example of using this component in a flow, see the [Python interpreter](/components-processing#python-interpreter) component.
-
-<details>
-<summary>Parameters</summary>
-
-**Inputs**
-
-| Name | Type | Description |
-|------|------|-------------|
-| expression | String | The arithmetic expression to evaluate, such as `4*4*(33/22)+12-20'`. |
-
-**Outputs**
-
-| Name | Type | Description |
-|------|------|-------------|
-| result | Data | The calculation result as a Data object containing the evaluated expression. |
+## Use a helper component in a flow
+
+Chat memory in Langflow is stored either in local Langflow tables with `LCBufferMemory`, or connected to an external database.
+
+The **Store Message** helper component stores chat memories as [Data](/concepts-objects) objects, and the **Message History** helper component retrieves chat messages as data objects or strings.
+
+This example flow stores and retrieves chat history from an [AstraDBChatMemory](/components-memories#astradbchatmemory-component) component with **Store Message** and **Chat Memory** components.
+
+![Sample Flow storing Chat Memory in AstraDB](/img/astra_db_chat_memory_rounded.png)
+
+## Batch Run
+
+The **Batch Run** component runs a language model over **each row** of a [DataFrame](/concepts-objects#dataframe-object) text column and returns a new DataFrame with the original text and an LLM response.
+
+The response contains the following columns:
+
+* `text_input`: The original text from the input DataFrame.
+* `model_response`: The model's response for each input.
+* `batch_index`: The processing order, with a `0`-based index.
+* `metadata` (optional): Additional information about the processing.
+
+These columns, when connected to a **Parser** component, can be used as variables within curly braces.
+
+To use the Batch Run component with a **Parser** component, do the following:
+
+1. Connect a **Model** component to the **Batch Run** component's **Language model** port.
+2. Connect a component that outputs DataFrame, like **File** component, to the **Batch Run** component's **DataFrame** input.
+3. Connect the **Batch Run** component's **Batch Results** output to a **Parser** component's **DataFrame** input.
+The flow looks like this:
+
+![A batch run component connected to OpenAI and a Parser](/img/component-batch-run.png)
+
+4. In the **Column Name** field of the **Batch Run** component, enter a column name based on the data you're loading from the **File** loader. For example, to process a column of `name`, enter `name`.
+5. Optionally, in the **System Message** field of the **Batch Run** component, enter a **System Message** to instruct the connected LLM on how to process your file. For example, `Create a business card for each name.`
+6. In the **Template** field of the **Parser** component, enter a template for using the **Batch Run** component's new DataFrame columns.
+To use all three columns from the **Batch Run** component, include them like this:
+```text
+record_number: {batch_index}, name: {text_input}, summary: {model_response}
+```
+7. To run the flow, in the **Parser** component, click <Icon name="Play" aria-label="Play icon" />.
+8. To view your created DataFrame, in the **Parser** component, click <Icon name="TextSearch" aria-label="Inspect icon" />.
+9. Optionally, connect a **Chat Output** component, and open the **Playground** to see the output.
+
+<details>
+<summary>Parameters</summary>
+
+**Inputs**
+
+| Name | Type | Description |
+|------|------|-------------|
+| model | HandleInput | Connect the 'Language Model' output from your LLM component here. Required. |
+| system_message | MultilineInput | A multi-line system instruction for all rows in the DataFrame. |
+| df | DataFrameInput | The DataFrame whose column is treated as text messages, as specified by 'column_name'. Required. |
+| column_name | MessageTextInput | The name of the DataFrame column to treat as text messages. If empty, all columns are formatted in TOML. |
+| output_column_name | MessageTextInput | Name of the column where the model's response is stored. Default=`model_response`. |
+| enable_metadata | BoolInput | If True, add metadata to the output DataFrame. |
+
+**Outputs**
+
+| Name | Type | Description |
+|------|------|-------------|
+| batch_results | DataFrame | A DataFrame with all original columns plus the model's response column. |
 
 </details>
 
@@ -53,34 +95,38 @@
 
 </details>
 
+## ID Generator
+
+This component generates a unique ID.
+
+<details>
+<summary>Parameters</summary>
+
+**Inputs**
+
+| Name | Type | Description |
+|------|------|-------------|
+| unique_id | String | The generated unique ID. |
+
+**Outputs**
+
+| Name | Type | Description |
+|------|------|-------------|
+| id | String | The generated unique ID. |
+
+</details>
+
 ## Message history
 
 :::info
-Prior to Langflow 1.5, this component was two separate components called **Chat History** and **Message Store**.
+Prior to Langflow 1.1, this component was known as the Chat Memory component.
 :::
 
-This component combines the **Chat History** and **Message Store** component into one component that can utilize Langflow's SQLite database, or connect to external memory, to store and retrieve chat messages.
-
-Chat memory components is distinct from vector store memory components, because they are built specifically for storing and retrieving chat messages from databases.
-
-Memory components provide access to their respective external databases **as memory**. This allows Large Language Models (LLMs) or [agents](/components-agents) to access external memory for persistence and context retention.
-
-In **Retrieve** mode, this component retrieves chat messages from Langflow tables or external memory.
-In **Store** mode, this component stores chat messages in Langflow tables or external memory.
-
-In this example, one **Message History** component stores the complete chat history in a local Langflow table, which the other **Message History** component retrieves as context for the LLM to answer each question.
+This component retrieves chat messages from Langflow tables or external memory.
+
+In this example, the **Message Store** component stores the complete chat history in a local Langflow table, which the **Message History** component retrieves as context for the LLM to answer each question.
 
 ![Message store and history components](/img/component-message-history-message-store.png)
-
-To configure Langflow to store and retrieve messages from an external database instead of local Langflow memory, follow these steps.
-
-1. Add two **Memory** components to your flow.
-This example uses **Astra DB Chat Memory**.
-2. To enable external memory ports, in both **Memory** components, click <Icon name="SlidersHorizontal" aria-hidden="true"/> **Controls**, and then enable **External Memory**.
-3. Connect the **Memory** ports to the **Message History** components.
-The flow looks like this:
-![Message store and history components with external memory](/img/component-message-history-external-memory.png)
-4. In the **Astra DB Chat Memory** components, add your **Astra DB Application Token**, **API Endpoint**, and **Collection Name**. These values are found in your Astra deployment. For more information, see the [DataStax documentation](https://docs.datastax.com/en/astra-db-serverless/databases/create-database.html).
 
 For more information on configuring memory in Langflow, see [Memory](/memory).
 
@@ -109,86 +155,7 @@
 
 </details>
 
-## Legacy components
-
-Legacy components are available for use but are no longer supported.
-
-### Create List
-
-:::important
-This component is in **Legacy**, which means it is available for use but no longer in active development.
-:::
-
-This component dynamically creates a record with a specified number of fields.
-
-<details>
-<summary>Parameters</summary>
-
-**Inputs**
-
-| Name | Type | Description |
-|------|------|-------------|
-| n_fields | Integer | The number of fields to be added to the record. |
-| text_key | String | The key used as text. |
-
-**Outputs**
-
-| Name | Type | Description |
-|------|------|-------------|
-| list | List | The dynamically created list with the specified number of fields. |
-
-</details>
-
-### ID Generator
-
-<<<<<<< HEAD
-:::important
-This component is in **Legacy**, which means it is available for use but no longer in active development.
-:::
-=======
-This component transforms LLM responses into structured data formats.
-
-In this example from the **Financial Report Parser** template, the **Structured Output** component transforms unstructured financial reports into structured data.
-
-![Structured output example](/img/component-structured-output.png)
-
-The connected LLM model is prompted by the **Structured Output** component's `Format Instructions` parameter to extract structured output from the unstructured text. `Format Instructions` is utilized as the system prompt for the **Structured Output** component.
-
-In the **Structured Output** component, click the **Open table** button to view the `Output Schema` table.
-The `Output Schema` parameter defines the structure and data types for the model's output using a table with the following fields:
-
-* **Name**: The name of the output field.
-* **Description**: The purpose of the output field.
-* **Type**: The data type of the output field. The available types are `str`, `int`, `float`, `bool`, `list`, or `dict`. The default is `text`.
-* **Multiple**: This feature is deprecated. Currently, it is set to `True` by default if you expect multiple values for a single field. For example, a `list` of `features` is set to `True` to contain multiple values, such as `["waterproof", "durable", "lightweight"]`. Default: `True`.
-
-The **Parser** component parses the structured output into a template for orderly presentation in chat output. The template receives the values from the `output_schema` table with curly braces.
->>>>>>> 0e42f0dd
-
-This component generates a unique ID.
-
-<details>
-<summary>Parameters</summary>
-
-**Inputs**
-
-| Name | Type | Description |
-|------|------|-------------|
-| unique_id | String | The generated unique ID. |
-
-**Outputs**
-
-| Name | Type | Description |
-|------|------|-------------|
-| id | String | The generated unique ID. |
-
-</details>
-
-### Message store
-
-:::info
-As of Langflow 1.5, this component is part of the **Message History** component.
-:::
+## Message store
 
 This component stores chat messages or text in Langflow tables or external memory.
 
@@ -219,11 +186,77 @@
 
 </details>
 
+## Structured output
+
+This component transforms LLM responses into structured data formats.
+
+In this example from the **Financial Report Parser** template, the **Structured Output** component transforms unstructured financial reports into structured data.
+
+![Structured output example](/img/component-structured-output.png)
+
+The connected LLM model is prompted by the **Structured Output** component's `Format Instructions` parameter to extract structured output from the unstructured text. `Format Instructions` is utilized as the system prompt for the **Structured Output** component.
+
+In the **Structured Output** component, click the **Open table** button to view the `Output Schema` table.
+The `Output Schema` parameter defines the structure and data types for the model's output using a table with the following fields:
+
+* **Name**: The name of the output field.
+* **Description**: The purpose of the output field.
+* **Type**: The data type of the output field. The available types are `str`, `int`, `float`, `bool`, `list`, or `dict`. The default is `text`.
+* **Multiple**: This feature is deprecated. Currently, it is set to `True` by default if you expect multiple values for a single field. For example, a `list` of `features` is set to `True` to contain multiple values, such as `["waterproof", "durable", "lightweight"]`. Default: `True`.
+
+The **Parser** component parses the structured output into a template for orderly presentation in chat output. The template receives the values from the `output_schema` table with curly braces.
+
+For example, the template `EBITDA: {EBITDA}  ,  Net Income: {NET_INCOME} , GROSS_PROFIT: {GROSS_PROFIT}` presents the extracted values in the **Playground** as `EBITDA: 900 million , Net Income: 500 million , GROSS_PROFIT: 1.2 billion`.
+
+<details>
+<summary>Parameters</summary>
+
+**Inputs**
+
+| Name | Type | Description |
+|------|------|-------------|
+| llm | LanguageModel | The language model to use to generate the structured output. |
+| input_value | String | The input message to the language model. |
+| system_prompt | String | The instructions to the language model for formatting the output. |
+| schema_name | String | The name for the output data schema. |
+| output_schema | Table | The structure and data types for the model's output. |
+| multiple | Boolean | [Deprecated] Always set to `True`. |
+
+**Outputs**
+
+| Name | Type | Description |
+|------|------|-------------|
+| structured_output | Data | The structured output is a Data object based on the defined schema. |
+
+</details>
+
+## Legacy components
+
+Legacy components are available for use but are no longer supported.
+
+### Create List
+
+This component dynamically creates a record with a specified number of fields.
+
+<details>
+<summary>Parameters</summary>
+
+**Inputs**
+
+| Name | Type | Description |
+|------|------|-------------|
+| n_fields | Integer | The number of fields to be added to the record. |
+| text_key | String | The key used as text. |
+
+**Outputs**
+
+| Name | Type | Description |
+|------|------|-------------|
+| list | List | The dynamically created list with the specified number of fields. |
+
+</details>
+
 ### Output Parser
-
-:::important
-This component is in **Legacy**, which means it is available for use but no longer in active development.
-:::
 
 This component transforms the output of a language model into a specified format. It supports CSV format parsing, which converts LLM responses into comma-separated lists using Langchain's `CommaSeparatedListOutputParser`.
 
