import { AIMLIcon } from "@/icons/AIML";
import { DuckDuckGoIcon } from "@/icons/DuckDuckGo";
import { ExaIcon } from "@/icons/Exa";
import { GleanIcon } from "@/icons/Glean";
import { LangwatchIcon } from "@/icons/Langwatch";
import { MilvusIcon } from "@/icons/Milvus";
import Perplexity from "@/icons/Perplexity/Perplexity";
import { SearchAPIIcon } from "@/icons/SearchAPI";
import { SerpSearchIcon } from "@/icons/SerpSearch";
import { TavilyIcon } from "@/icons/Tavily";
import { UnstructuredIcon } from "@/icons/Unstructured";
import { WikipediaIcon } from "@/icons/Wikipedia";
import YouTubeIcon from "@/icons/Youtube/youtube";
import { ZepMemoryIcon } from "@/icons/ZepMemory";
import { AthenaIcon } from "@/icons/athena/index";
import { freezeAllIcon } from "@/icons/freezeAll";
import { GlobeOkIcon } from "@/icons/globe-ok";
import { ThumbDownIconCustom, ThumbUpIconCustom } from "@/icons/thumbs";
import { TwitterLogoIcon } from "@radix-ui/react-icons";
import {
  AlertCircle,
  AlertTriangle,
  ArrowBigUp,
  ArrowLeft,
  ArrowRight,
  ArrowRightLeft,
  ArrowUpRight,
  ArrowUpToLine,
  Bell,
  Binary,
  Blocks,
  BookMarked,
  BookOpenText,
  BookmarkPlus,
  Bot,
  BotMessageSquare,
  Boxes,
  Braces,
  BrainCircuit,
  ChartNetwork,
  Check,
  CheckCheck,
  CheckCircle2,
  ChevronDown,
  ChevronLeft,
  ChevronRight,
  ChevronRightSquare,
  ChevronUp,
  ChevronsDownUp,
  ChevronsLeft,
  ChevronsRight,
  ChevronsUpDown,
  ChevronsUpDownIcon,
  Circle,
  CircleCheckBig,
  CircleDot,
  CircleOff,
  Clipboard,
  Code,
  Code2,
  CodeXml,
  Cog,
  Combine,
  Command,
  Compass,
  Copy,
  CopyPlus,
  CornerDownLeft,
  Cpu,
  Database,
  DatabaseZap,
  Delete,
  DollarSign,
  Dot,
  Download,
  DownloadCloud,
  Edit,
  Ellipsis,
  Eraser,
  ExternalLink,
  Eye,
  EyeOff,
  File,
  FileClock,
  FileDown,
  FileQuestion,
  FileSearch,
  FileSearch2,
  FileSliders,
  FileText,
  FileType2,
  FileUp,
  Filter,
  FlaskConical,
  FolderIcon,
  FolderPlus,
  FolderPlusIcon,
  FolderSync,
  FolderUp,
  FormInput,
  Forward,
  Gift,
  GitBranchPlus,
  GitFork,
  GithubIcon,
  Globe,
  GripVertical,
  Group,
  Hammer,
  Heart,
  HelpCircle,
  Home,
  Image,
  Infinity,
  Info,
  InstagramIcon,
  Key,
  Keyboard,
  Laptop2,
  Layers,
  LayoutGrid,
  LayoutPanelTop,
  Link,
  Link2,
  List,
  ListChecks,
  ListFilter,
  ListOrdered,
  Loader2,
  Lock,
  LockOpen,
  LogIn,
  LogOut,
  LucideSend,
  Maximize2,
  Menu,
  MessageCircle,
  MessageSquare,
  MessageSquareMore,
  MessagesSquare,
  Mic,
  Mic2,
  MicOff,
  Minimize2,
  Minus,
  Monitor,
  Moon,
  MoonIcon,
  MoreHorizontal,
  Network,
  Newspaper,
  NotebookPen,
  OctagonAlert,
  OptionIcon,
  Package2,
  Palette,
  PanelLeftClose,
  PanelLeftOpen,
  PanelRightClose,
  PanelRightOpen,
  Paperclip,
  PaperclipIcon,
  Pen,
  Pencil,
  PencilLine,
  PieChart,
  Pin,
  Plane,
  Play,
  Plus,
  PlusCircle,
  PlusSquare,
  PocketKnife,
  Radio,
  Redo,
  RefreshCcw,
  RefreshCcwDot,
  Repeat,
  RotateCcw,
  Save,
  SaveAll,
  Scan,
  ScanEye,
  Scissors,
  ScreenShare,
  Scroll,
  ScrollText,
  Search,
  Settings,
  Settings2,
  Share,
  Share2,
  Shield,
  Sigma,
  Sliders,
  SlidersHorizontal,
  Snowflake,
  Sparkles,
  Square,
  SquareArrowOutUpRight,
  SquareCode,
  SquarePen,
  SquarePlay,
  StickyNote,
  Store,
  Sun,
  SunIcon,
  Table,
  Tags,
  TerminalIcon,
  TerminalSquare,
  TextCursorInput,
  TextSearch,
  TextSearchIcon,
  ThumbsDown,
  ThumbsUp,
  ToyBrick,
  Trash2,
  Type,
  Undo,
  Ungroup,
  Unplug,
  Upload,
  User,
  UserCog2,
  UserMinus2,
  UserPlus2,
  Users,
  Users2,
  Variable,
  Wand2,
  Workflow,
  Wrench,
  X,
  XCircle,
  Youtube,
  Zap,
  ZoomIn,
  ZoomOut,
} from "lucide-react";
import { FaApple, FaDiscord, FaGithub } from "react-icons/fa";
import { AWSIcon } from "../icons/AWS";
import { AgentQLIcon } from "../icons/AgentQL";
import { AirbyteIcon } from "../icons/Airbyte";
import { AnthropicIcon } from "../icons/Anthropic";
import { ApifyIcon } from "../icons/Apify";
import { ArXivIcon } from "../icons/ArXiv";
import { ArizeIcon } from "../icons/Arize";
import { AssemblyAIIcon } from "../icons/AssemblyAI";
import { AstraDBIcon } from "../icons/AstraDB";
import { AzureIcon } from "../icons/Azure";
import { BingIcon } from "../icons/Bing";
import { BotMessageSquareIcon } from "../icons/BotMessageSquare";
import { CassandraIcon } from "../icons/Cassandra";
import { ChromaIcon } from "../icons/ChromaIcon";
import { ClickhouseIcon } from "../icons/Clickhouse";
import { CloudflareIcon } from "../icons/Cloudflare";
import { CohereIcon } from "../icons/Cohere";
import { ComposioIcon } from "../icons/Composio";
import { ConfluenceIcon } from "../icons/Confluence";
import { CouchbaseIcon } from "../icons/Couchbase";
import { CrewAiIcon } from "../icons/CrewAI";
import { DeepSeekIcon } from "../icons/DeepSeek";
import { ElasticsearchIcon } from "../icons/ElasticsearchStore";
import { EvernoteIcon } from "../icons/Evernote";
import { FBIcon } from "../icons/FacebookMessenger";
import { FirecrawlIcon } from "../icons/Firecrawl";
import { GitBookIcon } from "../icons/GitBook";
import { GitLoaderIcon } from "../icons/GitLoader";
import { GoogleIcon } from "../icons/Google";
import { GoogleGenerativeAIIcon } from "../icons/GoogleGenerativeAI";
import {
  GradientInfinity,
  GradientSave,
  GradientUngroup,
} from "../icons/GradientSparkles";
import { GroqIcon } from "../icons/Groq";
import { HCDIcon } from "../icons/HCD";
import { HuggingFaceIcon } from "../icons/HuggingFace";
import { IFixIcon } from "../icons/IFixIt";
import { IcosaIcon } from "../icons/Icosa";
import { LMStudioIcon } from "../icons/LMStudio";
import { LangChainIcon } from "../icons/LangChain";
import { MaritalkIcon } from "../icons/Maritalk";
import { Mem0 } from "../icons/Mem0";
import { MetaIcon } from "../icons/Meta";
import { MidjourneyIcon } from "../icons/Midjorney";
import { MongoDBIcon } from "../icons/MongoDB";
import { NeedleIcon } from "../icons/Needle";
import { NotDiamondIcon } from "../icons/NotDiamond";
import { NotionIcon } from "../icons/Notion";
import { NovitaIcon } from "../icons/Novita";
import { NvidiaIcon } from "../icons/Nvidia";
import { OlivyaIcon } from "../icons/Olivya";
import { OllamaIcon } from "../icons/Ollama";
import { OpenAiIcon } from "../icons/OpenAi";
import { OpenRouterIcon } from "../icons/OpenRouter";
import { OpenSearch } from "../icons/OpenSearch";
import { PineconeIcon } from "../icons/Pinecone";
import { PostgresIcon } from "../icons/Postgres";
import { PythonIcon } from "../icons/Python";
import { QDrantIcon } from "../icons/QDrant";
import { QianFanChatIcon } from "../icons/QianFanChat";
import { RedisIcon } from "../icons/Redis";
import { SambaNovaIcon } from "../icons/SambaNova";
import ScrapeGraph from "../icons/ScrapeGraphAI/ScrapeGraphAI";
import { SearxIcon } from "../icons/Searx";
import { SerperIcon } from "../icons/Serper";
import { ShareIcon } from "../icons/Share";
import { Share2Icon } from "../icons/Share2";
import SvgSlackIcon from "../icons/Slack/SlackIcon";
import { SpiderIcon } from "../icons/Spider";
import { Streamlit } from "../icons/Streamlit";
import { UpstashSvgIcon } from "../icons/Upstash";
import { VectaraIcon } from "../icons/VectaraIcon";
import { VertexAIIcon } from "../icons/VertexAI";
import { WeaviateIcon } from "../icons/Weaviate";
import SvgWikipedia from "../icons/Wikipedia/Wikipedia";
import SvgWolfram from "../icons/Wolfram/Wolfram";
import { HackerNewsIcon } from "../icons/hackerNews";
import { MistralIcon } from "../icons/mistral";
import { SupabaseIcon } from "../icons/supabase";
import { XAIIcon } from "../icons/xAI";
import { iconsType } from "../types/components";

export const BG_NOISE =
  "url(data:image/png;base64,iVBORw0KGgoAAAANSUhEUgAAADIAAAAyCAMAAAAp4XiDAAAAUVBMVEWFhYWDg4N3d3dtbW17e3t1dXWBgYGHh4d5eXlzc3OLi4ubm5uVlZWPj4+NjY19fX2JiYl/f39ra2uRkZGZmZlpaWmXl5dvb29xcXGTk5NnZ2c8TV1mAAAAG3RSTlNAQEBAQEBAQEBAQEBAQEBAQEBAQEBAQEBAQEAvEOwtAAAFVklEQVR4XpWWB67c2BUFb3g557T/hRo9/WUMZHlgr4Bg8Z4qQgQJlHI4A8SzFVrapvmTF9O7dmYRFZ60YiBhJRCgh1FYhiLAmdvX0CzTOpNE77ME0Zty/nWWzchDtiqrmQDeuv3powQ5ta2eN0FY0InkqDD73lT9c9lEzwUNqgFHs9VQce3TVClFCQrSTfOiYkVJQBmpbq2L6iZavPnAPcoU0dSw0SUTqz/GtrGuXfbyyBniKykOWQWGqwwMA7QiYAxi+IlPdqo+hYHnUt5ZPfnsHJyNiDtnpJyayNBkF6cWoYGAMY92U2hXHF/C1M8uP/ZtYdiuj26UdAdQQSXQErwSOMzt/XWRWAz5GuSBIkwG1H3FabJ2OsUOUhGC6tK4EMtJO0ttC6IBD3kM0ve0tJwMdSfjZo+EEISaeTr9P3wYrGjXqyC1krcKdhMpxEnt5JetoulscpyzhXN5FRpuPHvbeQaKxFAEB6EN+cYN6xD7RYGpXpNndMmZgM5Dcs3YSNFDHUo2LGfZuukSWyUYirJAdYbF3MfqEKmjM+I2EfhA94iG3L7uKrR+GdWD73ydlIB+6hgref1QTlmgmbM3/LeX5GI1Ux1RWpgxpLuZ2+I+IjzZ8wqE4nilvQdkUdfhzI5QDWy+kw5Wgg2pGpeEVeCCA7b85BO3F9DzxB3cdqvBzWcmzbyMiqhzuYqtHRVG2y4x+KOlnyqla8AoWWpuBoYRxzXrfKuILl6SfiWCbjxoZJUaCBj1CjH7GIaDbc9kqBY3W/Rgjda1iqQcOJu2WW+76pZC9QG7M00dffe9hNnseupFL53r8F7YHSwJWUKP2q+k7RdsxyOB11n0xtOvnW4irMMFNV4H0uqwS5ExsmP9AxbDTc9JwgneAT5vTiUSm1E7BSflSt3bfa1tv8Di3R8n3Af7MNWzs49hmauE2wP+ttrq+AsWpFG2awvsuOqbipWHgtuvuaAE+A1Z/7gC9hesnr+7wqCwG8c5yAg3AL1fm8T9AZtp/bbJGwl1pNrE7RuOX7PeMRUERVaPpEs+yqeoSmuOlokqw49pgomjLeh7icHNlG19yjs6XXOMedYm5xH2YxpV2tc0Ro2jJfxC50ApuxGob7lMsxfTbeUv07TyYxpeLucEH1gNd4IKH2LAg5TdVhlCafZvpskfncCfx8pOhJzd76bJWeYFnFciwcYfubRc12Ip/ppIhA1/mSZ/RxjFDrJC5xifFjJpY2Xl5zXdguFqYyTR1zSp1Y9p+tktDYYSNflcxI0iyO4TPBdlRcpeqjK/piF5bklq77VSEaA+z8qmJTFzIWiitbnzR794USKBUaT0NTEsVjZqLaFVqJoPN9ODG70IPbfBHKK+/q/AWR0tJzYHRULOa4MP+W/HfGadZUbfw177G7j/OGbIs8TahLyynl4X4RinF793Oz+BU0saXtUHrVBFT/DnA3ctNPoGbs4hRIjTok8i+algT1lTHi4SxFvONKNrgQFAq2/gFnWMXgwffgYMJpiKYkmW3tTg3ZQ9Jq+f8XN+A5eeUKHWvJWJ2sgJ1Sop+wwhqFVijqWaJhwtD8MNlSBeWNNWTa5Z5kPZw5+LbVT99wqTdx29lMUH4OIG/D86ruKEauBjvH5xy6um/Sfj7ei6UUVk4AIl3MyD4MSSTOFgSwsH/QJWaQ5as7ZcmgBZkzjjU1UrQ74ci1gWBCSGHtuV1H2mhSnO3Wp/3fEV5a+4wz//6qy8JxjZsmxxy5+4w9CDNJY09T072iKG0EnOS0arEYgXqYnXcYHwjTtUNAcMelOd4xpkoqiTYICWFq0JSiPfPDQdnt+4/wuqcXY47QILbgAAAABJRU5ErkJggg==)";

export const gradients = [
  "bg-gradient-to-br from-gray-800 via-rose-700 to-violet-900",
  "bg-gradient-to-br from-green-200 via-green-300 to-blue-500",
  "bg-gradient-to-br from-yellow-200 via-yellow-400 to-yellow-700",
  "bg-gradient-to-br from-green-200 via-green-400 to-purple-700",
  "bg-gradient-to-br from-blue-100 via-blue-300 to-blue-500",
  "bg-gradient-to-br from-purple-400 to-yellow-400",
  "bg-gradient-to-br from-red-800 via-yellow-600 to-yellow-500",
  "bg-gradient-to-br from-blue-300 via-green-200 to-yellow-300",
  "bg-gradient-to-br from-blue-700 via-blue-800 to-gray-900",
  "bg-gradient-to-br from-green-300 to-purple-400",
  "bg-gradient-to-br from-yellow-200 via-pink-200 to-pink-400",
  "bg-gradient-to-br from-green-500 to-green-700",
  "bg-gradient-to-br from-rose-400 via-fuchsia-500 to-indigo-500",
  "bg-gradient-to-br from-sky-400 to-blue-500",
  "bg-gradient-to-br from-green-200 via-green-400 to-green-500",
  "bg-gradient-to-br from-red-400 via-gray-300 to-blue-500",
  "bg-gradient-to-br from-gray-900 to-gray-600 bg-gradient-to-r",
  "bg-gradient-to-br from-rose-500 via-red-400 to-red-500",
  "bg-gradient-to-br from-fuchsia-600 to-pink-600",
  "bg-gradient-to-br from-emerald-500 to-lime-600",
  "bg-gradient-to-br from-rose-500 to-indigo-700",
  "bg-gradient-to-br bg-gradient-to-tr from-violet-500 to-orange-300",
  "bg-gradient-to-br from-gray-900 via-purple-900 to-violet-600",
  "bg-gradient-to-br from-yellow-200 via-red-500 to-fuchsia-500",
  "bg-gradient-to-br from-sky-400 to-indigo-900",
  "bg-gradient-to-br from-amber-200 via-violet-600 to-sky-900",
  "bg-gradient-to-br from-amber-700 via-orange-300 to-rose-800",
  "bg-gradient-to-br from-gray-300 via-fuchsia-600 to-orange-600",
  "bg-gradient-to-br from-fuchsia-500 via-red-600 to-orange-400",
  "bg-gradient-to-br from-sky-400 via-rose-400 to-lime-400",
  "bg-gradient-to-br from-lime-600 via-yellow-300 to-red-600",
];

/*
Specifications
#FF3276 -> #F480FF
#1A0250 -> #2F10FE
#98F4FE -> #9BFEAA
#F480FF -> #7528FC
#F480FF -> #9BFEAA
#2F10FE -> #9BFEAA
#BB277F -> #050154
#7528FC -> #9BFEAA
#2F10FE -> #98F4FE
*/
export const flowGradients = [
  "linear-gradient(90deg, #FF3276 0%, #F480FF 100%)",
  "linear-gradient(90deg, #1A0250 0%, #2F10FE 100%)",
  "linear-gradient(90deg, #98F4FE 0%, #9BFEAA 100%)",
  "linear-gradient(90deg, #F480FF 0%, #7528FC 100%)",
  "linear-gradient(90deg, #F480FF 0%, #9BFEAA 100%)",
  "linear-gradient(90deg, #2F10FE 0%, #9BFEAA 100%)",
  "linear-gradient(90deg, #BB277F 0%, #050154 100%)",
  "linear-gradient(90deg, #7528FC 0%, #9BFEAA 100%)",
  "linear-gradient(90deg, #2F10FE 0%, #98F4FE 100%)",
];

export const toolModeGradient =
  "linear-gradient(-60deg,var(--tool-mode-gradient-1) 0%,var(--tool-mode-gradient-2) 100%)";

export const swatchColors = [
  "bg-neon-fuschia text-white",
  "bg-digital-orchid text-plasma-purple",
  "bg-plasma-purple text-digital-orchid",
  "bg-electric-blue text-holo-frost",
  "bg-holo-frost text-electric-blue",
  "bg-terminal-green text-cosmic-void",
];

export const nodeColors: { [char: string]: string } = {
  inputs: "#10B981",
  outputs: "#AA2411",
  data: "#198BF6",
  prompts: "#4367BF",
  models: "#ab11ab",
  model_specs: "#6344BE",
  chains: "#FE7500",
  list: "#9AAE42",
  agents: "#903BBE",
  Olivya: "#00413B",
  tools: "#00fbfc",
  memories: "#F5B85A",
  saved_components: "#a5B85A",
  advanced: "#000000",
  chat: "#198BF6",
  thought: "#272541",
  embeddings: "#42BAA7",
  documentloaders: "#7AAE42",
  vectorstores: "#AA8742",
  vectorsearch: "#AA8742",
  textsplitters: "#B47CB5",
  toolkits: "#DB2C2C",
  wrappers: "#E6277A",
  notion: "#000000",
  Notion: "#000000",
  AssemblyAI: "#213ED7",
  assemblyai: "#213ED7",
  helpers: "#31A3CC",
  prototypes: "#E6277A",
  astra_assistants: "#272541",
  langchain_utilities: "#31A3CC",
  output_parsers: "#E6A627",
  // custom_components: "#ab11ab",
  retrievers: "#e6b25a",
  str: "#4F46E5",
  Text: "#4F46E5",
  unknown: "#9CA3AF",
  Document: "#65a30d",
  Data: "#dc2626",
  Message: "#4f46e5",
  Prompt: "#7c3aed",
  Embeddings: "#10b981",
  BaseLanguageModel: "#c026d3",
  LanguageModel: "#c026d3",
  Agent: "#903BBE",
  AgentExecutor: "#903BBE",
  Tool: "#00fbfc",
};

export const nodeColorsName: { [char: string]: string } = {
  // custom_components: "#ab11ab",
  inputs: "emerald",
  outputs: "red",
  data: "sky",
  prompts: "blue",
  models: "fuchsia",
  model_specs: "violet",
  chains: "orange",
  list: "lime",
  agents: "purple",
  tools: "cyan",
  memories: "amber",
  saved_components: "lime",
  advanced: "slate",
  chat: "sky",
  thought: "zinc",
  embeddings: "teal",
  documentloaders: "lime",
  vectorstores: "yellow",
  vectorsearch: "yellow",
  textsplitters: "fuchsia",
  toolkits: "red",
  wrappers: "rose",
  notion: "slate",
  Notion: "slate",
  AssemblyAI: "blue",
  assemblyai: "blue",
  helpers: "cyan",
  prototypes: "rose",
  astra_assistants: "indigo",
  langchain_utilities: "sky",
  output_parsers: "yellow",
  retrievers: "yellow",
  str: "indigo",
  Text: "indigo",
  unknown: "gray",
  Document: "lime",
  Data: "red",
  Message: "indigo",
  Prompt: "violet",
  Embeddings: "emerald",
  BaseLanguageModel: "fuchsia",
  LanguageModel: "fuchsia",
  Agent: "purple",
  AgentExecutor: "purple",
  Tool: "cyan",
  BaseChatMemory: "cyan",
  BaseChatMessageHistory: "orange",
  Memory: "orange",
  DataFrame: "pink",
};

export const SIDEBAR_CATEGORIES = [
  { display_name: "Saved", name: "saved_components", icon: "GradientSave" },
  { display_name: "Inputs", name: "inputs", icon: "Download" },
  { display_name: "Outputs", name: "outputs", icon: "Upload" },
  { display_name: "Prompts", name: "prompts", icon: "TerminalSquare" },
  { display_name: "Data", name: "data", icon: "Database" },
  { display_name: "Processing", name: "processing", icon: "ListFilter" },
  { display_name: "Models", name: "models", icon: "BrainCircuit" },
  { display_name: "Vector Stores", name: "vectorstores", icon: "Layers" },
  { display_name: "Embeddings", name: "embeddings", icon: "Binary" },
  { display_name: "Agents", name: "agents", icon: "Bot" },
  { display_name: "Chains", name: "chains", icon: "Link" },
  { display_name: "Loaders", name: "documentloaders", icon: "Paperclip" },
  { display_name: "Link Extractors", name: "link_extractors", icon: "Link2" },
  { display_name: "Memories", name: "memories", icon: "Cpu" },
  { display_name: "Output Parsers", name: "output_parsers", icon: "Compass" },
  { display_name: "Prototypes", name: "prototypes", icon: "FlaskConical" },
  { display_name: "Retrievers", name: "retrievers", icon: "FileSearch" },
  { display_name: "Text Splitters", name: "textsplitters", icon: "Scissors" },
  { display_name: "Toolkits", name: "toolkits", icon: "Package2" },
  { display_name: "Tools", name: "tools", icon: "Hammer" },
  { display_name: "Logic", name: "logic", icon: "ArrowRightLeft" },
  { display_name: "Helpers", name: "helpers", icon: "Wand2" },
];

export const SIDEBAR_BUNDLES = [
  // Add apify
  { display_name: "Apify", name: "apify", icon: "Apify" },
  { display_name: "LangChain", name: "langchain_utilities", icon: "LangChain" },
  { display_name: "AgentQL", name: "agentql", icon: "AgentQL" },
  { display_name: "AssemblyAI", name: "assemblyai", icon: "AssemblyAI" },
  {
    display_name: "DataStax",
    name: "astra_assistants",
    icon: "AstraDB",
  },
  { display_name: "Olivya", name: "olivya", icon: "Olivya" },
  { display_name: "LangWatch", name: "langwatch", icon: "Langwatch" },
  { display_name: "Notion", name: "Notion", icon: "Notion" },
  { display_name: "Needle", name: "needle", icon: "Needle" },
  { display_name: "NVIDIA", name: "nvidia", icon: "NVIDIA" },
  { display_name: "Vectara", name: "vectara", icon: "Vectara" },
  { display_name: "Icosa Computing", name: "icosacomputing", icon: "Icosa" },
  { display_name: "Google", name: "google", icon: "Google" },
  { display_name: "CrewAI", name: "crewai", icon: "CrewAI" },
  { display_name: "NotDiamond", name: "notdiamond", icon: "NotDiamond" },
  { display_name: "Composio", name: "composio", icon: "Composio" },
  { display_name: "Cohere", name: "cohere", icon: "Cohere" },
  { display_name: "Firecrawl", name: "firecrawl", icon: "FirecrawlCrawlApi" },
  { display_name: "Unstructured", name: "unstructured", icon: "Unstructured" },
  { display_name: "Git", name: "git", icon: "GitLoader" },
  { display_name: "Confluence", name: "confluence", icon: "Confluence" },
  { display_name: "Mem0", name: "mem0", icon: "Mem0" },
  { display_name: "Youtube", name: "youtube", icon: "YouTube" },
  { display_name: "ScrapeGraph AI", name: "scrapegraph", icon: "ScrapeGraph" },
];

export const categoryIcons = {
  saved_components: GradientSave,
  inputs: Download,
  outputs: Upload,
  prompts: TerminalSquare,
  data: Database,
  models: BrainCircuit,
  helpers: Wand2,
  vectorstores: Layers,
  embeddings: Binary,
  agents: Bot,
  astra_assistants: Sparkles,
  chains: Link,
  documentloaders: Paperclip,
  langchain_utilities: PocketKnife,
  link_extractors: Link2,
  memories: Cpu,
  output_parsers: Compass,
  prototypes: FlaskConical,
  retrievers: FileSearch,
  textsplitters: Scissors,
  toolkits: Package2,
  tools: Hammer,
  custom: Edit,
  custom_components: GradientInfinity,
};

export const nodeIconsLucide: iconsType = {
  //Category Icons
  inputs: Download,
  outputs: Upload,
  prompts: TerminalSquare,
  data: Database,
  models: BrainCircuit,
  helpers: Wand2,
  vectorstores: Layers,
  embeddings: Binary,
  agents: Bot,
  astra_assistants: Sparkles,
  chains: Link,
  documentloaders: Paperclip,
  langchain_utilities: PocketKnife,
  link_extractors: Link2,
  memories: Cpu,
  output_parsers: Compass,
  prototypes: FlaskConical,
  retrievers: FileSearch,
  textsplitters: Scissors,
  toolkits: Package2,
  tools: Hammer,
  custom_components: GradientInfinity,
  ChatInput: MessagesSquare,
  ChatOutput: MessagesSquare,
  //Integration Icons
  LMStudio: LMStudioIcon,
  Notify: Bell,
  ListFlows: Group,
  ClearMessageHistory: FileClock,
  Python: PythonIcon,
  AzureChatOpenAi: AzureIcon,
  Ollama: OllamaIcon,
  ChatOllama: OllamaIcon,
  AzureOpenAiEmbeddings: AzureIcon,
  Azure: AzureIcon,
  OllamaEmbeddings: OllamaIcon,
  ChatOllamaModel: OllamaIcon,
  FAISS: MetaIcon,
  Maritalk: MaritalkIcon,
  FaissSearch: MetaIcon,
  LangChain: LangChainIcon,
  AzureOpenAiModel: AzureIcon,
  Redis: RedisIcon,
  RedisSearch: RedisIcon,
  PostgresChatMessageHistory: PostgresIcon,
  BaiduQianfan: QianFanChatIcon,
  Vectara: VectaraIcon,
  ArrowUpToLine: ArrowUpToLine,
  Cassandra: CassandraIcon,
  Chroma: ChromaIcon,
  Couchbase: CouchbaseIcon,
  Clickhouse: ClickhouseIcon,
  Cloudflare: CloudflareIcon,
  AirbyteJSONLoader: AirbyteIcon,
  AmazonBedrockEmbeddings: AWSIcon,
  Amazon: AWSIcon,
  Anthropic: AnthropicIcon,
  ArXiv: ArXivIcon,
  ChatAnthropic: AnthropicIcon,
  assemblyai: AssemblyAIIcon,
  AgentQL: AgentQLIcon,
  AssemblyAI: AssemblyAIIcon,
  AstraDB: AstraDBIcon,
  BingSearchAPIWrapper: BingIcon,
  BingSearchRun: BingIcon,
  Olivya: OlivyaIcon,
  Bing: BingIcon,
  Cohere: CohereIcon,
  ChevronsUpDownIcon,
  CohereEmbeddings: CohereIcon,
  EverNoteLoader: EvernoteIcon,
  FacebookChatLoader: FBIcon,
  FirecrawlCrawlApi: FirecrawlIcon,
  FirecrawlScrapeApi: FirecrawlIcon,
  GitbookLoader: GitBookIcon,
  GoogleSearchAPIWrapper: GoogleIcon,
  GoogleSearchResults: GoogleIcon,
  GoogleSearchRun: GoogleIcon,
  GoogleSearchAPI: GoogleIcon,
  GoogleSerperAPI: GoogleIcon,
  Google: GoogleIcon,
  GoogleGenerativeAI: GoogleGenerativeAIIcon,
  Groq: GroqIcon,
  HCD: HCDIcon,
  HNLoader: HackerNewsIcon,
  Unstructured: UnstructuredIcon,
  Filter: Filter,
  HuggingFaceHub: HuggingFaceIcon,
  HuggingFace: HuggingFaceIcon,
  HuggingFaceEmbeddings: HuggingFaceIcon,
  Icosa: IcosaIcon,
  IFixitLoader: IFixIcon,
  CrewAI: CrewAiIcon,
  NotDiamond: NotDiamondIcon,
  Composio: ComposioIcon,
  Meta: MetaIcon,
  Midjorney: MidjourneyIcon,
  MongoDBAtlasVectorSearch: MongoDBIcon,
  MongoDB: MongoDBIcon,
  MongoDBChatMessageHistory: MongoDBIcon,
  notion: NotionIcon,
  Notion: NotionIcon,
  NotionDirectoryLoader: NotionIcon,
  novita: NovitaIcon,
  Novita: NovitaIcon,
  Needle: NeedleIcon,
  NVIDIA: NvidiaIcon,
  ChatOpenAI: OpenAiIcon,
  AzureChatOpenAI: OpenAiIcon,
  OpenAI: OpenAiIcon,
  OpenRouter: OpenRouterIcon,
  DeepSeek: DeepSeekIcon,
  xAI: XAIIcon,
  OpenAIEmbeddings: OpenAiIcon,
  Pinecone: PineconeIcon,
  Qdrant: QDrantIcon,
  ElasticsearchStore: ElasticsearchIcon,
  Weaviate: WeaviateIcon,
  SambaNova: SambaNovaIcon,
  Searx: SearxIcon,
  SlackDirectoryLoader: SvgSlackIcon,
  SpiderTool: SpiderIcon,
  SupabaseVectorStore: SupabaseIcon,
  Supabase: SupabaseIcon,
  VertexAI: VertexAIIcon,
  ChatVertexAI: VertexAIIcon,
  VertexAIEmbeddings: VertexAIIcon,
  Share3: ShareIcon,
  Share4: Share2Icon,
  WikipediaAPIWrapper: SvgWikipedia,
  WolframAlphaAPIWrapper: SvgWolfram,
  WikipediaQueryRun: SvgWikipedia,
  WolframAlphaQueryRun: SvgWolfram,
  WolframAlphaAPI: SvgWolfram,
  group_components: GradientUngroup,
  Streamlit,
  Discord: FaDiscord,
  MistralAI: MistralIcon,
  Upstash: UpstashSvgIcon,
  Confluence: ConfluenceIcon,
  AIML: AIMLIcon,
  "AI/ML": AIMLIcon,
  GitLoader: GitLoaderIcon,
  athenaIcon: AthenaIcon,
  DuckDuckGo: DuckDuckGoIcon,
  Perplexity,
  TavilyIcon,
  OpenSearch,
  GithubIcon,
  FaGithub,
  FaApple,
  YouTube: YouTubeIcon,
  Milvus: MilvusIcon,
  ExaSearch: ExaIcon,
  ZepMemory: ZepMemoryIcon,
  Langwatch: LangwatchIcon,
  Mem0,
  Glean: GleanIcon,
  GleanAPI: GleanIcon,
  SerpSearch: SerpSearchIcon,
  SearchAPI: SearchAPIIcon,
  Wikipedia: WikipediaIcon,
  Arize: ArizeIcon,
  Apify: ApifyIcon,

  //Node Icons
  model_specs: FileSliders,
  advanced: Laptop2,
  chat: MessageCircle,
  saved_components: GradientSave,
  vectorsearch: TextSearch,
  wrappers: Gift,
  unknown: HelpCircle,
  custom: Edit,
  Keyboard,
  ArrowRight,
  Play,
  BotMessageSquareIcon,
  CheckCheck,
  ListFilter,
  ScrollText,
  Workflow,
  User,
  ScanEye,
  Type,
  FolderIcon,
  X,
  Trash2,
  CircleOff,
  Boxes,
  Network,
  XCircle,
  Info,
  CheckCircle2,
  SquarePen,
  Zap,
  MessagesSquare,
  ExternalLink,
  ChevronsUpDown,
  Check,
  Home,
  Users2,
  SunIcon,
  MoonIcon,
  Bell,
  AlertTriangle,
  ChevronLeft,
  SlidersHorizontal,
  Palette,
  RefreshCcwDot,
  FolderUp,
  SquarePlay,
  LayoutPanelTop,
  Database,
  Blocks,
  ChevronDown,
  ArrowLeft,
  BrainCircuit,
  Wand2,
  Layers,
  Binary,
  Paperclip,
  PocketKnife,
  Scissors,
  Cpu,
  Hammer,
  GradientSave,
  Shield,
  NotebookPen,
  Plus,
  Redo,
  Settings2,
  FileType2,
  Undo,
  FileSearch2,
  ChevronRight,
  Circle,
  CircleDot,
  Clipboard,
  PlusCircle,
  PlusSquare,
  Code2,
  Globe,
  Variable,
  Snowflake,
  Store,
  Download,
  Eraser,
  Lock,
  LockOpen,
  Newspaper,
  Tags,
  CodeXml,
  PieChart,
  LucideSend,
  Sparkles,
  DownloadCloud,
  File,
  FileText,
  FolderPlus,
  GitFork,
  FileDown,
  FileUp,
  Menu,
  Save,
  Search,
  Copy,
  Upload,
  MessageSquare,
  MoreHorizontal,
  UserMinus2,
  UserPlus2,
  Pencil,
  ChevronsRight,
  ChevronsLeft,
  EyeOff,
  Eye,
  UserCog2,
  Key,
  Unplug,
  Group,
  LogIn,
  ChevronUp,
  PencilLine,
  Ungroup,
  BookMarked,
  Minus,
  LogOut,
  BotMessageSquare,
  Square,
  Minimize2,
  Maximize2,
  FormInput,
  ChevronRightSquare,
  Plane,
  Users,
  ListOrdered,
  SaveAll,
  MessageSquareMore,
  Forward,
  Share2,
  Share,
  GitBranchPlus,
  Infinity,
  Loader2,
  BookmarkPlus,
  Heart,
  Package2,
  FileSearch,
  Compass,
  Link2,
  Pin,
  Link,
  ToyBrick,
  RefreshCcw,
  SquareArrowOutUpRight,
  Combine,
  TerminalIcon,
  TerminalSquare,
  TextCursorInput,
  Repeat,
  Sliders,
  ScreenShare,
  Code,
  OctagonAlert,
  Ellipsis,
  Braces,
  FlaskConical,
  AlertCircle,
  Bot,
  Delete,
  Command,
  ArrowBigUp,
  PanelRightClose,
  Dot,
  LayoutGrid,
  StickyNote,
  note: StickyNote,
  RotateCcw,
  Wrench,
  GripVertical,
  FolderPlusIcon,
  PaperclipIcon,
  Settings,
  Monitor,
  Moon,
  Sun,
  PanelLeftClose,
  PanelLeftOpen,
  ArrowUpRight,
  Scroll,
  Image,
  CopyPlus,
  Pen,
  TwitterLogoIcon,
  InstagramIcon,
  TextSearchIcon,
  FileQuestion,
  Youtube,
  List,
  SquareCode,
  ListChecks,
  PanelRightOpen,
  CornerDownLeft,
  ChevronsDownUp,
  OptionIcon,
  ChartNetwork,
  Option: OptionIcon,
  FreezeAll: freezeAllIcon,
  Table,
  Scan,
  GlobeOkIcon,
  CircleCheckBig,
  ZoomIn,
  ZoomOut,
  Sigma,
  Radio,
  DatabaseZap,
  Cog,
  ArrowRightLeft,
  FolderSync,
  ThumbsUp,
  ThumbsDown,
  ThumbDownIconCustom,
  ThumbUpIconCustom,
  Serper: SerperIcon,
  ScrapeGraphAI: ScrapeGraph,
  ScrapeGraph: ScrapeGraph,
  ScrapeGraphSmartScraperApi: ScrapeGraph,
  ScrapeGraphMarkdownifyApi: ScrapeGraph,
<<<<<<< HEAD
  Mic,
  MicOff,
  Mic2,
=======
  DollarSign,
  BookOpenText,
>>>>>>> 05935ed2
};<|MERGE_RESOLUTION|>--- conflicted
+++ resolved
@@ -975,12 +975,9 @@
   ScrapeGraph: ScrapeGraph,
   ScrapeGraphSmartScraperApi: ScrapeGraph,
   ScrapeGraphMarkdownifyApi: ScrapeGraph,
-<<<<<<< HEAD
   Mic,
   MicOff,
   Mic2,
-=======
   DollarSign,
   BookOpenText,
->>>>>>> 05935ed2
 };