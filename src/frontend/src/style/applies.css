--- conflicted
+++ resolved
@@ -305,10 +305,9 @@
   .yellow-status {
     @apply generic-node-status text-status-yellow;
   }
-<<<<<<< HEAD
   .blue-status {
-    @apply generic-node-status text-status-blue fill-status-blue;
-=======
+    @apply generic-node-status fill-status-blue text-status-blue;
+  }
   .inactive-status {
     /* what colour for inactive status?
     muted-foreground is too strong, maybe use a lighter shade of it?
@@ -324,7 +323,6 @@
   }
   .building-status {
     @apply border-none ring;
->>>>>>> 1ae8be9c
   }
   .status-build-animation {
     @apply opacity-0;
