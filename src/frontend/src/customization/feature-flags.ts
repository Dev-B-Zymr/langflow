--- conflicted
+++ resolved
@@ -8,12 +8,7 @@
 export const ENABLE_CUSTOM_PARAM = false;
 export const ENABLE_INTEGRATIONS = false;
 export const ENABLE_DATASTAX_LANGFLOW = false;
-<<<<<<< HEAD
 export const ENABLE_FILE_MANAGEMENT = true;
-=======
-export const ENABLE_VOICE_ASSISTANT = false;
->>>>>>> 44b76959
 export const ENABLE_PUBLISH = true;
 export const ENABLE_WIDGET = true;
-
 export const ENABLE_VOICE_ASSISTANT = true;