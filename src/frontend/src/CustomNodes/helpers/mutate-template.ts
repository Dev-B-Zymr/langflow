--- conflicted
+++ resolved
@@ -1,18 +1,11 @@
-import type { UseMutationResult } from "@tanstack/react-query";
-import { cloneDeep, debounce } from "lodash";
+import type { UseMutationResult } from '@tanstack/react-query';
+import { cloneDeep, debounce } from 'lodash';
 import {
   ERROR_UPDATING_COMPONENT,
   SAVE_DEBOUNCE_TIME,
   TITLE_ERROR_UPDATING_COMPONENT,
-} from "@/constants/constants";
-<<<<<<< HEAD
-import { APIClassType, ResponseErrorDetailAPI } from "@/types/api";
-import { UseMutationResult } from "@tanstack/react-query";
-import { cloneDeep, debounce } from "lodash";
-=======
-import type { APIClassType, ResponseErrorDetailAPI } from "@/types/api";
-import { updateHiddenOutputs } from "./update-hidden-outputs";
->>>>>>> 0f89e39d
+} from '@/constants/constants';
+import type { APIClassType, ResponseErrorDetailAPI } from '@/types/api';
 
 // Map to store debounced functions for each node ID
 const debouncedFunctions = new Map<string, ReturnType<typeof debounce>>();
@@ -30,7 +23,7 @@
   setErrorData,
   parameterName?: string,
   callback?: () => void,
-  toolMode?: boolean,
+  toolMode?: boolean
 ) => {
   // Get or create a debounced function for this node ID
   if (!debouncedFunctions.has(nodeId)) {
@@ -49,7 +42,7 @@
           setErrorData,
           parameterName?: string,
           callback?: () => void,
-          toolMode?: boolean,
+          toolMode?: boolean
         ) => {
           try {
             const newNode = cloneDeep(node);
@@ -66,8 +59,8 @@
               try {
                 setNodeClass(newNode);
               } catch (e) {
-                if (e instanceof Error && e.message === "Node not found") {
-                  console.error("Node not found");
+                if (e instanceof Error && e.message === 'Node not found') {
+                  console.error('Node not found');
                 } else {
                   throw e;
                 }
@@ -82,8 +75,8 @@
             });
           }
         },
-        SAVE_DEBOUNCE_TIME,
-      ),
+        SAVE_DEBOUNCE_TIME
+      )
     );
   }
 
@@ -96,6 +89,6 @@
     setErrorData,
     parameterName,
     callback,
-    toolMode,
+    toolMode
   );
 };