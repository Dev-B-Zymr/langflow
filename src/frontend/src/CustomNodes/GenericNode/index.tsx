import { useUpdateNodeInternals } from "@xyflow/react";
import { cloneDeep } from "lodash";
import { memo, useCallback, useEffect, useMemo, useRef, useState } from "react";
import { useHotkeys } from "react-hotkeys-hook";
import { useShallow } from "zustand/react/shallow";
import ForwardedIconComponent from "@/components/common/genericIconComponent";
import ShadTooltip from "@/components/common/shadTooltipComponent";
import { usePostValidateComponentCode } from "@/controllers/API/queries/nodes/use-post-validate-component-code";
import { CustomNodeStatus } from "@/customization/components/custom-NodeStatus";
import UpdateComponentModal from "@/modals/updateComponentModal";
import { useAlternate } from "@/shared/hooks/use-alternate";
import type { FlowStoreType } from "@/types/zustand/flow";
import { Button } from "../../components/ui/button";
import { ICON_STROKE_WIDTH } from "../../constants/constants";
import NodeToolbarComponent from "../../pages/FlowPage/components/nodeToolbarComponent";
import { useChangeOnUnfocus } from "../../shared/hooks/use-change-on-unfocus";
import useAlertStore from "../../stores/alertStore";
import useFlowStore from "../../stores/flowStore";
import useFlowsManagerStore from "../../stores/flowsManagerStore";
import { useShortcutsStore } from "../../stores/shortcuts";
import { useTypesStore } from "../../stores/typesStore";
import type { OutputFieldType, VertexBuildTypeAPI } from "../../types/api";
import type { NodeDataType } from "../../types/flow";
import { scapedJSONStringfy } from "../../utils/reactflowUtils";
import { classNames, cn } from "../../utils/utils";
import { processNodeAdvancedFields } from "../helpers/process-node-advanced-fields";
import useUpdateNodeCode from "../hooks/use-update-node-code";
import NodeDescription from "./components/NodeDescription";
import NodeName from "./components/NodeName";
import NodeOutputs from "./components/NodeOutputParameter/NodeOutputs";
import NodeUpdateComponent from "./components/NodeUpdateComponent";
import { NodeIcon } from "./components/nodeIcon";
import RenderInputParameters from "./components/RenderInputParameters";
import { useBuildStatus } from "./hooks/use-get-build-status";

const MemoizedRenderInputParameters = memo(RenderInputParameters);
const MemoizedNodeIcon = memo(NodeIcon);
const MemoizedNodeName = memo(NodeName);
const MemoizedNodeStatus = memo(CustomNodeStatus);
const MemoizedNodeDescription = memo(NodeDescription);
const MemoizedNodeOutputs = memo(NodeOutputs);

<<<<<<< HEAD
=======
const _HiddenOutputsButton = memo(
  ({
    showHiddenOutputs,
    onClick,
  }: {
    showHiddenOutputs: boolean;
    onClick: () => void;
  }) => (
    <Button
      unstyled
      className="group flex h-[1.25rem] w-[1.25rem] items-center justify-center rounded-full border bg-muted hover:text-foreground"
      onClick={onClick}
    >
      <ForwardedIconComponent
        name={showHiddenOutputs ? "ChevronsDownUp" : "ChevronsUpDown"}
        className="h-3 w-3 text-placeholder-foreground group-hover:text-foreground"
      />
    </Button>
  ),
);

>>>>>>> 0f89e39d
function GenericNode({
  data,
  selected,
}: {
  data: NodeDataType;
  selected?: boolean;
  xPos?: number;
  yPos?: number;
}): JSX.Element {
  const [borderColor, setBorderColor] = useState<string>("");
  const [loadingUpdate, setLoadingUpdate] = useState(false);
<<<<<<< HEAD

  const [validationStatus, setValidationStatus] =
=======
  const [showHiddenOutputs, setShowHiddenOutputs] = useState(false);
  const [_validationStatus, setValidationStatus] =
>>>>>>> 0f89e39d
    useState<VertexBuildTypeAPI | null>(null);
  const [openUpdateModal, setOpenUpdateModal] = useState(false);

  const types = useTypesStore((state) => state.types);
  const templates = useTypesStore((state) => state.templates);
  const deleteNode = useFlowStore((state) => state.deleteNode);
  const setNode = useFlowStore((state) => state.setNode);
  const updateNodeInternals = useUpdateNodeInternals();
  const setErrorData = useAlertStore((state) => state.setErrorData);
  const takeSnapshot = useFlowsManagerStore((state) => state.takeSnapshot);
  const edges = useFlowStore((state) => state.edges);
  const setEdges = useFlowStore((state) => state.setEdges);
  const shortcuts = useShortcutsStore((state) => state.shortcuts);
  const buildStatus = useBuildStatus(data, data.id);
  const dismissedNodes = useFlowStore((state) => state.dismissedNodes);
  const addDismissedNodes = useFlowStore((state) => state.addDismissedNodes);
  const removeDismissedNodes = useFlowStore(
    (state) => state.removeDismissedNodes,
  );
  const dismissAll = useMemo(
    () => dismissedNodes.includes(data.id),
    [dismissedNodes, data.id],
  );

  const showNode = data.showNode ?? true;

  const getValidationStatus = useCallback((data) => {
    setValidationStatus(data);
    return null;
  }, []);

  const { mutate: validateComponentCode } = usePostValidateComponentCode();

  const [editNameDescription, toggleEditNameDescription, set] =
    useAlternate(false);

  const componentUpdate = useFlowStore(
    useShallow((state: FlowStoreType) =>
      state.componentsToUpdate.find((component) => component.id === data.id),
    ),
  );

  const {
    outdated: isOutdated,
    breakingChange: hasBreakingChange,
    userEdited: isUserEdited,
  } = componentUpdate ?? {
    outdated: false,
    breakingChange: false,
    userEdited: false,
  };

  const updateNodeCode = useUpdateNodeCode(
    data?.id,
    data.node!,
    setNode,
    updateNodeInternals,
  );

  useEffect(() => {
    updateNodeInternals(data.id);
  }, [data.node.template]);

  if (!data.node!.template) {
    setErrorData({
      title: `Error in component ${data.node!.display_name}`,
      list: [
        `The component ${data.node!.display_name} has no template.`,
        `Please contact the developer of the component to fix this issue.`,
      ],
    });
    takeSnapshot();
    deleteNode(data.id);
  }

  const handleUpdateCode = useCallback(
    (confirmed: boolean = false) => {
      if (!confirmed && hasBreakingChange) {
        setOpenUpdateModal(true);
        return;
      }
      setLoadingUpdate(true);
      takeSnapshot();

      const thisNodeTemplate = templates[data.type]?.template;
      if (!thisNodeTemplate?.code) return;

      const currentCode = thisNodeTemplate.code.value;
      if (data.node) {
        validateComponentCode(
          { code: currentCode, frontend_node: data.node },
          {
            onSuccess: ({ data: resData, type }) => {
              if (resData && type && updateNodeCode) {
                const newNode = processNodeAdvancedFields(
                  resData,
                  edges,
                  data.id,
                );
                updateNodeCode(newNode, currentCode, "code", type);
                removeDismissedNodes([data.id]);
                setLoadingUpdate(false);
              }
            },
            onError: (error) => {
              setErrorData({
                title: "Error updating Component code",
                list: [
                  "There was an error updating the Component.",
                  "If the error persists, please report it on our Discord or GitHub.",
                ],
              });
              console.error(error);
              setLoadingUpdate(false);
            },
          },
        );
      }
    },
    [
      data,
      templates,
      hasBreakingChange,
      edges,
      updateNodeCode,
      validateComponentCode,
      setErrorData,
      takeSnapshot,
    ],
  );

  const handleUpdateCodeWShortcut = useCallback(() => {
    if (isOutdated && selected) {
      handleUpdateCode();
    }
  }, [isOutdated, selected, handleUpdateCode]);

  const update = useShortcutsStore((state) => state.update);
  useHotkeys(update, handleUpdateCodeWShortcut, { preventDefault: true });

  const isToolMode = useMemo(
    () =>
      data.node?.outputs?.some(
        (output) => output.name === "component_as_tool",
      ) ??
      data.node?.tool_mode ??
      false,
    [data.node?.outputs, data.node?.tool_mode],
  );

  const hasOutputs = useMemo(
    () => data.node?.outputs && data.node.outputs.length > 0,
    [data.node?.outputs],
  );

  const nodeRef = useRef<HTMLDivElement>(null);

  useChangeOnUnfocus({
    selected,
    value: editNameDescription,
    onChange: set,
    defaultValue: false,
    shouldChangeValue: (value) => value === true,
    nodeRef,
    callback: toggleEditNameDescription,
  });

  const outputs = data.node?.outputs ?? [];

  const [selectedOutput, setSelectedOutput] = useState<OutputFieldType | null>(
    () =>
      data.node?.outputs?.find(
        (output) => output.name === data?.selected_output,
      ) || null,
  );

  const handleSelectOutput = useCallback(
    (output) => {
      setSelectedOutput(output);

      setEdges((eds) => {
        return eds.map((edge) => {
          if (edge.source === data.id && edge.data?.sourceHandle) {
            const sourceHandle = edge.data.sourceHandle;
            if (sourceHandle.name === output.name) {
              const newSourceHandle = {
                ...sourceHandle,
                output_types: [output.selected ?? output.types[0]],
              };
              const newSourceHandleId = scapedJSONStringfy(newSourceHandle);

              return {
                ...edge,
                sourceHandle: newSourceHandleId,
                data: {
                  ...edge.data,
                  sourceHandle: newSourceHandle,
                },
              };
            }
          }
          return edge;
        });
      });

      setNode(data.id, (oldNode) => {
        const newNode = cloneDeep(oldNode);
        if (newNode.data.node?.outputs) {
          newNode.data.node.outputs.forEach((out) => {
            if (out.selected) {
              out.selected = undefined;
            }
          });

          const outputIndex = newNode.data.node.outputs.findIndex(
            (o) => o.name === output.name,
          );
          if (outputIndex !== -1) {
            const outputTypes = output.types || [];
            const defaultType =
              outputTypes.length > 0 ? outputTypes[0] : undefined;
            newNode.data.node.outputs[outputIndex].selected =
              output.selected ?? defaultType;
          }

          const selectedOutput = newNode.data.node.outputs[outputIndex]?.name;
          (newNode.data as NodeDataType).selected_output = selectedOutput;
        }

        return newNode;
      });
      updateNodeInternals(data.id);
    },
    [data.id, setNode, setEdges, updateNodeInternals],
  );

  useEffect(() => {
    if (
      data?.selected_output ||
      (data?.node?.outputs?.filter((output) => !output.group_outputs)?.length ??
        0) <= 1
    )
      return;
    handleSelectOutput(
      data.node?.outputs?.find((output) => output.selected) || null,
    );
  }, [data.node?.outputs, data?.selected_output, handleSelectOutput]);

  const [hasChangedNodeDescription, setHasChangedNodeDescription] =
    useState(false);

  const editedNameDescription =
    editNameDescription && hasChangedNodeDescription;

  const hasDescription = useMemo(() => {
    return data.node?.description && data.node?.description !== "";
  }, [data.node?.description]);

  const selectedNodesCount = useMemo(() => {
    return useFlowStore.getState().nodes.filter((node) => node.selected).length;
  }, [selected]);

  const shouldShowUpdateComponent = useMemo(
    () => (isOutdated || hasBreakingChange) && !isUserEdited && !dismissAll,
    [isOutdated, hasBreakingChange, isUserEdited, dismissAll],
  );

  const memoizedNodeToolbarComponent = useMemo(() => {
    return selected && selectedNodesCount === 1 ? (
      <>
        <div
          className={cn(
            "absolute -top-12 left-1/2 z-50 -translate-x-1/2",
            "transform transition-all duration-300 ease-out",
          )}
        >
          <NodeToolbarComponent
            data={data}
            deleteNode={(id) => {
              takeSnapshot();
              deleteNode(id);
            }}
            setShowNode={(show) => {
              setNode(data.id, (old) => ({
                ...old,
                data: { ...old.data, showNode: show },
              }));
            }}
            numberOfOutputHandles={outputs.length ?? 0}
            showNode={showNode}
            openAdvancedModal={false}
            onCloseAdvancedModal={() => {}}
            updateNode={() => handleUpdateCode()}
            isOutdated={isOutdated && (dismissAll || isUserEdited)}
            isUserEdited={isUserEdited}
            hasBreakingChange={hasBreakingChange}
          />
        </div>
        <div className="-z-10">
          <Button
            unstyled
            onClick={() => {
              toggleEditNameDescription();
              setHasChangedNodeDescription(false);
            }}
            className={cn(
              "nodrag absolute left-1/2 z-50 flex h-6 w-6 cursor-pointer items-center justify-center rounded-md",
              "transform transition-all duration-300 ease-out",
              showNode
                ? "top-2 translate-x-[10.4rem]"
                : "top-0 translate-x-[6.4rem]",
              editedNameDescription
                ? "bg-accent-emerald"
                : "bg-zinc-foreground",
            )}
            data-testid={
              editedNameDescription
                ? "save-name-description-button"
                : "edit-name-description-button"
            }
          >
            <ForwardedIconComponent
              name={editedNameDescription ? "Check" : "PencilLine"}
              strokeWidth={ICON_STROKE_WIDTH}
              className={cn(
                editedNameDescription
                  ? "text-accent-emerald-foreground"
                  : "text-muted-foreground",
                "icon-size",
              )}
            />
          </Button>
        </div>
      </>
    ) : (
      <></>
    );
  }, [
    data,
    deleteNode,
    takeSnapshot,
    setNode,
    showNode,
    updateNodeCode,
    isOutdated,
    isUserEdited,
    selected,
    shortcuts,
    editNameDescription,
    hasChangedNodeDescription,
    toggleEditNameDescription,
    selectedNodesCount,
  ]);

  const memoizedOnUpdateNode = useCallback(
    () => handleUpdateCode(true),
    [handleUpdateCode],
  );
  const memoizedSetDismissAll = useCallback(
    () => addDismissedNodes([data.id]),
    [addDismissedNodes, data.id],
  );

  return (
    <div className={cn(shouldShowUpdateComponent ? "relative -mt-10" : "")}>
      <div
        className={cn(
          borderColor,
          showNode ? "w-80" : `w-48`,
          "generic-node-div group/node relative rounded-xl border shadow-sm hover:shadow-md",
          !hasOutputs && "pb-4",
        )}
      >
        {openUpdateModal && (
          <UpdateComponentModal
            open={openUpdateModal}
            setOpen={setOpenUpdateModal}
            onUpdateNode={memoizedOnUpdateNode}
            components={componentUpdate ? [componentUpdate] : []}
          />
        )}
        {memoizedNodeToolbarComponent}
        {shouldShowUpdateComponent && (
          <NodeUpdateComponent
            hasBreakingChange={hasBreakingChange}
            showNode={showNode}
            handleUpdateCode={() => handleUpdateCode()}
            loadingUpdate={loadingUpdate}
            setDismissAll={memoizedSetDismissAll}
          />
        )}
        <div
          data-testid={`${data.id}-main-node`}
          className={cn(
            "grid text-wrap leading-5",
            showNode ? "border-b" : "relative",
          )}
        >
          <div
            data-testid={"div-generic-node"}
            className={cn(
              "flex w-full flex-1 items-center justify-between gap-2 overflow-hidden px-4 py-3",
            )}
          >
            <div
              className="flex-max-width items-center overflow-hidden"
              data-testid="generic-node-title-arrangement"
            >
              <MemoizedNodeIcon
                dataType={data.type}
                icon={data.node?.icon}
                isGroup={!!data.node?.flow}
              />
              <div className="ml-3 flex flex-1 overflow-hidden">
                <MemoizedNodeName
                  display_name={data.node?.display_name}
                  nodeId={data.id}
                  selected={selected}
                  showNode={showNode}
                  beta={data.node?.beta || false}
                  editNameDescription={editNameDescription}
                  toggleEditNameDescription={toggleEditNameDescription}
                  setHasChangedNodeDescription={setHasChangedNodeDescription}
                />
              </div>
            </div>
            {!showNode && (
              <>
                <div data-testid={`${showNode ? "show" : "hide"}-node-content`}>
                  <MemoizedRenderInputParameters
                    data={data}
                    types={types}
                    isToolMode={isToolMode}
                    showNode={showNode}
                    outputs={outputs}
                  />
                  <MemoizedNodeOutputs
                    outputs={outputs ?? []}
                    keyPrefix="render-outputs"
                    data={data}
                    types={types}
                    selected={selected ?? false}
                    showNode={showNode}
                    isToolMode={isToolMode}
                    selectedOutput={selectedOutput}
                    handleSelectOutput={handleSelectOutput}
                  />
                </div>
              </>
            )}
            <MemoizedNodeStatus
              data={data}
              frozen={data.node?.frozen}
              showNode={showNode}
              display_name={data.node?.display_name!}
              nodeId={data.id}
              selected={selected}
              setBorderColor={setBorderColor}
              buildStatus={buildStatus}
              dismissAll={dismissAll}
              isOutdated={isOutdated}
              isUserEdited={isUserEdited}
              isBreakingChange={hasBreakingChange}
              getValidationStatus={getValidationStatus}
            />
          </div>
          {showNode && (hasDescription || editNameDescription) && (
            <div className="px-4 pb-3">
              <MemoizedNodeDescription
                description={data.node?.description}
                charLimit={1000}
                mdClassName={"dark:prose-invert"}
                nodeId={data.id}
                selected={selected}
                editNameDescription={editNameDescription}
                setEditNameDescription={set}
                setHasChangedNodeDescription={setHasChangedNodeDescription}
              />
            </div>
          )}
        </div>
        {showNode && (
          <div className="nopan nodelete nodrag noflow relative cursor-auto">
            <>
              <MemoizedRenderInputParameters
                data={data}
                types={types}
                isToolMode={isToolMode}
                showNode={showNode}
                outputs={outputs}
              />{" "}
              <div
                className={classNames(
                  Object.keys(data.node!.template).length < 1 ? "hidden" : "",
                  "flex-max-width justify-center",
                )}
              >
                {" "}
              </div>
              <MemoizedNodeOutputs
                outputs={outputs}
                keyPrefix={"outputs"}
                data={data}
                types={types}
                selected={selected ?? false}
                showNode={showNode}
                isToolMode={isToolMode}
                selectedOutput={selectedOutput}
                handleSelectOutput={handleSelectOutput}
              />
            </>
          </div>
        )}
      </div>
    </div>
  );
}

export default memo(GenericNode);<|MERGE_RESOLUTION|>--- conflicted
+++ resolved
@@ -1,37 +1,36 @@
-import { useUpdateNodeInternals } from "@xyflow/react";
-import { cloneDeep } from "lodash";
-import { memo, useCallback, useEffect, useMemo, useRef, useState } from "react";
-import { useHotkeys } from "react-hotkeys-hook";
-import { useShallow } from "zustand/react/shallow";
-import ForwardedIconComponent from "@/components/common/genericIconComponent";
-import ShadTooltip from "@/components/common/shadTooltipComponent";
-import { usePostValidateComponentCode } from "@/controllers/API/queries/nodes/use-post-validate-component-code";
-import { CustomNodeStatus } from "@/customization/components/custom-NodeStatus";
-import UpdateComponentModal from "@/modals/updateComponentModal";
-import { useAlternate } from "@/shared/hooks/use-alternate";
-import type { FlowStoreType } from "@/types/zustand/flow";
-import { Button } from "../../components/ui/button";
-import { ICON_STROKE_WIDTH } from "../../constants/constants";
-import NodeToolbarComponent from "../../pages/FlowPage/components/nodeToolbarComponent";
-import { useChangeOnUnfocus } from "../../shared/hooks/use-change-on-unfocus";
-import useAlertStore from "../../stores/alertStore";
-import useFlowStore from "../../stores/flowStore";
-import useFlowsManagerStore from "../../stores/flowsManagerStore";
-import { useShortcutsStore } from "../../stores/shortcuts";
-import { useTypesStore } from "../../stores/typesStore";
-import type { OutputFieldType, VertexBuildTypeAPI } from "../../types/api";
-import type { NodeDataType } from "../../types/flow";
-import { scapedJSONStringfy } from "../../utils/reactflowUtils";
-import { classNames, cn } from "../../utils/utils";
-import { processNodeAdvancedFields } from "../helpers/process-node-advanced-fields";
-import useUpdateNodeCode from "../hooks/use-update-node-code";
-import NodeDescription from "./components/NodeDescription";
-import NodeName from "./components/NodeName";
-import NodeOutputs from "./components/NodeOutputParameter/NodeOutputs";
-import NodeUpdateComponent from "./components/NodeUpdateComponent";
-import { NodeIcon } from "./components/nodeIcon";
-import RenderInputParameters from "./components/RenderInputParameters";
-import { useBuildStatus } from "./hooks/use-get-build-status";
+import { useUpdateNodeInternals } from '@xyflow/react';
+import { cloneDeep } from 'lodash';
+import { memo, useCallback, useEffect, useMemo, useRef, useState } from 'react';
+import { useHotkeys } from 'react-hotkeys-hook';
+import { useShallow } from 'zustand/react/shallow';
+import ForwardedIconComponent from '@/components/common/genericIconComponent';
+import { usePostValidateComponentCode } from '@/controllers/API/queries/nodes/use-post-validate-component-code';
+import { CustomNodeStatus } from '@/customization/components/custom-NodeStatus';
+import UpdateComponentModal from '@/modals/updateComponentModal';
+import { useAlternate } from '@/shared/hooks/use-alternate';
+import type { FlowStoreType } from '@/types/zustand/flow';
+import { Button } from '../../components/ui/button';
+import { ICON_STROKE_WIDTH } from '../../constants/constants';
+import NodeToolbarComponent from '../../pages/FlowPage/components/nodeToolbarComponent';
+import { useChangeOnUnfocus } from '../../shared/hooks/use-change-on-unfocus';
+import useAlertStore from '../../stores/alertStore';
+import useFlowStore from '../../stores/flowStore';
+import useFlowsManagerStore from '../../stores/flowsManagerStore';
+import { useShortcutsStore } from '../../stores/shortcuts';
+import { useTypesStore } from '../../stores/typesStore';
+import type { OutputFieldType, VertexBuildTypeAPI } from '../../types/api';
+import type { NodeDataType } from '../../types/flow';
+import { scapedJSONStringfy } from '../../utils/reactflowUtils';
+import { classNames, cn } from '../../utils/utils';
+import { processNodeAdvancedFields } from '../helpers/process-node-advanced-fields';
+import useUpdateNodeCode from '../hooks/use-update-node-code';
+import NodeDescription from './components/NodeDescription';
+import NodeName from './components/NodeName';
+import NodeOutputs from './components/NodeOutputParameter/NodeOutputs';
+import NodeUpdateComponent from './components/NodeUpdateComponent';
+import { NodeIcon } from './components/nodeIcon';
+import RenderInputParameters from './components/RenderInputParameters';
+import { useBuildStatus } from './hooks/use-get-build-status';
 
 const MemoizedRenderInputParameters = memo(RenderInputParameters);
 const MemoizedNodeIcon = memo(NodeIcon);
@@ -40,30 +39,6 @@
 const MemoizedNodeDescription = memo(NodeDescription);
 const MemoizedNodeOutputs = memo(NodeOutputs);
 
-<<<<<<< HEAD
-=======
-const _HiddenOutputsButton = memo(
-  ({
-    showHiddenOutputs,
-    onClick,
-  }: {
-    showHiddenOutputs: boolean;
-    onClick: () => void;
-  }) => (
-    <Button
-      unstyled
-      className="group flex h-[1.25rem] w-[1.25rem] items-center justify-center rounded-full border bg-muted hover:text-foreground"
-      onClick={onClick}
-    >
-      <ForwardedIconComponent
-        name={showHiddenOutputs ? "ChevronsDownUp" : "ChevronsUpDown"}
-        className="h-3 w-3 text-placeholder-foreground group-hover:text-foreground"
-      />
-    </Button>
-  ),
-);
-
->>>>>>> 0f89e39d
 function GenericNode({
   data,
   selected,
@@ -73,42 +48,37 @@
   xPos?: number;
   yPos?: number;
 }): JSX.Element {
-  const [borderColor, setBorderColor] = useState<string>("");
+  const [borderColor, setBorderColor] = useState<string>('');
   const [loadingUpdate, setLoadingUpdate] = useState(false);
-<<<<<<< HEAD
 
   const [validationStatus, setValidationStatus] =
-=======
-  const [showHiddenOutputs, setShowHiddenOutputs] = useState(false);
-  const [_validationStatus, setValidationStatus] =
->>>>>>> 0f89e39d
     useState<VertexBuildTypeAPI | null>(null);
   const [openUpdateModal, setOpenUpdateModal] = useState(false);
 
-  const types = useTypesStore((state) => state.types);
-  const templates = useTypesStore((state) => state.templates);
-  const deleteNode = useFlowStore((state) => state.deleteNode);
-  const setNode = useFlowStore((state) => state.setNode);
+  const types = useTypesStore(state => state.types);
+  const templates = useTypesStore(state => state.templates);
+  const deleteNode = useFlowStore(state => state.deleteNode);
+  const setNode = useFlowStore(state => state.setNode);
   const updateNodeInternals = useUpdateNodeInternals();
-  const setErrorData = useAlertStore((state) => state.setErrorData);
-  const takeSnapshot = useFlowsManagerStore((state) => state.takeSnapshot);
-  const edges = useFlowStore((state) => state.edges);
-  const setEdges = useFlowStore((state) => state.setEdges);
-  const shortcuts = useShortcutsStore((state) => state.shortcuts);
+  const setErrorData = useAlertStore(state => state.setErrorData);
+  const takeSnapshot = useFlowsManagerStore(state => state.takeSnapshot);
+  const edges = useFlowStore(state => state.edges);
+  const setEdges = useFlowStore(state => state.setEdges);
+  const shortcuts = useShortcutsStore(state => state.shortcuts);
   const buildStatus = useBuildStatus(data, data.id);
-  const dismissedNodes = useFlowStore((state) => state.dismissedNodes);
-  const addDismissedNodes = useFlowStore((state) => state.addDismissedNodes);
+  const dismissedNodes = useFlowStore(state => state.dismissedNodes);
+  const addDismissedNodes = useFlowStore(state => state.addDismissedNodes);
   const removeDismissedNodes = useFlowStore(
-    (state) => state.removeDismissedNodes,
+    state => state.removeDismissedNodes
   );
   const dismissAll = useMemo(
     () => dismissedNodes.includes(data.id),
-    [dismissedNodes, data.id],
+    [dismissedNodes, data.id]
   );
 
   const showNode = data.showNode ?? true;
 
-  const getValidationStatus = useCallback((data) => {
+  const getValidationStatus = useCallback(data => {
     setValidationStatus(data);
     return null;
   }, []);
@@ -120,8 +90,8 @@
 
   const componentUpdate = useFlowStore(
     useShallow((state: FlowStoreType) =>
-      state.componentsToUpdate.find((component) => component.id === data.id),
-    ),
+      state.componentsToUpdate.find(component => component.id === data.id)
+    )
   );
 
   const {
@@ -138,7 +108,7 @@
     data?.id,
     data.node!,
     setNode,
-    updateNodeInternals,
+    updateNodeInternals
   );
 
   useEffect(() => {
@@ -179,25 +149,25 @@
                 const newNode = processNodeAdvancedFields(
                   resData,
                   edges,
-                  data.id,
+                  data.id
                 );
-                updateNodeCode(newNode, currentCode, "code", type);
+                updateNodeCode(newNode, currentCode, 'code', type);
                 removeDismissedNodes([data.id]);
                 setLoadingUpdate(false);
               }
             },
-            onError: (error) => {
+            onError: error => {
               setErrorData({
-                title: "Error updating Component code",
+                title: 'Error updating Component code',
                 list: [
-                  "There was an error updating the Component.",
-                  "If the error persists, please report it on our Discord or GitHub.",
+                  'There was an error updating the Component.',
+                  'If the error persists, please report it on our Discord or GitHub.',
                 ],
               });
               console.error(error);
               setLoadingUpdate(false);
             },
-          },
+          }
         );
       }
     },
@@ -210,7 +180,7 @@
       validateComponentCode,
       setErrorData,
       takeSnapshot,
-    ],
+    ]
   );
 
   const handleUpdateCodeWShortcut = useCallback(() => {
@@ -219,22 +189,20 @@
     }
   }, [isOutdated, selected, handleUpdateCode]);
 
-  const update = useShortcutsStore((state) => state.update);
+  const update = useShortcutsStore(state => state.update);
   useHotkeys(update, handleUpdateCodeWShortcut, { preventDefault: true });
 
   const isToolMode = useMemo(
     () =>
-      data.node?.outputs?.some(
-        (output) => output.name === "component_as_tool",
-      ) ??
+      data.node?.outputs?.some(output => output.name === 'component_as_tool') ??
       data.node?.tool_mode ??
       false,
-    [data.node?.outputs, data.node?.tool_mode],
+    [data.node?.outputs, data.node?.tool_mode]
   );
 
   const hasOutputs = useMemo(
     () => data.node?.outputs && data.node.outputs.length > 0,
-    [data.node?.outputs],
+    [data.node?.outputs]
   );
 
   const nodeRef = useRef<HTMLDivElement>(null);
@@ -244,7 +212,7 @@
     value: editNameDescription,
     onChange: set,
     defaultValue: false,
-    shouldChangeValue: (value) => value === true,
+    shouldChangeValue: value => value === true,
     nodeRef,
     callback: toggleEditNameDescription,
   });
@@ -254,16 +222,16 @@
   const [selectedOutput, setSelectedOutput] = useState<OutputFieldType | null>(
     () =>
       data.node?.outputs?.find(
-        (output) => output.name === data?.selected_output,
-      ) || null,
+        output => output.name === data?.selected_output
+      ) || null
   );
 
   const handleSelectOutput = useCallback(
-    (output) => {
+    output => {
       setSelectedOutput(output);
 
-      setEdges((eds) => {
-        return eds.map((edge) => {
+      setEdges(eds => {
+        return eds.map(edge => {
           if (edge.source === data.id && edge.data?.sourceHandle) {
             const sourceHandle = edge.data.sourceHandle;
             if (sourceHandle.name === output.name) {
@@ -287,17 +255,17 @@
         });
       });
 
-      setNode(data.id, (oldNode) => {
+      setNode(data.id, oldNode => {
         const newNode = cloneDeep(oldNode);
         if (newNode.data.node?.outputs) {
-          newNode.data.node.outputs.forEach((out) => {
+          newNode.data.node.outputs.forEach(out => {
             if (out.selected) {
               out.selected = undefined;
             }
           });
 
           const outputIndex = newNode.data.node.outputs.findIndex(
-            (o) => o.name === output.name,
+            o => o.name === output.name
           );
           if (outputIndex !== -1) {
             const outputTypes = output.types || [];
@@ -315,18 +283,18 @@
       });
       updateNodeInternals(data.id);
     },
-    [data.id, setNode, setEdges, updateNodeInternals],
+    [data.id, setNode, setEdges, updateNodeInternals]
   );
 
   useEffect(() => {
     if (
       data?.selected_output ||
-      (data?.node?.outputs?.filter((output) => !output.group_outputs)?.length ??
+      (data?.node?.outputs?.filter(output => !output.group_outputs)?.length ??
         0) <= 1
     )
       return;
     handleSelectOutput(
-      data.node?.outputs?.find((output) => output.selected) || null,
+      data.node?.outputs?.find(output => output.selected) || null
     );
   }, [data.node?.outputs, data?.selected_output, handleSelectOutput]);
 
@@ -337,16 +305,16 @@
     editNameDescription && hasChangedNodeDescription;
 
   const hasDescription = useMemo(() => {
-    return data.node?.description && data.node?.description !== "";
+    return data.node?.description && data.node?.description !== '';
   }, [data.node?.description]);
 
   const selectedNodesCount = useMemo(() => {
-    return useFlowStore.getState().nodes.filter((node) => node.selected).length;
+    return useFlowStore.getState().nodes.filter(node => node.selected).length;
   }, [selected]);
 
   const shouldShowUpdateComponent = useMemo(
     () => (isOutdated || hasBreakingChange) && !isUserEdited && !dismissAll,
-    [isOutdated, hasBreakingChange, isUserEdited, dismissAll],
+    [isOutdated, hasBreakingChange, isUserEdited, dismissAll]
   );
 
   const memoizedNodeToolbarComponent = useMemo(() => {
@@ -354,18 +322,18 @@
       <>
         <div
           className={cn(
-            "absolute -top-12 left-1/2 z-50 -translate-x-1/2",
-            "transform transition-all duration-300 ease-out",
+            'absolute -top-12 left-1/2 z-50 -translate-x-1/2',
+            'transform transition-all duration-300 ease-out'
           )}
         >
           <NodeToolbarComponent
             data={data}
-            deleteNode={(id) => {
+            deleteNode={id => {
               takeSnapshot();
               deleteNode(id);
             }}
-            setShowNode={(show) => {
-              setNode(data.id, (old) => ({
+            setShowNode={show => {
+              setNode(data.id, old => ({
                 ...old,
                 data: { ...old.data, showNode: show },
               }));
@@ -388,29 +356,27 @@
               setHasChangedNodeDescription(false);
             }}
             className={cn(
-              "nodrag absolute left-1/2 z-50 flex h-6 w-6 cursor-pointer items-center justify-center rounded-md",
-              "transform transition-all duration-300 ease-out",
+              'nodrag absolute left-1/2 z-50 flex h-6 w-6 cursor-pointer items-center justify-center rounded-md',
+              'transform transition-all duration-300 ease-out',
               showNode
-                ? "top-2 translate-x-[10.4rem]"
-                : "top-0 translate-x-[6.4rem]",
-              editedNameDescription
-                ? "bg-accent-emerald"
-                : "bg-zinc-foreground",
+                ? 'top-2 translate-x-[10.4rem]'
+                : 'top-0 translate-x-[6.4rem]',
+              editedNameDescription ? 'bg-accent-emerald' : 'bg-zinc-foreground'
             )}
             data-testid={
               editedNameDescription
-                ? "save-name-description-button"
-                : "edit-name-description-button"
+                ? 'save-name-description-button'
+                : 'edit-name-description-button'
             }
           >
             <ForwardedIconComponent
-              name={editedNameDescription ? "Check" : "PencilLine"}
+              name={editedNameDescription ? 'Check' : 'PencilLine'}
               strokeWidth={ICON_STROKE_WIDTH}
               className={cn(
                 editedNameDescription
-                  ? "text-accent-emerald-foreground"
-                  : "text-muted-foreground",
-                "icon-size",
+                  ? 'text-accent-emerald-foreground'
+                  : 'text-muted-foreground',
+                'icon-size'
               )}
             />
           </Button>
@@ -438,21 +404,21 @@
 
   const memoizedOnUpdateNode = useCallback(
     () => handleUpdateCode(true),
-    [handleUpdateCode],
+    [handleUpdateCode]
   );
   const memoizedSetDismissAll = useCallback(
     () => addDismissedNodes([data.id]),
-    [addDismissedNodes, data.id],
+    [addDismissedNodes, data.id]
   );
 
   return (
-    <div className={cn(shouldShowUpdateComponent ? "relative -mt-10" : "")}>
+    <div className={cn(shouldShowUpdateComponent ? 'relative -mt-10' : '')}>
       <div
         className={cn(
           borderColor,
-          showNode ? "w-80" : `w-48`,
-          "generic-node-div group/node relative rounded-xl border shadow-sm hover:shadow-md",
-          !hasOutputs && "pb-4",
+          showNode ? 'w-80' : `w-48`,
+          'generic-node-div group/node relative rounded-xl border shadow-sm hover:shadow-md',
+          !hasOutputs && 'pb-4'
         )}
       >
         {openUpdateModal && (
@@ -476,14 +442,14 @@
         <div
           data-testid={`${data.id}-main-node`}
           className={cn(
-            "grid text-wrap leading-5",
-            showNode ? "border-b" : "relative",
+            'grid text-wrap leading-5',
+            showNode ? 'border-b' : 'relative'
           )}
         >
           <div
-            data-testid={"div-generic-node"}
+            data-testid={'div-generic-node'}
             className={cn(
-              "flex w-full flex-1 items-center justify-between gap-2 overflow-hidden px-4 py-3",
+              'flex w-full flex-1 items-center justify-between gap-2 overflow-hidden px-4 py-3'
             )}
           >
             <div
@@ -510,7 +476,7 @@
             </div>
             {!showNode && (
               <>
-                <div data-testid={`${showNode ? "show" : "hide"}-node-content`}>
+                <div data-testid={`${showNode ? 'show' : 'hide'}-node-content`}>
                   <MemoizedRenderInputParameters
                     data={data}
                     types={types}
@@ -553,7 +519,7 @@
               <MemoizedNodeDescription
                 description={data.node?.description}
                 charLimit={1000}
-                mdClassName={"dark:prose-invert"}
+                mdClassName={'dark:prose-invert'}
                 nodeId={data.id}
                 selected={selected}
                 editNameDescription={editNameDescription}
@@ -572,18 +538,18 @@
                 isToolMode={isToolMode}
                 showNode={showNode}
                 outputs={outputs}
-              />{" "}
+              />{' '}
               <div
                 className={classNames(
-                  Object.keys(data.node!.template).length < 1 ? "hidden" : "",
-                  "flex-max-width justify-center",
+                  Object.keys(data.node!.template).length < 1 ? 'hidden' : '',
+                  'flex-max-width justify-center'
                 )}
               >
-                {" "}
+                {' '}
               </div>
               <MemoizedNodeOutputs
                 outputs={outputs}
-                keyPrefix={"outputs"}
+                keyPrefix={'outputs'}
                 data={data}
                 types={types}
                 selected={selected ?? false}
