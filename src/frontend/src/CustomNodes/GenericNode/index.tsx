import ForwardedIconComponent from "@/components/common/genericIconComponent";
import ShadTooltip from "@/components/common/shadTooltipComponent";
import { usePostValidateComponentCode } from "@/controllers/API/queries/nodes/use-post-validate-component-code";
import UpdateComponentModal from "@/modals/updateComponentModal";
import { useAlternate } from "@/shared/hooks/use-alternate";
import { FlowStoreType } from "@/types/zustand/flow";
import { useUpdateNodeInternals } from "@xyflow/react";
import { memo, useCallback, useEffect, useMemo, useRef, useState } from "react";
import { useHotkeys } from "react-hotkeys-hook";
import { useShallow } from "zustand/react/shallow";
import { Button } from "../../components/ui/button";
import {
  ICON_STROKE_WIDTH,
  TOOLTIP_HIDDEN_OUTPUTS,
  TOOLTIP_OPEN_HIDDEN_OUTPUTS,
} from "../../constants/constants";
import NodeToolbarComponent from "../../pages/FlowPage/components/nodeToolbarComponent";
import { useChangeOnUnfocus } from "../../shared/hooks/use-change-on-unfocus";
import useAlertStore from "../../stores/alertStore";
import useFlowStore from "../../stores/flowStore";
import useFlowsManagerStore from "../../stores/flowsManagerStore";
import { useShortcutsStore } from "../../stores/shortcuts";
import { useTypesStore } from "../../stores/typesStore";
import { VertexBuildTypeAPI } from "../../types/api";
import { NodeDataType } from "../../types/flow";
import { checkHasToolMode } from "../../utils/reactflowUtils";
import { classNames, cn } from "../../utils/utils";
import { getNodeOutputColors } from "../helpers/get-node-output-colors";
import { getNodeOutputColorsName } from "../helpers/get-node-output-colors-name";
import { processNodeAdvancedFields } from "../helpers/process-node-advanced-fields";
import useUpdateNodeCode from "../hooks/use-update-node-code";
import NodeDescription from "./components/NodeDescription";
import NodeName from "./components/NodeName";
import NodeOutputField from "./components/NodeOutputfield";
import NodeStatus from "./components/NodeStatus";
import NodeUpdateComponent from "./components/NodeUpdateComponent";
import RenderInputParameters from "./components/RenderInputParameters";
import { NodeIcon } from "./components/nodeIcon";
import { useBuildStatus } from "./hooks/use-get-build-status";

const MemoizedOutputParameter = memo(NodeOutputField);
const MemoizedRenderInputParameters = memo(RenderInputParameters);
const MemoizedNodeIcon = memo(NodeIcon);
const MemoizedNodeName = memo(NodeName);
const MemoizedNodeStatus = memo(NodeStatus);
const MemoizedNodeDescription = memo(NodeDescription);

const HiddenOutputsButton = memo(
  ({
    showHiddenOutputs,
    onClick,
  }: {
    showHiddenOutputs: boolean;
    onClick: () => void;
  }) => (
    <Button
      unstyled
      className="group flex h-[1.35rem] w-[1.35rem] items-center justify-center rounded-full border bg-muted hover:text-foreground"
      onClick={onClick}
    >
      <ForwardedIconComponent
        name={showHiddenOutputs ? "ChevronsDownUp" : "ChevronsUpDown"}
        strokeWidth={ICON_STROKE_WIDTH}
        className="icon-size text-placeholder-foreground group-hover:text-foreground"
      />
    </Button>
  ),
);

function GenericNode({
  data,
  selected,
}: {
  data: NodeDataType;
  selected?: boolean;
  xPos?: number;
  yPos?: number;
}): JSX.Element {
<<<<<<< HEAD
  // All state hooks gathered at the top
  const [isOutdated, setIsOutdated] = useState(false);
  const [isUserEdited, setIsUserEdited] = useState(false);
=======
>>>>>>> 12c937ab
  const [borderColor, setBorderColor] = useState<string>("");
  const [loadingUpdate, setLoadingUpdate] = useState(false);
  const [showHiddenOutputs, setShowHiddenOutputs] = useState(false);
  const [validationStatus, setValidationStatus] =
    useState<VertexBuildTypeAPI | null>(null);
<<<<<<< HEAD
  const [hasChangedNodeDescription, setHasChangedNodeDescription] =
    useState(false);

  // Refs
  const nodeRef = useRef<HTMLDivElement>(null);
=======
  const [openUpdateModal, setOpenUpdateModal] = useState(false);
>>>>>>> 12c937ab

  // Store hooks
  const types = useTypesStore((state) => state.types);
  const templates = useTypesStore((state) => state.templates);
  const deleteNode = useFlowStore((state) => state.deleteNode);
  const setNode = useFlowStore((state) => state.setNode);
  const edges = useFlowStore((state) => state.edges);
  const update = useShortcutsStore((state) => state.update);
  const shortcuts = useShortcutsStore((state) => state.shortcuts);
<<<<<<< HEAD
  const dismissAll = useUtilityStore((state) => state.dismissAll);
  const setErrorData = useAlertStore((state) => state.setErrorData);
  const takeSnapshot = useFlowsManagerStore((state) => state.takeSnapshot);
=======
  const buildStatus = useBuildStatus(data, data.id);
  const dismissedNodes = useFlowStore((state) => state.dismissedNodes);
  const addDismissedNodes = useFlowStore((state) => state.addDismissedNodes);
  const removeDismissedNodes = useFlowStore(
    (state) => state.removeDismissedNodes,
  );
  const dismissAll = useMemo(
    () => dismissedNodes.includes(data.id),
    [dismissedNodes, data.id],
  );
>>>>>>> 12c937ab

  // XY Flow hooks
  const updateNodeInternals = useUpdateNodeInternals();

  // Custom hooks
  const { mutate: validateComponentCode } = usePostValidateComponentCode();
  const [editNameDescription, toggleEditNameDescription, set] =
    useAlternate(false);
  const buildStatus = useBuildStatus(data, data.id);

  const componentUpdate = useFlowStore(
    useShallow((state: FlowStoreType) =>
      state.componentsToUpdate.find((component) => component.id === data.id),
    ),
  );
  const {
    outdated: isOutdated,
    breakingChange: hasBreakingChange,
    userEdited: isUserEdited,
  } = componentUpdate ?? {
    outdated: false,
    breakingChange: false,
    userEdited: false,
  };

  const updateNodeCode = useUpdateNodeCode(
    data?.id,
    data.node!,
    setNode,
    updateNodeInternals,
  );

  useEffect(() => {
    updateNodeInternals(data.id);
  }, [data.node.template]);

  useChangeOnUnfocus({
    selected,
    value: editNameDescription,
    onChange: set,
    defaultValue: false,
    shouldChangeValue: (value) => value === true,
    nodeRef,
    callback: toggleEditNameDescription,
  });

  const showNode = data.node?.showNode !== false;

  // Basic computed values using useMemo
  const isToolMode = useMemo(
    () =>
      data.node?.outputs?.some(
        (output) => output.name === "component_as_tool",
      ) ??
      data.node?.tool_mode ??
      false,
    [data.node?.outputs, data.node?.tool_mode],
  );

  const hasToolMode = useMemo(
    () => checkHasToolMode(data.node?.template ?? {}),
    [data.node?.template],
  );

  const hasOutputs = useMemo(
    () => data.node?.outputs && data.node.outputs.length > 0,
    [data.node?.outputs],
  );

  const hasDescription = useMemo(() => {
    return data.node?.description && data.node?.description !== "";
  }, [data.node?.description]);

  const selectedNodesCount = useMemo(() => {
    return useFlowStore.getState().nodes.filter((node) => node.selected).length;
  }, [selected]);

  const { shownOutputs, hiddenOutputs } = useMemo(
    () => ({
      shownOutputs:
        data.node?.outputs?.filter((output) => !output.hidden) ?? [],
      hiddenOutputs:
        data.node?.outputs?.filter((output) => output.hidden) ?? [],
    }),
    [data.node?.outputs],
  );

  const editedNameDescription =
    editNameDescription && hasChangedNodeDescription;

  // Handler functions using useCallback
  const getValidationStatus = useCallback((data) => {
    setValidationStatus(data);
    return null;
  }, []);

  const handleUpdateCode = useCallback(
    (confirmed: boolean = false) => {
      if (!confirmed && hasBreakingChange) {
        setOpenUpdateModal(true);
        return;
      }
      setLoadingUpdate(true);
      takeSnapshot();

      const thisNodeTemplate = templates[data.type]?.template;
      if (!thisNodeTemplate?.code) return;

      const currentCode = thisNodeTemplate.code.value;
      if (data.node) {
        validateComponentCode(
          { code: currentCode, frontend_node: data.node },
          {
            onSuccess: ({ data: resData, type }) => {
              if (resData && type && updateNodeCode) {
                const newNode = processNodeAdvancedFields(
                  resData,
                  edges,
                  data.id,
                );
                updateNodeCode(newNode, currentCode, "code", type);
                removeDismissedNodes([data.id]);
                setLoadingUpdate(false);
              }
            },
            onError: (error) => {
              setErrorData({
                title: "Error updating Component code",
                list: [
                  "There was an error updating the Component.",
                  "If the error persists, please report it on our Discord or GitHub.",
                ],
              });
              console.error(error);
              setLoadingUpdate(false);
            },
          },
        );
      }
    },
    [
      data,
      templates,
      hasBreakingChange,
      edges,
      updateNodeCode,
      validateComponentCode,
      setErrorData,
      takeSnapshot,
    ],
  );

  const handleUpdateCodeWShortcut = useCallback(() => {
    if (isOutdated && selected) {
      handleUpdateCode();
    }
  }, [isOutdated, selected, handleUpdateCode]);

  // Component rendering functions using useCallback
  const renderOutputs = useCallback(
    (outputs, key?: string) => {
      if (!outputs?.length) return null;

      const isLoop =
        data?.node?.display_name === "Loop" && outputs[0].name === "done";

<<<<<<< HEAD
      // Determine if this is the last output section
      const isLastOutputSection =
        (!showHiddenOutputs && key === "shown") ||
        (showHiddenOutputs && key === "hidden") ||
        (!showHiddenOutputs && isLoop);

      const output = outputs[0];
=======
  const hasOutputs = useMemo(
    () => data.node?.outputs && data.node.outputs.length > 0,
    [data.node?.outputs],
  );
>>>>>>> 12c937ab

      const outputIndex =
        data.node?.outputs?.findIndex(
          (out) => out.selected === output.selected,
        ) ?? 0;

      const id = {
        output_types: [output.selected ?? output.types[0]],
        id: data.id,
        dataType: data.type,
        name: output.name,
      };

      const colors = getNodeOutputColors(output, data, types);
      const colorNames = getNodeOutputColorsName(output, data, types);

      return (
        <MemoizedOutputParameter
          key={output.name}
          id={id}
          colors={colors}
          colorName={colorNames}
          title={output.name}
          tooltipTitle={output.display_name || output.name}
          index={outputIndex}
          outputProxy={output.proxy}
          outputs={outputs}
          lastOutput={isLastOutputSection}
          data={data}
          type={output.types.join("|")}
          selected={selected ?? false}
          showNode={showNode}
          isToolMode={isToolMode}
          showHiddenOutputs={showHiddenOutputs}
          hidden={
            key === "hidden"
              ? showHiddenOutputs
                ? output.hidden
                : true
              : false
          }
        />
      );
    },
    [data, types, selected, showNode, isToolMode, showHiddenOutputs],
  );

<<<<<<< HEAD
=======
  const { shownOutputs, hiddenOutputs } = useMemo(
    () => ({
      shownOutputs:
        data.node?.outputs?.filter((output) => !output.hidden) ?? [],
      hiddenOutputs:
        data.node?.outputs?.filter((output) => output.hidden) ?? [],
    }),
    [data.node?.outputs],
  );

  const [hasChangedNodeDescription, setHasChangedNodeDescription] =
    useState(false);

  const editedNameDescription =
    editNameDescription && hasChangedNodeDescription;

  const hasDescription = useMemo(() => {
    return data.node?.description && data.node?.description !== "";
  }, [data.node?.description]);

  const selectedNodesCount = useMemo(() => {
    return useFlowStore.getState().nodes.filter((node) => node.selected).length;
  }, [selected]);

  const shouldShowUpdateComponent = useMemo(
    () => (isOutdated || hasBreakingChange) && !isUserEdited && !dismissAll,
    [isOutdated, hasBreakingChange, isUserEdited, dismissAll],
  );

  const memoizedNodeToolbarComponent = useMemo(() => {
    return selected && selectedNodesCount === 1 ? (
      <>
        <div
          className={cn(
            "absolute -top-12 left-1/2 z-50 -translate-x-1/2",
            "transform transition-all duration-300 ease-out",
          )}
        >
          <NodeToolbarComponent
            data={data}
            deleteNode={(id) => {
              takeSnapshot();
              deleteNode(id);
            }}
            setShowNode={(show) => {
              setNode(data.id, (old) => ({
                ...old,
                data: { ...old.data, showNode: show },
              }));
            }}
            numberOfOutputHandles={shownOutputs.length ?? 0}
            showNode={showNode}
            openAdvancedModal={false}
            onCloseAdvancedModal={() => {}}
            updateNode={() => handleUpdateCode()}
            isOutdated={isOutdated && dismissAll}
            isUserEdited={isUserEdited}
            hasBreakingChange={hasBreakingChange}
          />
        </div>
        <div className="-z-10">
          <Button
            unstyled
            onClick={() => {
              toggleEditNameDescription();
              setHasChangedNodeDescription(false);
            }}
            className={cn(
              "nodrag absolute left-1/2 z-50 flex h-6 w-6 cursor-pointer items-center justify-center rounded-md",
              "transform transition-all duration-300 ease-out",
              showNode
                ? "top-2 translate-x-[10.4rem]"
                : "top-0 translate-x-[6.4rem]",
              editedNameDescription
                ? "bg-accent-emerald"
                : "bg-zinc-foreground",
            )}
            data-testid={
              editedNameDescription
                ? "save-name-description-button"
                : "edit-name-description-button"
            }
          >
            <ForwardedIconComponent
              name={editedNameDescription ? "Check" : "PencilLine"}
              strokeWidth={ICON_STROKE_WIDTH}
              className={cn(
                editedNameDescription
                  ? "text-accent-emerald-foreground"
                  : "text-muted-foreground",
                "icon-size",
              )}
            />
          </Button>
        </div>
      </>
    ) : (
      <></>
    );
  }, [
    data,
    deleteNode,
    takeSnapshot,
    setNode,
    showNode,
    updateNodeCode,
    isOutdated,
    isUserEdited,
    selected,
    shortcuts,
    editNameDescription,
    hasChangedNodeDescription,
    toggleEditNameDescription,
    selectedNodesCount,
  ]);
  useEffect(() => {
    if (hiddenOutputs && hiddenOutputs.length === 0) {
      setShowHiddenOutputs(false);
    }
  }, [hiddenOutputs]);

>>>>>>> 12c937ab
  const renderNodeIcon = useCallback(() => {
    return (
      <MemoizedNodeIcon
        dataType={data.type}
        showNode={showNode}
        icon={data.node?.icon}
        isGroup={!!data.node?.flow}
      />
    );
  }, [data.type, showNode, data.node?.icon, data.node?.flow, hasToolMode]);

  const renderNodeName = useCallback(() => {
    return (
      <MemoizedNodeName
        display_name={data.node?.display_name}
        nodeId={data.id}
        selected={selected}
        showNode={showNode}
        validationStatus={validationStatus}
        isOutdated={isOutdated}
        beta={data.node?.beta || false}
        editNameDescription={editNameDescription}
        toggleEditNameDescription={toggleEditNameDescription}
        setHasChangedNodeDescription={setHasChangedNodeDescription}
      />
    );
  }, [
    data.node?.display_name,
    data.id,
    selected,
    showNode,
    validationStatus,
    isOutdated,
    data.node?.beta,
    editNameDescription,
    toggleEditNameDescription,
    setHasChangedNodeDescription,
  ]);

  const renderNodeStatus = useCallback(() => {
    return (
      <MemoizedNodeStatus
        data={data}
        frozen={data.node?.frozen}
        showNode={showNode}
        display_name={data.node?.display_name!}
        nodeId={data.id}
        selected={selected}
        setBorderColor={setBorderColor}
        buildStatus={buildStatus}
        dismissAll={dismissAll}
        isOutdated={isOutdated}
        isUserEdited={isUserEdited}
        isBreakingChange={hasBreakingChange}
        getValidationStatus={getValidationStatus}
      />
    );
  }, [
    data,
    showNode,
    selected,
    buildStatus,
    isOutdated,
    isUserEdited,
    getValidationStatus,
    handleUpdateCode,
  ]);

  const renderDescription = useCallback(() => {
    return (
      <MemoizedNodeDescription
        description={data.node?.description}
        mdClassName={"dark:prose-invert"}
        nodeId={data.id}
        selected={selected}
        editNameDescription={editNameDescription}
        setEditNameDescription={set}
        setHasChangedNodeDescription={setHasChangedNodeDescription}
      />
    );
  }, [
    data.node?.description,
    data.id,
    selected,
    editNameDescription,
    set,
    setHasChangedNodeDescription,
  ]);

  const renderInputParameters = useCallback(() => {
    return (
      <MemoizedRenderInputParameters
        data={data}
        types={types}
        isToolMode={isToolMode}
        showNode={showNode}
        shownOutputs={shownOutputs}
        showHiddenOutputs={showHiddenOutputs}
      />
    );
  }, [data, types, isToolMode, showNode, shownOutputs, showHiddenOutputs]);

  // Effects
  useEffect(() => {
    if (hiddenOutputs && hiddenOutputs.length === 0) {
      setShowHiddenOutputs(false);
    }
  }, [hiddenOutputs]);

  useHotkeys(update, handleUpdateCodeWShortcut, { preventDefault: true });

  // Check if template is missing and handle error
  if (!data.node!.template) {
    setErrorData({
      title: `Error in component ${data.node!.display_name}`,
      list: [
        `The component ${data.node!.display_name} has no template.`,
        `Please contact the developer of the component to fix this issue.`,
      ],
    });
    takeSnapshot();
    deleteNode(data.id);
  }

  // Layout components
  const memoizedNodeToolbarComponent = useMemo(() => {
    return selected && selectedNodesCount === 1 ? (
      <>
        <div
          className={cn(
            "absolute -top-12 left-1/2 z-50 -translate-x-1/2",
            "transform transition-all duration-300 ease-out",
          )}
        >
          <NodeToolbarComponent
            data={data}
            deleteNode={(id) => {
              takeSnapshot();
              deleteNode(id);
            }}
            setShowNode={(show) => {
              setNode(data.id, (old) => ({
                ...old,
                data: { ...old.data, showNode: show },
              }));
            }}
            numberOfOutputHandles={shownOutputs.length ?? 0}
            showNode={showNode}
            openAdvancedModal={false}
            onCloseAdvancedModal={() => {}}
            updateNode={handleUpdateCode}
            isOutdated={isOutdated && isUserEdited}
          />
        </div>
        <div className="-z-10">
          <Button
            unstyled
            onClick={() => {
              toggleEditNameDescription();
              setHasChangedNodeDescription(false);
            }}
            className={cn(
              "nodrag absolute left-1/2 z-50 flex h-6 w-6 cursor-pointer items-center justify-center rounded-md",
              "transform transition-all duration-300 ease-out",
              showNode
                ? "top-2 translate-x-[10.4rem]"
                : "top-0 translate-x-[6.4rem]",
              editedNameDescription
                ? "bg-accent-emerald"
                : "bg-zinc-foreground",
            )}
            data-testid={
              editedNameDescription
                ? "save-name-description-button"
                : "edit-name-description-button"
            }
          >
            <ForwardedIconComponent
              name={editedNameDescription ? "Check" : "PencilLine"}
              strokeWidth={ICON_STROKE_WIDTH}
              className={cn(
                editedNameDescription
                  ? "text-accent-emerald-foreground"
                  : "text-muted-foreground",
                "icon-size",
              )}
            />
          </Button>
        </div>
      </>
    ) : (
      <></>
    );
  }, [
    data,
    deleteNode,
    takeSnapshot,
    setNode,
    showNode,
    shownOutputs.length,
    isOutdated,
    isUserEdited,
    selected,
    selectedNodesCount,
    editedNameDescription,
    toggleEditNameDescription,
    handleUpdateCode,
  ]);

  return (
    <div className={cn(shouldShowUpdateComponent ? "relative -mt-10" : "")}>
      <div
        className={cn(
          borderColor,
          showNode ? "w-80" : `w-48`,
          "generic-node-div group/node relative rounded-xl border shadow-sm hover:shadow-md",
          !hasOutputs && "pb-4",
        )}
      >
        <UpdateComponentModal
          open={openUpdateModal}
          setOpen={setOpenUpdateModal}
          onUpdateNode={() => handleUpdateCode(true)}
          components={componentUpdate ? [componentUpdate] : []}
        />
        {memoizedNodeToolbarComponent}
        {shouldShowUpdateComponent && (
          <NodeUpdateComponent
            hasBreakingChange={hasBreakingChange}
            showNode={showNode}
            handleUpdateCode={() => handleUpdateCode()}
            loadingUpdate={loadingUpdate}
            setDismissAll={() => addDismissedNodes([data.id])}
          />
        )}
        <div
          data-testid={`${data.id}-main-node`}
          className={cn(
            "grid text-wrap p-4 leading-5",
            showNode ? "border-b" : "relative",
            hasDescription && "gap-3",
          )}
        >
          <div
            data-testid={"div-generic-node"}
            className={
              !showNode
                ? ""
                : "generic-node-div-title justify-between rounded-t-lg"
            }
          >
            <div
              className={"generic-node-title-arrangement"}
              data-testid="generic-node-title-arrangement"
            >
              {renderNodeIcon()}
              <div className="generic-node-tooltip-div truncate">
                {renderNodeName()}
              </div>
            </div>
            <div data-testid={`${showNode ? "show" : "hide"}-node-content`}>
              {!showNode && (
                <>
                  {renderInputParameters()}
                  {shownOutputs.length > 0 &&
                    renderOutputs(shownOutputs, "render-outputs")}
                </>
              )}
            </div>
            {renderNodeStatus()}
          </div>
          {showNode && <div>{renderDescription()}</div>}
        </div>
        {showNode && (
          <div className="nopan nodelete nodrag noflow relative cursor-auto">
            <>
              {renderInputParameters()}
              <div
                className={classNames(
                  Object.keys(data.node!.template).length < 1 ? "hidden" : "",
                  "flex-max-width justify-center",
                )}
              >
                {" "}
              </div>
              {shownOutputs &&
                (data?.node?.display_name === "Loop" ? (
                  <>
                    {shownOutputs.length > 0 &&
                      renderOutputs([shownOutputs[0]], "loop")}
                    {shownOutputs.length > 1 &&
                      renderOutputs([shownOutputs[1]], "loop")}
                  </>
                ) : (
                  renderOutputs(shownOutputs, "shown")
                ))}

              <div
                className={cn(showHiddenOutputs ? "" : "h-0 overflow-hidden")}
              >
                <div className="block">
                  {renderOutputs(hiddenOutputs, "hidden")}
                </div>
              </div>
              {hiddenOutputs && hiddenOutputs.length > 0 && (
                <ShadTooltip
                  content={
                    showHiddenOutputs
                      ? `${TOOLTIP_HIDDEN_OUTPUTS} (${hiddenOutputs?.length})`
                      : `${TOOLTIP_OPEN_HIDDEN_OUTPUTS} (${hiddenOutputs?.length})`
                  }
                >
                  <div
                    className={cn(
                      "absolute left-1/2 flex -translate-x-1/2 justify-center",
                      (shownOutputs && shownOutputs.length > 0) ||
                        showHiddenOutputs
                        ? "bottom-[-0.8rem]"
                        : "bottom-[-0.8rem]",
                    )}
                  >
                    <HiddenOutputsButton
                      showHiddenOutputs={showHiddenOutputs}
                      onClick={() => setShowHiddenOutputs(!showHiddenOutputs)}
                    />
                  </div>
                </ShadTooltip>
              )}
            </>
          </div>
        )}
      </div>
    </div>
  );
}

export default memo(GenericNode);<|MERGE_RESOLUTION|>--- conflicted
+++ resolved
@@ -76,26 +76,18 @@
   xPos?: number;
   yPos?: number;
 }): JSX.Element {
-<<<<<<< HEAD
   // All state hooks gathered at the top
-  const [isOutdated, setIsOutdated] = useState(false);
-  const [isUserEdited, setIsUserEdited] = useState(false);
-=======
->>>>>>> 12c937ab
   const [borderColor, setBorderColor] = useState<string>("");
   const [loadingUpdate, setLoadingUpdate] = useState(false);
   const [showHiddenOutputs, setShowHiddenOutputs] = useState(false);
   const [validationStatus, setValidationStatus] =
     useState<VertexBuildTypeAPI | null>(null);
-<<<<<<< HEAD
   const [hasChangedNodeDescription, setHasChangedNodeDescription] =
     useState(false);
+  const [openUpdateModal, setOpenUpdateModal] = useState(false);
 
   // Refs
   const nodeRef = useRef<HTMLDivElement>(null);
-=======
-  const [openUpdateModal, setOpenUpdateModal] = useState(false);
->>>>>>> 12c937ab
 
   // Store hooks
   const types = useTypesStore((state) => state.types);
@@ -105,12 +97,8 @@
   const edges = useFlowStore((state) => state.edges);
   const update = useShortcutsStore((state) => state.update);
   const shortcuts = useShortcutsStore((state) => state.shortcuts);
-<<<<<<< HEAD
-  const dismissAll = useUtilityStore((state) => state.dismissAll);
   const setErrorData = useAlertStore((state) => state.setErrorData);
   const takeSnapshot = useFlowsManagerStore((state) => state.takeSnapshot);
-=======
-  const buildStatus = useBuildStatus(data, data.id);
   const dismissedNodes = useFlowStore((state) => state.dismissedNodes);
   const addDismissedNodes = useFlowStore((state) => state.addDismissedNodes);
   const removeDismissedNodes = useFlowStore(
@@ -120,7 +108,6 @@
     () => dismissedNodes.includes(data.id),
     [dismissedNodes, data.id],
   );
->>>>>>> 12c937ab
 
   // XY Flow hooks
   const updateNodeInternals = useUpdateNodeInternals();
@@ -270,6 +257,7 @@
       validateComponentCode,
       setErrorData,
       takeSnapshot,
+      removeDismissedNodes,
     ],
   );
 
@@ -279,6 +267,8 @@
     }
   }, [isOutdated, selected, handleUpdateCode]);
 
+  useHotkeys(update, handleUpdateCodeWShortcut, { preventDefault: true });
+
   // Component rendering functions using useCallback
   const renderOutputs = useCallback(
     (outputs, key?: string) => {
@@ -287,7 +277,6 @@
       const isLoop =
         data?.node?.display_name === "Loop" && outputs[0].name === "done";
 
-<<<<<<< HEAD
       // Determine if this is the last output section
       const isLastOutputSection =
         (!showHiddenOutputs && key === "shown") ||
@@ -295,12 +284,6 @@
         (!showHiddenOutputs && isLoop);
 
       const output = outputs[0];
-=======
-  const hasOutputs = useMemo(
-    () => data.node?.outputs && data.node.outputs.length > 0,
-    [data.node?.outputs],
-  );
->>>>>>> 12c937ab
 
       const outputIndex =
         data.node?.outputs?.findIndex(
@@ -348,32 +331,130 @@
     [data, types, selected, showNode, isToolMode, showHiddenOutputs],
   );
 
-<<<<<<< HEAD
-=======
-  const { shownOutputs, hiddenOutputs } = useMemo(
-    () => ({
-      shownOutputs:
-        data.node?.outputs?.filter((output) => !output.hidden) ?? [],
-      hiddenOutputs:
-        data.node?.outputs?.filter((output) => output.hidden) ?? [],
-    }),
-    [data.node?.outputs],
-  );
-
-  const [hasChangedNodeDescription, setHasChangedNodeDescription] =
-    useState(false);
-
-  const editedNameDescription =
-    editNameDescription && hasChangedNodeDescription;
-
-  const hasDescription = useMemo(() => {
-    return data.node?.description && data.node?.description !== "";
-  }, [data.node?.description]);
-
-  const selectedNodesCount = useMemo(() => {
-    return useFlowStore.getState().nodes.filter((node) => node.selected).length;
-  }, [selected]);
-
+  const renderNodeIcon = useCallback(() => {
+    return (
+      <MemoizedNodeIcon
+        dataType={data.type}
+        showNode={showNode}
+        icon={data.node?.icon}
+        isGroup={!!data.node?.flow}
+      />
+    );
+  }, [data.type, showNode, data.node?.icon, data.node?.flow, hasToolMode]);
+
+  const renderNodeName = useCallback(() => {
+    return (
+      <MemoizedNodeName
+        display_name={data.node?.display_name}
+        nodeId={data.id}
+        selected={selected}
+        showNode={showNode}
+        validationStatus={validationStatus}
+        isOutdated={isOutdated}
+        beta={data.node?.beta || false}
+        editNameDescription={editNameDescription}
+        toggleEditNameDescription={toggleEditNameDescription}
+        setHasChangedNodeDescription={setHasChangedNodeDescription}
+      />
+    );
+  }, [
+    data.node?.display_name,
+    data.id,
+    selected,
+    showNode,
+    validationStatus,
+    isOutdated,
+    data.node?.beta,
+    editNameDescription,
+    toggleEditNameDescription,
+    setHasChangedNodeDescription,
+  ]);
+
+  const renderNodeStatus = useCallback(() => {
+    return (
+      <MemoizedNodeStatus
+        data={data}
+        frozen={data.node?.frozen}
+        showNode={showNode}
+        display_name={data.node?.display_name!}
+        nodeId={data.id}
+        selected={selected}
+        setBorderColor={setBorderColor}
+        buildStatus={buildStatus}
+        dismissAll={dismissAll}
+        isOutdated={isOutdated}
+        isUserEdited={isUserEdited}
+        isBreakingChange={hasBreakingChange}
+        getValidationStatus={getValidationStatus}
+      />
+    );
+  }, [
+    data,
+    showNode,
+    selected,
+    buildStatus,
+    isOutdated,
+    isUserEdited,
+    getValidationStatus,
+    dismissAll,
+    handleUpdateCode,
+  ]);
+
+  const renderDescription = useCallback(() => {
+    return (
+      <MemoizedNodeDescription
+        description={data.node?.description}
+        mdClassName={"dark:prose-invert"}
+        nodeId={data.id}
+        selected={selected}
+        editNameDescription={editNameDescription}
+        setEditNameDescription={set}
+        setHasChangedNodeDescription={setHasChangedNodeDescription}
+      />
+    );
+  }, [
+    data.node?.description,
+    data.id,
+    selected,
+    editNameDescription,
+    set,
+    setHasChangedNodeDescription,
+  ]);
+
+  const renderInputParameters = useCallback(() => {
+    return (
+      <MemoizedRenderInputParameters
+        data={data}
+        types={types}
+        isToolMode={isToolMode}
+        showNode={showNode}
+        shownOutputs={shownOutputs}
+        showHiddenOutputs={showHiddenOutputs}
+      />
+    );
+  }, [data, types, isToolMode, showNode, shownOutputs, showHiddenOutputs]);
+
+  // Effects
+  useEffect(() => {
+    if (hiddenOutputs && hiddenOutputs.length === 0) {
+      setShowHiddenOutputs(false);
+    }
+  }, [hiddenOutputs]);
+
+  // Check if template is missing and handle error
+  if (!data.node!.template) {
+    setErrorData({
+      title: `Error in component ${data.node!.display_name}`,
+      list: [
+        `The component ${data.node!.display_name} has no template.`,
+        `Please contact the developer of the component to fix this issue.`,
+      ],
+    });
+    takeSnapshot();
+    deleteNode(data.id);
+  }
+
+  // Layout components
   const shouldShowUpdateComponent = useMemo(
     () => (isOutdated || hasBreakingChange) && !isUserEdited && !dismissAll,
     [isOutdated, hasBreakingChange, isUserEdited, dismissAll],
@@ -455,222 +536,6 @@
     takeSnapshot,
     setNode,
     showNode,
-    updateNodeCode,
-    isOutdated,
-    isUserEdited,
-    selected,
-    shortcuts,
-    editNameDescription,
-    hasChangedNodeDescription,
-    toggleEditNameDescription,
-    selectedNodesCount,
-  ]);
-  useEffect(() => {
-    if (hiddenOutputs && hiddenOutputs.length === 0) {
-      setShowHiddenOutputs(false);
-    }
-  }, [hiddenOutputs]);
-
->>>>>>> 12c937ab
-  const renderNodeIcon = useCallback(() => {
-    return (
-      <MemoizedNodeIcon
-        dataType={data.type}
-        showNode={showNode}
-        icon={data.node?.icon}
-        isGroup={!!data.node?.flow}
-      />
-    );
-  }, [data.type, showNode, data.node?.icon, data.node?.flow, hasToolMode]);
-
-  const renderNodeName = useCallback(() => {
-    return (
-      <MemoizedNodeName
-        display_name={data.node?.display_name}
-        nodeId={data.id}
-        selected={selected}
-        showNode={showNode}
-        validationStatus={validationStatus}
-        isOutdated={isOutdated}
-        beta={data.node?.beta || false}
-        editNameDescription={editNameDescription}
-        toggleEditNameDescription={toggleEditNameDescription}
-        setHasChangedNodeDescription={setHasChangedNodeDescription}
-      />
-    );
-  }, [
-    data.node?.display_name,
-    data.id,
-    selected,
-    showNode,
-    validationStatus,
-    isOutdated,
-    data.node?.beta,
-    editNameDescription,
-    toggleEditNameDescription,
-    setHasChangedNodeDescription,
-  ]);
-
-  const renderNodeStatus = useCallback(() => {
-    return (
-      <MemoizedNodeStatus
-        data={data}
-        frozen={data.node?.frozen}
-        showNode={showNode}
-        display_name={data.node?.display_name!}
-        nodeId={data.id}
-        selected={selected}
-        setBorderColor={setBorderColor}
-        buildStatus={buildStatus}
-        dismissAll={dismissAll}
-        isOutdated={isOutdated}
-        isUserEdited={isUserEdited}
-        isBreakingChange={hasBreakingChange}
-        getValidationStatus={getValidationStatus}
-      />
-    );
-  }, [
-    data,
-    showNode,
-    selected,
-    buildStatus,
-    isOutdated,
-    isUserEdited,
-    getValidationStatus,
-    handleUpdateCode,
-  ]);
-
-  const renderDescription = useCallback(() => {
-    return (
-      <MemoizedNodeDescription
-        description={data.node?.description}
-        mdClassName={"dark:prose-invert"}
-        nodeId={data.id}
-        selected={selected}
-        editNameDescription={editNameDescription}
-        setEditNameDescription={set}
-        setHasChangedNodeDescription={setHasChangedNodeDescription}
-      />
-    );
-  }, [
-    data.node?.description,
-    data.id,
-    selected,
-    editNameDescription,
-    set,
-    setHasChangedNodeDescription,
-  ]);
-
-  const renderInputParameters = useCallback(() => {
-    return (
-      <MemoizedRenderInputParameters
-        data={data}
-        types={types}
-        isToolMode={isToolMode}
-        showNode={showNode}
-        shownOutputs={shownOutputs}
-        showHiddenOutputs={showHiddenOutputs}
-      />
-    );
-  }, [data, types, isToolMode, showNode, shownOutputs, showHiddenOutputs]);
-
-  // Effects
-  useEffect(() => {
-    if (hiddenOutputs && hiddenOutputs.length === 0) {
-      setShowHiddenOutputs(false);
-    }
-  }, [hiddenOutputs]);
-
-  useHotkeys(update, handleUpdateCodeWShortcut, { preventDefault: true });
-
-  // Check if template is missing and handle error
-  if (!data.node!.template) {
-    setErrorData({
-      title: `Error in component ${data.node!.display_name}`,
-      list: [
-        `The component ${data.node!.display_name} has no template.`,
-        `Please contact the developer of the component to fix this issue.`,
-      ],
-    });
-    takeSnapshot();
-    deleteNode(data.id);
-  }
-
-  // Layout components
-  const memoizedNodeToolbarComponent = useMemo(() => {
-    return selected && selectedNodesCount === 1 ? (
-      <>
-        <div
-          className={cn(
-            "absolute -top-12 left-1/2 z-50 -translate-x-1/2",
-            "transform transition-all duration-300 ease-out",
-          )}
-        >
-          <NodeToolbarComponent
-            data={data}
-            deleteNode={(id) => {
-              takeSnapshot();
-              deleteNode(id);
-            }}
-            setShowNode={(show) => {
-              setNode(data.id, (old) => ({
-                ...old,
-                data: { ...old.data, showNode: show },
-              }));
-            }}
-            numberOfOutputHandles={shownOutputs.length ?? 0}
-            showNode={showNode}
-            openAdvancedModal={false}
-            onCloseAdvancedModal={() => {}}
-            updateNode={handleUpdateCode}
-            isOutdated={isOutdated && isUserEdited}
-          />
-        </div>
-        <div className="-z-10">
-          <Button
-            unstyled
-            onClick={() => {
-              toggleEditNameDescription();
-              setHasChangedNodeDescription(false);
-            }}
-            className={cn(
-              "nodrag absolute left-1/2 z-50 flex h-6 w-6 cursor-pointer items-center justify-center rounded-md",
-              "transform transition-all duration-300 ease-out",
-              showNode
-                ? "top-2 translate-x-[10.4rem]"
-                : "top-0 translate-x-[6.4rem]",
-              editedNameDescription
-                ? "bg-accent-emerald"
-                : "bg-zinc-foreground",
-            )}
-            data-testid={
-              editedNameDescription
-                ? "save-name-description-button"
-                : "edit-name-description-button"
-            }
-          >
-            <ForwardedIconComponent
-              name={editedNameDescription ? "Check" : "PencilLine"}
-              strokeWidth={ICON_STROKE_WIDTH}
-              className={cn(
-                editedNameDescription
-                  ? "text-accent-emerald-foreground"
-                  : "text-muted-foreground",
-                "icon-size",
-              )}
-            />
-          </Button>
-        </div>
-      </>
-    ) : (
-      <></>
-    );
-  }, [
-    data,
-    deleteNode,
-    takeSnapshot,
-    setNode,
-    showNode,
     shownOutputs.length,
     isOutdated,
     isUserEdited,
@@ -678,7 +543,9 @@
     selectedNodesCount,
     editedNameDescription,
     toggleEditNameDescription,
-    handleUpdateCode,
+    setHasChangedNodeDescription,
+    dismissAll,
+    hasBreakingChange,
   ]);
 
   return (
