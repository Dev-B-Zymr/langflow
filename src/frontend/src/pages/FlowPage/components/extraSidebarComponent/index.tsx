--- conflicted
+++ resolved
@@ -21,6 +21,7 @@
 import { updateFlowInDatabase } from "../../../../controllers/API";
 import { INPUT_STYLE } from "../../../../constants";
 import { Input } from "../../../../components/ui/input";
+import { Separator } from "../../../../components/ui/separator";
 
 export default function ExtraSidebar() {
   const { data } = useContext(typesContext);
@@ -78,7 +79,7 @@
             className="hover:dark:hover:bg-[#242f47] text-gray-700 w-full justify-center shadow-sm transition-all duration-500 ease-in-out dark:bg-gray-800 dark:text-gray-300  relative inline-flex items-center rounded-md bg-white px-2 py-2 ring-1 ring-inset ring-gray-300 hover:bg-gray-50"
             onClick={() => {
               // openPopUp(<ImportModal />);
-              uploadFlow()
+              uploadFlow();
             }}
           >
             <FileUp className="w-5 h-5 dark:text-gray-300"></FileUp>
@@ -122,15 +123,9 @@
           </button>
         </ShadTooltip>
       </div>
-<<<<<<< HEAD
       <Separator />
       <div className="relative mt-2 flex items-center mb-2 mx-auto">
         <input
-=======
-      {/* <Separator /> */}
-      <div className="relative mt-2 flex items-center mb-2 mx-2">
-        <Input
->>>>>>> 1cf0c204
           type="text"
           name="search"
           id="search"
