import DisclosureComponent from "../DisclosureComponent";
import {
  classNames,
  nodeColors,
  nodeIconsLucide,
  nodeNames,
} from "../../../../utils";
import { useContext, useState } from "react";
import { typesContext } from "../../../../contexts/typesContext";
import { APIClassType, APIObjectType } from "../../../../types/api";
import ShadTooltip from "../../../../components/ShadTooltipComponent";
import { Code2, FileDown, FileUp, Save, Search } from "lucide-react";
import { PopUpContext } from "../../../../contexts/popUpContext";
import ExportModal from "../../../../modals/exportModal";
import ApiModal from "../../../../modals/ApiModal";
import { TabsContext } from "../../../../contexts/tabsContext";
import { alertContext } from "../../../../contexts/alertContext";
import { INPUT_STYLE } from "../../../../constants";
import { Separator } from "../../../../components/ui/separator";
import { Menu } from "lucide-react";

export default function ExtraSidebar() {
  const { data } = useContext(typesContext);
  const { openPopUp } = useContext(PopUpContext);
  const { flows, tabId, uploadFlow, tabsState, saveFlow } =
    useContext(TabsContext);
  const { setSuccessData, setErrorData } = useContext(alertContext);
  const [dataFilter, setFilterData] = useState(data);
  const [search, setSearch] = useState("");
  const isPending = tabsState[tabId]?.isPending;
  function onDragStart(
    event: React.DragEvent<any>,
    data: { type: string; node?: APIClassType }
  ) {
    //start drag event
    var crt = event.currentTarget.cloneNode(true);
    crt.style.position = "absolute";
    crt.style.top = "-500px";
    crt.style.right = "-500px";
    crt.classList.add("cursor-grabbing");
    document.body.appendChild(crt);
    event.dataTransfer.setDragImage(crt, 0, 0);
    event.dataTransfer.setData("json", JSON.stringify(data));
  }

  function handleSearchInput(e: string) {
    setFilterData((_) => {
      let ret = {};
      Object.keys(data).forEach((d: keyof APIObjectType, i) => {
        ret[d] = {};
        let keys = Object.keys(data[d]).filter((nd) =>
          nd.toLowerCase().includes(e.toLowerCase())
        );
        keys.forEach((element) => {
          ret[d][element] = data[d][element];
        });
      });
      return ret;
    });
  }

  return (
    <div className="w-52 flex flex-col overflow-hidden scrollbar-hide h-full border-r">
      <div className="mt-2 mb-2 w-full flex gap-2 justify-between px-2 items-center">
        <ShadTooltip delayDuration={1000} content="Import" side="top">
          <button
            className="text-foreground w-full justify-center shadow-sm transition-all duration-500 ease-in-out   relative inline-flex items-center rounded-md bg-background px-2 py-2 ring-1 ring-inset ring-input hover:bg-muted"
            onClick={() => {
              // openPopUp(<ImportModal />);
              uploadFlow();
            }}
          >
            <FileUp className="w-5 h-5 "></FileUp>
          </button>
        </ShadTooltip>

        <ShadTooltip delayDuration={1000} content="Export" side="top">
          <button
            className={classNames(
              "text-foreground w-full justify-center shadow-sm transition-all duration-500 ease-in-out   relative inline-flex items-center bg-background px-2 py-2  ring-1 ring-inset ring-input hover:bg-muted rounded-md"
            )}
            onClick={(event) => {
              openPopUp(<ExportModal />);
            }}
          >
            <FileDown className="w-5 h-5  "></FileDown>
          </button>
        </ShadTooltip>
        <ShadTooltip delayDuration={1000} content="Code" side="top">
          <button
            className={classNames(
              "text-foreground w-full justify-center shadow-sm transition-all duration-500 ease-in-out   relative inline-flex items-center bg-background px-2 py-2  ring-1 ring-inset ring-input hover:bg-muted rounded-md"
            )}
            onClick={(event) => {
              openPopUp(<ApiModal flow={flows.find((f) => f.id === tabId)} />);
            }}
          >
            <Code2 className="w-5 h-5  "></Code2>
          </button>
        </ShadTooltip>

        <ShadTooltip delayDuration={1000} content="Save" side="top">
          <button
            className="text-foreground w-full justify-center transition-all shadow-sm duration-500 ease-in-out   relative inline-flex items-center bg-background px-2 py-2  ring-1 ring-inset ring-input hover:bg-muted rounded-md"
            onClick={(event) => {
              saveFlow(flows.find((f) => f.id === tabId));
              setSuccessData({ title: "Changes saved successfully" });
            }}
            disabled={!isPending}
          >
            <Save
              className={
                "w-5 h-5" + (isPending ? " " : " text-muted-foreground")
              }
            ></Save>
          </button>
        </ShadTooltip>
      </div>
      <Separator />
      <div className="relative mt-2 flex items-center mb-2 mx-2">
        <input
          type="text"
          name="search"
          id="search"
          placeholder="Search"
          className={
            INPUT_STYLE +
            "w-full border-1 rounded-md border border-input bg-transparent px-3 py-2 text-sm ring-offset-background file:border-0 file:bg-transparent file:text-sm file:font-medium placeholder:text-muted-foreground disabled:cursor-not-allowed disabled:opacity-50"
          }
          onChange={(e) => {
            handleSearchInput(e.target.value);
            setSearch(e.target.value);
          }}
        />
        <div className="absolute inset-y-0 right-0 flex py-1.5 pr-3 items-center">
<<<<<<< HEAD
          <MagnifyingGlassIcon className="h-5 w-5"></MagnifyingGlassIcon>
=======
          <Search size={20} color="#000000" />
>>>>>>> 52329b36
        </div>
      </div>

      <div className="w-full overflow-auto scrollbar-hide">
        {Object.keys(dataFilter)
          .sort()
          .map((d: keyof APIObjectType, i) =>
            Object.keys(dataFilter[d]).length > 0 ? (
              <DisclosureComponent
                openDisc={search.length == 0 ? false : true}
                key={nodeNames[d]}
                button={{
                  title: nodeNames[d] ?? nodeNames.unknown,
                  Icon: nodeIconsLucide[d] ?? nodeIconsLucide.unknown,
                }}
              >
                <div className="p-2 flex flex-col gap-2">
                  {Object.keys(dataFilter[d])
                    .sort()
                    .map((t: string, k) => (
                      <ShadTooltip
<<<<<<< HEAD
                        content={t}
                        delayDuration={500}
=======
                        content={data[d][t].display_name}
                        delayDuration={1500}
>>>>>>> 52329b36
                        side="right"
                        key={data[d][t].display_name}
                      >
                        <div key={k} data-tooltip-id={t}>
                          <div
                            draggable
                            className={"cursor-grab border-l-8 rounded-l-md"}
                            style={{
                              borderLeftColor:
                                nodeColors[d] ?? nodeColors.unknown,
                            }}
                            onDragStart={(event) =>
                              onDragStart(event, {
                                type: t,
                                node: data[d][t],
                              })
                            }
                            onDragEnd={() => {
                              document.body.removeChild(
                                document.getElementsByClassName(
                                  "cursor-grabbing"
                                )[0]
                              );
                            }}
                          >
<<<<<<< HEAD
                            <div className="flex w-full justify-between text-sm px-3 py-1 bg-background items-center border-dashed border-ring  border-l-0 rounded-md rounded-l-none border">
                              <span className="text-black w-full pr-1 truncate text-xs">
                                {t}
                              </span>
                              <Bars2Icon className="w-4 h-6  text-ring " />
=======
                            <div className="flex w-full justify-between text-sm px-3 py-1 bg-white dark:bg-gray-800 items-center border-dashed border-gray-400 dark:border-gray-600 border-l-0 rounded-md rounded-l-none border">
                              <span className="text-black dark:text-white w-full pr-1 truncate text-xs">
                                {data[d][t].display_name}
                              </span>
                              <Menu className="w-4 h-6  text-gray-400 dark:text-gray-600" />
>>>>>>> 52329b36
                            </div>
                          </div>
                        </div>
                      </ShadTooltip>
                    ))}
                </div>
              </DisclosureComponent>
            ) : (
              <div key={i}></div>
            )
          )}
      </div>
    </div>
  );
}<|MERGE_RESOLUTION|>--- conflicted
+++ resolved
@@ -133,11 +133,7 @@
           }}
         />
         <div className="absolute inset-y-0 right-0 flex py-1.5 pr-3 items-center">
-<<<<<<< HEAD
-          <MagnifyingGlassIcon className="h-5 w-5"></MagnifyingGlassIcon>
-=======
           <Search size={20} color="#000000" />
->>>>>>> 52329b36
         </div>
       </div>
 
@@ -159,13 +155,8 @@
                     .sort()
                     .map((t: string, k) => (
                       <ShadTooltip
-<<<<<<< HEAD
-                        content={t}
-                        delayDuration={500}
-=======
                         content={data[d][t].display_name}
                         delayDuration={1500}
->>>>>>> 52329b36
                         side="right"
                         key={data[d][t].display_name}
                       >
@@ -191,19 +182,11 @@
                               );
                             }}
                           >
-<<<<<<< HEAD
-                            <div className="flex w-full justify-between text-sm px-3 py-1 bg-background items-center border-dashed border-ring  border-l-0 rounded-md rounded-l-none border">
-                              <span className="text-black w-full pr-1 truncate text-xs">
-                                {t}
-                              </span>
-                              <Bars2Icon className="w-4 h-6  text-ring " />
-=======
                             <div className="flex w-full justify-between text-sm px-3 py-1 bg-white dark:bg-gray-800 items-center border-dashed border-gray-400 dark:border-gray-600 border-l-0 rounded-md rounded-l-none border">
                               <span className="text-black dark:text-white w-full pr-1 truncate text-xs">
                                 {data[d][t].display_name}
                               </span>
                               <Menu className="w-4 h-6  text-gray-400 dark:text-gray-600" />
->>>>>>> 52329b36
                             </div>
                           </div>
                         </div>
