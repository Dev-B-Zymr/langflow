import { AxiosError } from "axios";
import {
  ReactNode,
  createContext,
  useContext,
  useEffect,
  useRef,
  useState,
} from "react";
<<<<<<< HEAD
import { Edge, Node, ReactFlowJsonObject } from "reactflow";
import ShortUniqueId from "short-unique-id";
import {
  INPUT_TYPES,
  OUTPUT_TYPES,
  skipNodeUpdate,
} from "../constants/constants";
=======
import {
  Edge,
  Node,
  ReactFlowJsonObject,
  XYPosition,
  addEdge,
} from "reactflow";
import ShortUniqueId from "short-unique-id";
>>>>>>> b8698523
import {
  deleteFlowFromDatabase,
  downloadFlowsFromDatabase,
  getVersion,
  readFlowsFromDatabase,
  saveFlowToDatabase,
  updateFlowInDatabase,
  uploadFlowsToDatabase,
} from "../controllers/API";
import { APIClassType, APITemplateType } from "../types/api";
import {
  FlowType,
  NodeType,
  sourceHandleType,
  targetHandleType,
} from "../types/flow";
import { FlowsContextType, FlowsState } from "../types/tabs";
import {
  addVersionToDuplicates,
  checkOldEdgesHandles,
  createFlowComponent,
  removeFileNameFromComponents,
  scapeJSONParse,
  scapedJSONStringfy,
  updateEdgesHandleIds,
  updateIds,
  updateTemplate,
} from "../utils/reactflowUtils";
import {
  createRandomKey,
  getRandomDescription,
  getRandomName,
} from "../utils/utils";
import { alertContext } from "./alertContext";
import { AuthContext } from "./authContext";
import { flowManagerContext } from "./flowManagerContext";
import { typesContext } from "./typesContext";

const uid = new ShortUniqueId({ length: 5 });

const FlowsContextInitialValue: FlowsContextType = {
  selectedFlowId: "",
  setFlowId: (index: string) => {},
  isLoading: true,
  flows: [],
  removeFlow: (id: string) => {},
<<<<<<< HEAD
  addFlow: async (flowData?: FlowType) => "",
=======
  addFlow: async (
    newProject: boolean,
    flowData?: FlowType,
    override?: boolean
  ) => "",
>>>>>>> b8698523
  updateFlow: (newFlow: FlowType) => {},
  downloadFlows: () => {},
  uploadFlows: () => {},
  uploadFlow: async () => "",
  hardReset: () => {},
  saveFlow: async (flow: FlowType, silent?: boolean) => {},
  lastCopiedSelection: null,
  setLastCopiedSelection: (selection: any) => {},
  tabsState: {},
  setTabsState: (state: FlowsState) => {},
<<<<<<< HEAD
  getNodeId: (nodeType: string) => "",
=======
  saveCurrentFlow: () => {},
  getNodeId: (nodeType: string) => "",
  setTweak: (tweak: any) => {},
  getTweak: [],
  paste: (
    selection: { nodes: any; edges: any },
    position: { x: number; y: number; paneX?: number; paneY?: number }
  ) => {},
  saveComponent: async (component: NodeDataType, override: boolean) => "",
  deleteComponent: (key: string) => {},
  version: "",
  nodesOnFlow: "",
  setNodesOnFlow: (nodes: string) => "",
>>>>>>> b8698523
};

export const FlowsContext = createContext<FlowsContextType>(
  FlowsContextInitialValue
);

export function FlowsProvider({ children }: { children: ReactNode }) {
  const { setErrorData, setNoticeData, setSuccessData } =
    useContext(alertContext);
  const { getAuthentication, isAuthenticated } = useContext(AuthContext);

  const [selectedFlowId, setFlowId] = useState("");

  const [isLoading, setIsLoading] = useState(false);
  const [nodesOnFlow, setNodesOnFlow] = useState("");

  const [flows, setFlows] = useState<Array<FlowType>>([]);
  const [id, setId] = useState(uid());
<<<<<<< HEAD
  const { templates } = useContext(typesContext);
  const { reactFlowInstance } = useContext(flowManagerContext);
=======
  const { reactFlowInstance, setData, data } = useContext(typesContext);
>>>>>>> b8698523
  const [lastCopiedSelection, setLastCopiedSelection] = useState<{
    nodes: any;
    edges: any;
  } | null>(null);
  const [tabsState, setTabsState] = useState<FlowsState>({});
<<<<<<< HEAD
=======
  const [getTweak, setTweak] = useState<tweakType>([]);
>>>>>>> b8698523

  useEffect(() => {
    if (!isAuthenticated) {
      hardReset();
    }
  }, [isAuthenticated]);

  const newNodeId = useRef(uid());
  function incrementNodeId() {
    newNodeId.current = uid();
    return newNodeId.current;
  }

  function refreshFlows() {
    setIsLoading(true);
    getTabsDataFromDB().then((DbData) => {
      if (DbData) {
        try {
          processFlows(DbData, false);
          updateStateWithDbData(DbData);
          setIsLoading(false);
        } catch (e) {}
      }
    });
  }

  useEffect(() => {
    // If the user is authenticated, fetch the types. This code is important to check if the user is auth because of the execution order of the useEffect hooks.
    if (getAuthentication() === true) {
      // get data from db
      refreshFlows();
    }
  }, [getAuthentication(), tabId]);

  function getTabsDataFromDB() {
    //get tabs from db
    return readFlowsFromDatabase();
  }

  function processFlows(DbData: FlowType[], skipUpdate = true) {
    let savedComponents: { [key: string]: APIClassType } = {};
    DbData.forEach((flow: FlowType) => {
      try {
        if (!flow.data) {
          return;
        }
        if (flow.data && flow.is_component) {
          (flow.data.nodes[0].data as NodeDataType).node!.display_name =
            flow.name;
          savedComponents[
            createRandomKey(
              (flow.data.nodes[0].data as NodeDataType).type,
              uid()
            )
          ] = _.cloneDeep((flow.data.nodes[0].data as NodeDataType).node!);
          return;
        }
        if (!skipUpdate) processDataFromFlow(flow, false);
      } catch (e) {
        console.log(e);
      }
    });
    setData((prev) => {
      let newData = cloneDeep(prev);
      newData["saved_components"] = cloneDeep(savedComponents);
      return newData;
    });
  }

  function processFlowEdges(flow: FlowType) {
    if (!flow.data || !flow.data.edges) return;
    if (checkOldEdgesHandles(flow.data.edges)) {
      const newEdges = updateEdgesHandleIds(flow.data);
      flow.data.edges = newEdges;
    }
    //update edges colors
    flow.data.edges.forEach((edge) => {
      edge.className = "";
      edge.style = { stroke: "#555" };
    });
  }

  function updateDisplay_name(node: NodeType, template: APIClassType) {
    node.data.node!.display_name = template["display_name"] || node.data.type;
  }

  function updateNodeDocumentation(node: NodeType, template: APIClassType) {
    node.data.node!.documentation = template["documentation"];
  }

  function updateNodeBaseClasses(node: NodeType, template: APIClassType) {
    node.data.node!.base_classes = template["base_classes"];
  }

  function updateNodeEdges(
    flow: FlowType,
    node: NodeType,
    template: APIClassType
  ) {
    flow.data!.edges.forEach((edge) => {
      if (edge.source === node.id) {
        let sourceHandleObject: sourceHandleType = scapeJSONParse(
          edge.sourceHandle!
        );
        sourceHandleObject.baseClasses = template["base_classes"];
        edge.data.sourceHandle = sourceHandleObject;
        edge.sourceHandle = scapedJSONStringfy(sourceHandleObject);
      }
    });
  }

  function updateNodeDescription(node: NodeType, template: APIClassType) {
    node.data.node!.description = template["description"];
  }

  function updateNodeTemplate(node: NodeType, template: APIClassType) {
    node.data.node!.template = updateTemplate(
      template["template"] as unknown as APITemplateType,
      node.data.node!.template as APITemplateType
    );
  }

  function updateStateWithDbData(tabsData: FlowType[]) {
    setFlows(tabsData);
  }

  function hardReset() {
    newNodeId.current = uid();
    setFlowId("");
    setFlows([]);
    setIsLoading(true);
    setId(uid());
  }

<<<<<<< HEAD
=======
  /**
   * Downloads the current flow as a JSON file
   */
  function downloadFlow(
    flow: FlowType,
    flowName: string,
    flowDescription?: string
  ) {
    let clonedFlow = cloneDeep(flow);
    removeFileNameFromComponents(clonedFlow);
    // create a data URI with the current flow data
    const jsonString = `data:text/json;chatset=utf-8,${encodeURIComponent(
      JSON.stringify({
        ...clonedFlow,
        name: flowName,
        description: flowDescription,
      })
    )}`;

    // create a link element and set its properties
    const link = document.createElement("a");
    link.href = jsonString;
    link.download = `${
      flowName && flowName != ""
        ? flowName
        : flows.find((f) => f.id === tabId)!.name
    }.json`;

    // simulate a click on the link element to trigger the download
    link.click();
  }

>>>>>>> b8698523
  function downloadFlows() {
    downloadFlowsFromDatabase().then((flows) => {
      const jsonString = `data:text/json;chatset=utf-8,${encodeURIComponent(
        JSON.stringify(flows)
      )}`;

      // create a link element and set its properties
      const link = document.createElement("a");
      link.href = jsonString;
      link.download = `flows.json`;

      // simulate a click on the link element to trigger the download
      link.click();
    });
  }

  function getNodeId(nodeType: string) {
    return nodeType + "-" + incrementNodeId();
  }

  /**
   * Creates a file input and listens to a change event to upload a JSON flow file.
   * If the file type is application/json, the file is read and parsed into a JSON object.
   * The resulting JSON object is passed to the addFlow function.
   */
<<<<<<< HEAD
  async function uploadFlow(file?: File): Promise<String | undefined> {
    let id;
    if (file) {
      let text = await file.text();
      let fileData = JSON.parse(text);
      if (fileData.flows) {
        fileData.flows.forEach((flow: FlowType) => {
          id = addFlow(flow);
        });
      }
      // parse the text into a JSON object
      let flow: FlowType = JSON.parse(text);

      id = await addFlow(flow);
    } else {
      // create a file input
      const input = document.createElement("input");
      input.type = "file";
      input.accept = ".json";
      // add a change event listener to the file input
      id = await new Promise((resolve) => {
=======
  async function uploadFlow({
    newProject,
    file,
    isComponent = false,
    position = { x: 10, y: 10 },
  }: {
    newProject: boolean;
    file?: File;
    isComponent?: boolean;
    position?: XYPosition;
  }): Promise<String | never> {
    return new Promise(async (resolve, reject) => {
      let id;
      if (file) {
        let text = await file.text();
        let fileData = JSON.parse(text);
        if (
          newProject &&
          ((!fileData.is_component && isComponent === true) ||
            (fileData.is_component !== undefined &&
              fileData.is_component !== isComponent))
        ) {
          reject("You cannot upload a component as a flow or vice versa");
        } else {
          if (fileData.flows) {
            fileData.flows.forEach((flow: FlowType) => {
              id = addFlow(newProject, flow, undefined, position);
            });
            resolve("");
          } else {
            id = await addFlow(newProject, fileData, undefined, position);
            resolve(id);
          }
        }
      } else {
        // create a file input
        const input = document.createElement("input");
        input.type = "file";
        input.accept = ".json";
        // add a change event listener to the file input
>>>>>>> b8698523
        input.onchange = async (e: Event) => {
          if (
            (e.target as HTMLInputElement).files![0].type === "application/json"
          ) {
            const currentfile = (e.target as HTMLInputElement).files![0];
            let text = await currentfile.text();
<<<<<<< HEAD
            let flow: FlowType = JSON.parse(text);
            const flowId = await addFlow(flow);
            resolve(flowId);
=======
            let fileData: FlowType = await JSON.parse(text);

            if (
              (!fileData.is_component && isComponent === true) ||
              (fileData.is_component !== undefined &&
                fileData.is_component !== isComponent)
            ) {
              reject("You cannot upload a component as a flow or vice versa");
            } else {
              id = await addFlow(newProject, fileData);
              resolve(id);
            }
>>>>>>> b8698523
          }
        };
        // trigger the file input click event to open the file dialog
        input.click();
      }
    });
  }

  function uploadFlows() {
    // create a file input
    const input = document.createElement("input");
    input.type = "file";
    // add a change event listener to the file input
    input.onchange = (event: Event) => {
      // check if the file type is application/json
      if (
        (event.target as HTMLInputElement).files![0].type === "application/json"
      ) {
        // get the file from the file input
        const file = (event.target as HTMLInputElement).files![0];
        // read the file as text
        const formData = new FormData();
        formData.append("file", file);
        uploadFlowsToDatabase(formData).then(() => {
          refreshFlows();
        });
      }
    };
    // trigger the file input click event to open the file dialog
    input.click();
  }
  /**
   * Removes a flow from an array of flows based on its id.
   * Updates the state of flows and tabIndex using setFlows and setTabIndex hooks.
   * @param {string} id - The id of the flow to remove.
   */
  async function removeFlow(id: string) {
    const index = flows.findIndex((flow) => flow.id === id);
    if (index >= 0) {
      await deleteFlowFromDatabase(id);
      //removes component from data if there is any
      setFlows(flows.filter((flow) => flow.id !== id));
      processFlows(flows.filter((flow) => flow.id !== id));
    }
  }
  const addFlow = async (flow?: FlowType): Promise<String | undefined> => {
    let flowData = flow
      ? processDataFromFlow(flow)
      : { nodes: [], edges: [], viewport: { zoom: 1, x: 0, y: 0 } };

<<<<<<< HEAD
    // Create a new flow with a default name if no flow is provided.
    const newFlow = createNewFlow(flowData, flow!);
=======
    const insidePosition = position.paneX
      ? { x: position.paneX + position.x, y: position.paneY! + position.y }
      : reactFlowInstance!.screenToFlowPosition({
          x: position.x,
          y: position.y,
        });

    selectionInstance.nodes.forEach((node: NodeType) => {
      // Generate a unique node ID
      let newId = getNodeId(node.data.type);
      idsMap[node.id] = newId;

      // Create a new node object
      const newNode: NodeType = {
        id: newId,
        type: "genericNode",
        position: {
          x: insidePosition.x + node.position!.x - minimumX,
          y: insidePosition.y + node.position!.y - minimumY,
        },
        data: {
          ..._.cloneDeep(node.data),
          id: newId,
        },
      };

      // Add the new node to the list of nodes in state
      nodes = nodes
        .map((node) => ({ ...node, selected: false }))
        .concat({ ...newNode, selected: false });
    });
    reactFlowInstance!.setNodes(nodes);
>>>>>>> b8698523

    const flowName = addVersionToDuplicates(newFlow, flows);

<<<<<<< HEAD
    newFlow.name = flowName;

    try {
      const { id } = await saveFlowToDatabase(newFlow);
      // Change the id to the new id.
      newFlow.id = id;

      // Add the new flow to the list of flows.
      addFlowToLocalState(newFlow);

      // Return the id
      return id;
    } catch (error) {
      // Handle the error if needed
      throw error; // Re-throw the error so the caller can handle it if needed
=======
      edge.data.sourceHandle = sourceHandleObject;
      const targetHandleObject: targetHandleType = scapeJSONParse(
        edge.targetHandle!
      );
      let targetHandle = scapedJSONStringfy({
        ...targetHandleObject,
        id: target,
      });
      targetHandleObject.id = target;
      edge.data.targetHandle = targetHandleObject;
      let id =
        "reactflow__edge-" +
        source +
        sourceHandle +
        "-" +
        target +
        targetHandle;
      edges = addEdge(
        {
          source,
          target,
          sourceHandle,
          targetHandle,
          id,
          data: cloneDeep(edge.data),
          style: { stroke: "#555" },
          className:
            targetHandleObject.type === "Text"
              ? "stroke-gray-800 "
              : "stroke-gray-900 ",
          animated: targetHandleObject.type === "Text",
          selected: false,
        },
        edges.map((edge) => ({ ...edge, selected: false }))
      );
    });
    reactFlowInstance!.setEdges(edges);
  }

  const addFlow = async (
    newProject: Boolean,
    flow?: FlowType,
    override?: boolean,
    position?: XYPosition
  ): Promise<String | undefined> => {
    if (newProject) {
      let flowData = flow
        ? processDataFromFlow(flow)
        : { nodes: [], edges: [], viewport: { zoom: 1, x: 0, y: 0 } };

      // Create a new flow with a default name if no flow is provided.

      if (override) {
        deleteComponent(flow!.name);
        const newFlow = createNewFlow(flowData, flow!);
        const { id } = await saveFlowToDatabase(newFlow);
        newFlow.id = id;
        //setTimeout  to prevent update state with wrong state
        setTimeout(() => {
          addFlowToLocalState(newFlow);
        }, 200);
        // addFlowToLocalState(newFlow);
        return;
      }

      const newFlow = createNewFlow(flowData, flow!);

      const newName = addVersionToDuplicates(newFlow, flows);

      newFlow.name = newName;
      try {
        const { id } = await saveFlowToDatabase(newFlow);
        // Change the id to the new id.
        newFlow.id = id;

        // Add the new flow to the list of flows.
        addFlowToLocalState(newFlow);

        // Return the id
        return id;
      } catch (error) {
        // Handle the error if needed
        throw error; // Re-throw the error so the caller can handle it if needed
      }
    } else {
      paste(
        { nodes: flow!.data!.nodes, edges: flow!.data!.edges },
        position ?? { x: 10, y: 10 }
      );
>>>>>>> b8698523
    }
  };

  const processDataFromFlow = (flow: FlowType, refreshIds = true) => {
    let data = flow?.data ? flow.data : null;
    if (data) {
      processFlowEdges(flow);
      //prevent node update for now
      // processFlowNodes(flow);
      //add animation to text type edges
      updateEdges(data.edges);
      updateNodes(data.nodes, data.edges);
      if (refreshIds) updateIds(data, getNodeId); // Assuming updateIds is defined elsewhere
    }

    return data;
  };

  const updateEdges = (edges: Edge[]) => {
<<<<<<< HEAD
    edges.forEach((edge) => {
      const targetHandleObject: targetHandleType = scapeJSONParse(
        edge.targetHandle!
      );
      edge.className =
        (targetHandleObject.type === "Text" ||
        targetHandleObject.type === "Data"
          ? "stroke-gray-800 "
          : "stroke-gray-900 ") + " stroke-connection";
      edge.animated =
        targetHandleObject.type === "Text" ||
        targetHandleObject.type === "Data";
    });
  };

  const updateNodes = (nodes: Node[], edges: Edge[]) => {
    nodes.forEach((node) => {
      if (node.data.node?.flow) return;
      if (!INPUT_TYPES.has(node.data.type) && !OUTPUT_TYPES.has(node.data.type))
        return;
      const template = templates[node.data.type];
      if (!template) {
        setErrorData({ title: `Unknown node type: ${node.data.type}` });
        return;
      }
      if (Object.keys(template["template"]).length > 0) {
        node.data.node.base_classes = template["base_classes"];
        edges.forEach((edge) => {
          let sourceHandleObject: sourceHandleType = scapeJSONParse(
            edge.sourceHandle!
          );
          if (edge.source === node.id) {
            let newSourceHandle = sourceHandleObject;
            newSourceHandle.baseClasses.concat(template["base_classes"]);
            edge.sourceHandle = scapedJSONStringfy(newSourceHandle);
          }
        });
        node.data.node.description = template["description"];
        node.data.node.template = updateTemplate(
          template["template"] as unknown as APITemplateType,
          node.data.node.template as APITemplateType
=======
    if (edges)
      edges.forEach((edge) => {
        const targetHandleObject: targetHandleType = scapeJSONParse(
          edge.targetHandle!
>>>>>>> b8698523
        );
        edge.className =
          (targetHandleObject.type === "Text"
            ? "stroke-gray-800 "
            : "stroke-gray-900 ") + " stroke-connection";
        edge.animated = targetHandleObject.type === "Text";
      });
  };

  const createNewFlow = (
    flowData: ReactFlowJsonObject | null,
    flow: FlowType
  ) => ({
    description: flow?.description ?? getRandomDescription(),
    name: flow?.name ?? getRandomName(),
    data: flowData,
    id: "",
    is_component: flow?.is_component ?? false,
  });

  const addFlowToLocalState = (newFlow: FlowType) => {
    let newFlows: FlowType[] = [];
    setFlows((prevState) => {
      newFlows = newFlows.concat(prevState);
      newFlows.push(newFlow);
      return [...prevState, newFlow];
    });
    processFlows(newFlows);
  };

  /**
   * Updates an existing flow with new data
   * @param newFlow - The new flow object containing the updated data
   */
  function updateFlow(newFlow: FlowType) {
    setFlows((prevState) => {
      const newFlows = [...prevState];
      const index = newFlows.findIndex((flow) => flow.id === newFlow.id);
      if (index !== -1) {
        newFlows[index].description = newFlow.description ?? "";
        newFlows[index].data = newFlow.data;
        newFlows[index].name = newFlow.name;
      }
      newFlow = {
        ...newFlow,
      };
      return newFlows;
    });
  }

  function saveCurrentFlow() {
    const currentFlow = flows.find((flow) => flow.id === tabId);
    if (currentFlow && reactFlowInstance && currentFlow.data) {
      updateFlow({ ...currentFlow, data: reactFlowInstance?.toObject()! });
    }
  }

  async function saveFlow(newFlow: FlowType, silent?: boolean) {
    try {
      // updates flow in db
      console.log("saving flow");
      const updatedFlow = await updateFlowInDatabase(newFlow);
      console.log("saved flow", updatedFlow);
      if (updatedFlow) {
        // updates flow in state
        if (!silent) {
          setSuccessData({ title: "Changes saved successfully" });
        }
        updateFlow(newFlow);
        //update tabs state
        setTabsState((prev) => {
          return {
            ...prev,
            [selectedFlowId]: {
              ...prev[selectedFlowId],
              isPending: false,
            },
          };
        });
      }
    } catch (err) {
      setErrorData({
        title: "Error while saving changes",
        list: [(err as AxiosError).message],
      });
    }
  }

<<<<<<< HEAD
=======
  function saveComponent(component: NodeDataType, override: boolean) {
    component.node!.official = false;
    return addFlow(true, createFlowComponent(component, version), override);
  }

  function deleteComponent(key: string) {
    let componentFlow = flows.find(
      (componentFlow) =>
        componentFlow.is_component && componentFlow.name === key
    );

    if (componentFlow) {
      removeFlow(componentFlow.id);
    }
  }

  const [isBuilt, setIsBuilt] = useState(false);
  // Initialize state variable for the version
  const [version, setVersion] = useState("");
  useEffect(() => {
    getVersion().then((data) => {
      setVersion(data.version);
    });
  }, []);

>>>>>>> b8698523
  return (
    <FlowsContext.Provider
      value={{
        version,
        saveFlow,
        lastCopiedSelection,
        setLastCopiedSelection,
        saveCurrentFlow,
        hardReset,
        selectedFlowId,
        setFlowId,
        flows,
        removeFlow,
        addFlow,
        updateFlow,
        downloadFlows,
        uploadFlows,
        uploadFlow,
        getNodeId,
        tabsState,
        setTabsState,
        isLoading,
        saveComponent,
        deleteComponent,
        nodesOnFlow,
        setNodesOnFlow,
      }}
    >
      {children}
    </FlowsContext.Provider>
  );
}<|MERGE_RESOLUTION|>--- conflicted
+++ resolved
@@ -7,15 +7,11 @@
   useRef,
   useState,
 } from "react";
-<<<<<<< HEAD
-import { Edge, Node, ReactFlowJsonObject } from "reactflow";
-import ShortUniqueId from "short-unique-id";
 import {
   INPUT_TYPES,
   OUTPUT_TYPES,
   skipNodeUpdate,
 } from "../constants/constants";
-=======
 import {
   Edge,
   Node,
@@ -24,7 +20,6 @@
   addEdge,
 } from "reactflow";
 import ShortUniqueId from "short-unique-id";
->>>>>>> b8698523
 import {
   deleteFlowFromDatabase,
   downloadFlowsFromDatabase,
@@ -62,6 +57,8 @@
 import { AuthContext } from "./authContext";
 import { flowManagerContext } from "./flowManagerContext";
 import { typesContext } from "./typesContext";
+import { tweakType } from "../types/components";
+import { cloneDeep } from "lodash";
 
 const uid = new ShortUniqueId({ length: 5 });
 
@@ -71,15 +68,11 @@
   isLoading: true,
   flows: [],
   removeFlow: (id: string) => {},
-<<<<<<< HEAD
-  addFlow: async (flowData?: FlowType) => "",
-=======
   addFlow: async (
     newProject: boolean,
     flowData?: FlowType,
     override?: boolean
   ) => "",
->>>>>>> b8698523
   updateFlow: (newFlow: FlowType) => {},
   downloadFlows: () => {},
   uploadFlows: () => {},
@@ -90,9 +83,7 @@
   setLastCopiedSelection: (selection: any) => {},
   tabsState: {},
   setTabsState: (state: FlowsState) => {},
-<<<<<<< HEAD
   getNodeId: (nodeType: string) => "",
-=======
   saveCurrentFlow: () => {},
   getNodeId: (nodeType: string) => "",
   setTweak: (tweak: any) => {},
@@ -106,7 +97,6 @@
   version: "",
   nodesOnFlow: "",
   setNodesOnFlow: (nodes: string) => "",
->>>>>>> b8698523
 };
 
 export const FlowsContext = createContext<FlowsContextType>(
@@ -125,21 +115,15 @@
 
   const [flows, setFlows] = useState<Array<FlowType>>([]);
   const [id, setId] = useState(uid());
-<<<<<<< HEAD
   const { templates } = useContext(typesContext);
   const { reactFlowInstance } = useContext(flowManagerContext);
-=======
-  const { reactFlowInstance, setData, data } = useContext(typesContext);
->>>>>>> b8698523
+  const { setData, data } = useContext(typesContext);
   const [lastCopiedSelection, setLastCopiedSelection] = useState<{
     nodes: any;
     edges: any;
   } | null>(null);
   const [tabsState, setTabsState] = useState<FlowsState>({});
-<<<<<<< HEAD
-=======
   const [getTweak, setTweak] = useState<tweakType>([]);
->>>>>>> b8698523
 
   useEffect(() => {
     if (!isAuthenticated) {
@@ -274,8 +258,6 @@
     setId(uid());
   }
 
-<<<<<<< HEAD
-=======
   /**
    * Downloads the current flow as a JSON file
    */
@@ -301,14 +283,13 @@
     link.download = `${
       flowName && flowName != ""
         ? flowName
-        : flows.find((f) => f.id === tabId)!.name
+        : flows.find((f) => f.id === selectedFlowId)!.name
     }.json`;
 
     // simulate a click on the link element to trigger the download
     link.click();
   }
 
->>>>>>> b8698523
   function downloadFlows() {
     downloadFlowsFromDatabase().then((flows) => {
       const jsonString = `data:text/json;chatset=utf-8,${encodeURIComponent(
@@ -334,29 +315,6 @@
    * If the file type is application/json, the file is read and parsed into a JSON object.
    * The resulting JSON object is passed to the addFlow function.
    */
-<<<<<<< HEAD
-  async function uploadFlow(file?: File): Promise<String | undefined> {
-    let id;
-    if (file) {
-      let text = await file.text();
-      let fileData = JSON.parse(text);
-      if (fileData.flows) {
-        fileData.flows.forEach((flow: FlowType) => {
-          id = addFlow(flow);
-        });
-      }
-      // parse the text into a JSON object
-      let flow: FlowType = JSON.parse(text);
-
-      id = await addFlow(flow);
-    } else {
-      // create a file input
-      const input = document.createElement("input");
-      input.type = "file";
-      input.accept = ".json";
-      // add a change event listener to the file input
-      id = await new Promise((resolve) => {
-=======
   async function uploadFlow({
     newProject,
     file,
@@ -397,18 +355,12 @@
         input.type = "file";
         input.accept = ".json";
         // add a change event listener to the file input
->>>>>>> b8698523
         input.onchange = async (e: Event) => {
           if (
             (e.target as HTMLInputElement).files![0].type === "application/json"
           ) {
             const currentfile = (e.target as HTMLInputElement).files![0];
             let text = await currentfile.text();
-<<<<<<< HEAD
-            let flow: FlowType = JSON.parse(text);
-            const flowId = await addFlow(flow);
-            resolve(flowId);
-=======
             let fileData: FlowType = await JSON.parse(text);
 
             if (
@@ -421,7 +373,6 @@
               id = await addFlow(newProject, fileData);
               resolve(id);
             }
->>>>>>> b8698523
           }
         };
         // trigger the file input click event to open the file dialog
@@ -472,10 +423,6 @@
       ? processDataFromFlow(flow)
       : { nodes: [], edges: [], viewport: { zoom: 1, x: 0, y: 0 } };
 
-<<<<<<< HEAD
-    // Create a new flow with a default name if no flow is provided.
-    const newFlow = createNewFlow(flowData, flow!);
-=======
     const insidePosition = position.paneX
       ? { x: position.paneX + position.x, y: position.paneY! + position.y }
       : reactFlowInstance!.screenToFlowPosition({
@@ -483,36 +430,8 @@
           y: position.y,
         });
 
-    selectionInstance.nodes.forEach((node: NodeType) => {
-      // Generate a unique node ID
-      let newId = getNodeId(node.data.type);
-      idsMap[node.id] = newId;
-
-      // Create a new node object
-      const newNode: NodeType = {
-        id: newId,
-        type: "genericNode",
-        position: {
-          x: insidePosition.x + node.position!.x - minimumX,
-          y: insidePosition.y + node.position!.y - minimumY,
-        },
-        data: {
-          ..._.cloneDeep(node.data),
-          id: newId,
-        },
-      };
-
-      // Add the new node to the list of nodes in state
-      nodes = nodes
-        .map((node) => ({ ...node, selected: false }))
-        .concat({ ...newNode, selected: false });
-    });
-    reactFlowInstance!.setNodes(nodes);
->>>>>>> b8698523
-
     const flowName = addVersionToDuplicates(newFlow, flows);
 
-<<<<<<< HEAD
     newFlow.name = flowName;
 
     try {
@@ -523,12 +442,6 @@
       // Add the new flow to the list of flows.
       addFlowToLocalState(newFlow);
 
-      // Return the id
-      return id;
-    } catch (error) {
-      // Handle the error if needed
-      throw error; // Re-throw the error so the caller can handle it if needed
-=======
       edge.data.sourceHandle = sourceHandleObject;
       const targetHandleObject: targetHandleType = scapeJSONParse(
         edge.targetHandle!
@@ -618,7 +531,6 @@
         { nodes: flow!.data!.nodes, edges: flow!.data!.edges },
         position ?? { x: 10, y: 10 }
       );
->>>>>>> b8698523
     }
   };
 
@@ -638,54 +550,10 @@
   };
 
   const updateEdges = (edges: Edge[]) => {
-<<<<<<< HEAD
-    edges.forEach((edge) => {
-      const targetHandleObject: targetHandleType = scapeJSONParse(
-        edge.targetHandle!
-      );
-      edge.className =
-        (targetHandleObject.type === "Text" ||
-        targetHandleObject.type === "Data"
-          ? "stroke-gray-800 "
-          : "stroke-gray-900 ") + " stroke-connection";
-      edge.animated =
-        targetHandleObject.type === "Text" ||
-        targetHandleObject.type === "Data";
-    });
-  };
-
-  const updateNodes = (nodes: Node[], edges: Edge[]) => {
-    nodes.forEach((node) => {
-      if (node.data.node?.flow) return;
-      if (!INPUT_TYPES.has(node.data.type) && !OUTPUT_TYPES.has(node.data.type))
-        return;
-      const template = templates[node.data.type];
-      if (!template) {
-        setErrorData({ title: `Unknown node type: ${node.data.type}` });
-        return;
-      }
-      if (Object.keys(template["template"]).length > 0) {
-        node.data.node.base_classes = template["base_classes"];
-        edges.forEach((edge) => {
-          let sourceHandleObject: sourceHandleType = scapeJSONParse(
-            edge.sourceHandle!
-          );
-          if (edge.source === node.id) {
-            let newSourceHandle = sourceHandleObject;
-            newSourceHandle.baseClasses.concat(template["base_classes"]);
-            edge.sourceHandle = scapedJSONStringfy(newSourceHandle);
-          }
-        });
-        node.data.node.description = template["description"];
-        node.data.node.template = updateTemplate(
-          template["template"] as unknown as APITemplateType,
-          node.data.node.template as APITemplateType
-=======
     if (edges)
       edges.forEach((edge) => {
         const targetHandleObject: targetHandleType = scapeJSONParse(
           edge.targetHandle!
->>>>>>> b8698523
         );
         edge.className =
           (targetHandleObject.type === "Text"
@@ -774,8 +642,6 @@
     }
   }
 
-<<<<<<< HEAD
-=======
   function saveComponent(component: NodeDataType, override: boolean) {
     component.node!.official = false;
     return addFlow(true, createFlowComponent(component, version), override);
@@ -801,7 +667,6 @@
     });
   }, []);
 
->>>>>>> b8698523
   return (
     <FlowsContext.Provider
       value={{
