import { Fragment, useContext, useRef, useState } from "react";
import { PopUpContext } from "../../contexts/popUpContext";
import AceEditor from "react-ace";
import "ace-builds/src-noconflict/mode-python";
import "ace-builds/src-noconflict/theme-github";
import "ace-builds/src-noconflict/theme-twilight";
import "ace-builds/src-noconflict/ext-language_tools";
// import "ace-builds/webpack-resolver";
import { darkContext } from "../../contexts/darkContext";
import { postValidateCode } from "../../controllers/API";
import { alertContext } from "../../contexts/alertContext";
import { TabsContext } from "../../contexts/tabsContext";
import {
  Dialog,
  DialogContent,
  DialogDescription,
  DialogFooter,
  DialogHeader,
  DialogTitle,
  DialogTrigger,
} from "../../components/ui/dialog";
import { Button } from "../../components/ui/button";
import { CODE_PROMPT_DIALOG_SUBTITLE } from "../../constants";
import { TerminalSquare } from "lucide-react";

export default function CodeAreaModal({
  value,
  setValue,
}: {
  setValue: (value: string) => void;
  value: string;
}) {
  const [open, setOpen] = useState(true);
  const [code, setCode] = useState(value);
  const { dark } = useContext(darkContext);
  const { setErrorData, setSuccessData } = useContext(alertContext);
  const { closePopUp } = useContext(PopUpContext);
  const ref = useRef();
  function setModalOpen(x: boolean) {
    setOpen(x);
    if (x === false) {
      setTimeout(() => {
        closePopUp();
      }, 300);
    }
  }
  return (
    <Dialog open={true} onOpenChange={setModalOpen}>
      <DialogTrigger></DialogTrigger>
      <DialogContent className="lg:max-w-[700px] h-[500px]">
        <DialogHeader>
          <DialogTitle className="flex items-center">
            <span className="pr-2">Edit Code</span>
<<<<<<< HEAD
            <CommandLineIcon
              className="h-6 w-6 text-foreground pl-1"
=======
            <TerminalSquare
              className="h-6 w-6 text-gray-800 pl-1 dark:text-white"
>>>>>>> 52329b36
              aria-hidden="true"
            />
          </DialogTitle>
          <DialogDescription>{CODE_PROMPT_DIALOG_SUBTITLE}</DialogDescription>
        </DialogHeader>

        <div className="flex h-full w-full mt-2">
          <AceEditor
            value={code}
            mode="python"
            highlightActiveLine={true}
            showPrintMargin={false}
            fontSize={14}
            showGutter
            enableLiveAutocompletion
            theme={dark ? "twilight" : "github"}
            name="CodeEditor"
            onChange={(value) => {
              setCode(value);
            }}
            className="w-full rounded-lg h-[300px] custom-scroll border-[1px] border-ring "
          />
        </div>

        <DialogFooter>
          <Button
            className="mt-3"
            onClick={() => {
              postValidateCode(code)
                .then((apiReturn) => {
                  if (apiReturn.data) {
                    let importsErrors = apiReturn.data.imports.errors;
                    let funcErrors = apiReturn.data.function.errors;
                    if (funcErrors.length === 0 && importsErrors.length === 0) {
                      setSuccessData({
                        title: "Code is ready to run",
                      });
                      setModalOpen(false);
                      setValue(code);
                    } else {
                      if (funcErrors.length !== 0) {
                        setErrorData({
                          title: "There is an error in your function",
                          list: funcErrors,
                        });
                      }
                      if (importsErrors.length !== 0) {
                        setErrorData({
                          title: "There is an error in your imports",
                          list: importsErrors,
                        });
                      }
                    }
                  } else {
                    setErrorData({
                      title: "Something went wrong, please try again",
                    });
                  }
                })
                .catch((_) =>
                  setErrorData({
                    title:
                      "There is something wrong with this code, please review it",
                  })
                );
            }}
            type="submit"
          >
            Check & Save
          </Button>
        </DialogFooter>
      </DialogContent>
    </Dialog>
  );
}<|MERGE_RESOLUTION|>--- conflicted
+++ resolved
@@ -51,13 +51,8 @@
         <DialogHeader>
           <DialogTitle className="flex items-center">
             <span className="pr-2">Edit Code</span>
-<<<<<<< HEAD
-            <CommandLineIcon
-              className="h-6 w-6 text-foreground pl-1"
-=======
             <TerminalSquare
               className="h-6 w-6 text-gray-800 pl-1 dark:text-white"
->>>>>>> 52329b36
               aria-hidden="true"
             />
           </DialogTitle>
