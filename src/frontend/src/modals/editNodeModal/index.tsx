import { cloneDeep } from "lodash";
import { forwardRef, useEffect, useState } from "react";
import CodeAreaComponent from "../../components/codeAreaComponent";
import DictComponent from "../../components/dictComponent";
import Dropdown from "../../components/dropdownComponent";
import FloatComponent from "../../components/floatComponent";
import IconComponent from "../../components/genericIconComponent";
import InputFileComponent from "../../components/inputFileComponent";
import InputGlobalComponent from "../../components/inputGlobalComponent";
import InputListComponent from "../../components/inputListComponent";
import IntComponent from "../../components/intComponent";
import KeypairListComponent from "../../components/keypairListComponent";
import PromptAreaComponent from "../../components/promptComponent";
import ShadTooltip from "../../components/shadTooltipComponent";
import TextAreaComponent from "../../components/textAreaComponent";
import ToggleShadComponent from "../../components/toggleShadComponent";
import { Badge } from "../../components/ui/badge";
import { Button } from "../../components/ui/button";
import {
  Table,
  TableBody,
  TableCell,
  TableHead,
  TableHeader,
  TableRow,
} from "../../components/ui/table";
import {
  LANGFLOW_SUPPORTED_TYPES,
  limitScrollFieldsModal,
} from "../../constants/constants";
import { Case } from "../../shared/components/caseComponent";
import useFlowStore from "../../stores/flowStore";
import { NodeDataType } from "../../types/flow";
import {
  convertObjToArray,
  convertValuesToNumbers,
  hasDuplicateKeys,
  scapedJSONStringfy,
} from "../../utils/reactflowUtils";
import { classNames } from "../../utils/utils";
import BaseModal from "../baseModal";

const EditNodeModal = forwardRef(
  (
    {
      nodeLength,
      open,
      setOpen,
      data,
    }: {
      nodeLength: number;
      open: boolean;
      setOpen: (open: boolean) => void;
      data: NodeDataType;
    },
    ref
  ) => {
    const nodes = useFlowStore((state) => state.nodes);

    const dataFromStore = nodes.find((node) => node.id === node.id)?.data;

    const [myData, setMyData] = useState(dataFromStore ?? data);

    const edges = useFlowStore((state) => state.edges);
    const setNode = useFlowStore((state) => state.setNode);

    function changeAdvanced(n) {
      setMyData((old) => {
        let newData = cloneDeep(old);
        newData.node!.template[n].advanced =
          !newData.node!.template[n].advanced;
        return newData;
      });
    }

    const handleOnNewValue = (newValue: any, name) => {
      setMyData((old) => {
        let newData = cloneDeep(old);
        newData.node!.template[name].value = newValue;
        return newData;
      });
    };

    useEffect(() => {
      if (open) {
        setMyData(data); // reset data to what it is on node when opening modal
      }
    }, [open]);

    const [errorDuplicateKey, setErrorDuplicateKey] = useState(false);

    const type = (templateParam) => {
      return myData.node?.template[templateParam].type;
    };

    return (
      <BaseModal
        key={data.id}
        size="large-h-full"
        open={open}
        setOpen={setOpen}
        onChangeOpenModal={(open) => {
          setMyData(data);
        }}
      >
        <BaseModal.Trigger>
          <></>
        </BaseModal.Trigger>
        <BaseModal.Header description={myData.node?.description!}>
          <span className="pr-2">{myData.type}</span>
          <Badge variant="secondary">ID: {myData.id}</Badge>
        </BaseModal.Header>
        <BaseModal.Content>
          <div className="flex pb-2">
            <IconComponent
              name="Variable"
              className="edit-node-modal-variable "
            />
            <span className="edit-node-modal-span">Parameters</span>
          </div>

          <div className="edit-node-modal-arrangement">
            <div
              className={classNames(
                "edit-node-modal-box",
                nodeLength > limitScrollFieldsModal
                  ? "overflow-scroll overflow-x-hidden custom-scroll"
                  : ""
              )}
            >
              {nodeLength > 0 && (
                <div className="edit-node-modal-table">
                  <Table className="table-fixed bg-muted outline-1">
                    <TableHeader className="edit-node-modal-table-header">
                      <TableRow className="">
                        <TableHead className="h-7 text-center">PARAM</TableHead>
                        <TableHead className="h-7 p-0 text-center">
                          VALUE
                        </TableHead>
                        <TableHead className="h-7 text-center">SHOW</TableHead>
                      </TableRow>
                    </TableHeader>
                    <TableBody className="p-0">
                      {Object.keys(myData.node!.template)
                        .filter(
                          (templateParam) =>
                            templateParam.charAt(0) !== "_" &&
                            myData.node?.template[templateParam].show &&
                            LANGFLOW_SUPPORTED_TYPES.has(
                              myData.node!.template[templateParam].type
                            )
                        )
                        .map((templateParam, index) => {
                          let id = {
                            inputTypes:
                              myData.node!.template[templateParam].input_types,
                            type: myData.node!.template[templateParam].type,
                            id: myData.id,
                            fieldName: templateParam,
                          };
                          let disabled =
                            edges.some(
                              (edge) =>
                                edge.targetHandle ===
                                scapedJSONStringfy(
                                  myData.node!.template[templateParam].proxy
                                    ? {
                                        ...id,
                                        proxy:
                                          myData.node?.template[templateParam]
                                            .proxy,
                                      }
                                    : id
                                )
                            ) ?? false;
                          return (
                            <TableRow
                              key={index}
                              className={
                                "h-10 " +
                                ((templateParam === "code" &&
                                  type(templateParam) === "code") ||
                                (templateParam.includes("code") &&
                                  myData.node?.template[templateParam].proxy)
                                  ? " hidden "
                                  : "")
                              }
                            >
                              <TableCell className="truncate p-0 text-center text-sm text-foreground sm:px-3">
                                <ShadTooltip
                                  content={
                                    myData.node?.template[templateParam].proxy
                                      ? myData.node?.template[templateParam]
                                          .proxy?.id
                                      : null
                                  }
                                >
                                  <span>
                                    {myData.node?.template[templateParam]
                                      .display_name
                                      ? myData.node!.template[templateParam]
                                          .display_name
                                      : myData.node?.template[templateParam]
                                          .name}
                                  </span>
                                </ShadTooltip>
                              </TableCell>
                              <TableCell className="w-[300px] p-0 text-center text-xs text-foreground ">
                                <Case
                                  condition={
                                    type(templateParam) === "str" &&
                                    !myData.node!.template[templateParam]
                                      .options
                                  }
                                >
                                  <div className="mx-auto">
                                    {myData.node!.template[templateParam]
                                      ?.list ? (
                                      <InputListComponent
                                        componentName={templateParam}
                                        editNode={true}
                                        disabled={disabled}
                                        value={
                                          !myData.node!.template[templateParam]
                                            .value ||
                                          myData.node!.template[templateParam]
                                            .value === ""
                                            ? [""]
                                            : myData.node!.template[
                                                templateParam
                                              ].value
                                        }
                                        onChange={(value: string[]) => {
                                          handleOnNewValue(
                                            value,
                                            templateParam
                                          );
                                        }}
                                      />
                                    ) : myData.node!.template[templateParam]
                                        .multiline ? (
                                      <TextAreaComponent
                                        id={
                                          "textarea-edit-" +
                                          myData.node!.template[templateParam]
                                            .name
                                        }
                                        data-testid={
                                          "textarea-edit-" +
                                          myData.node!.template[templateParam]
                                            .name
                                        }
                                        disabled={disabled}
                                        editNode={true}
                                        value={
                                          myData.node!.template[templateParam]
                                            .value ?? ""
                                        }
                                        onChange={(
                                          value: string | string[]
                                        ) => {
                                          handleOnNewValue(
                                            value,
                                            templateParam
                                          );
                                        }}
                                      />
                                    ) : (
                                      <InputGlobalComponent
                                        disabled={disabled}
                                        editNode={true}
                                        onChange={(value) =>
                                          handleOnNewValue(value, templateParam)
                                        }
                                        setDb={(value) => {
                                          setMyData((oldData) => {
                                            let newData = cloneDeep(oldData);
                                            newData.node!.template[
                                              templateParam
                                            ].load_from_db = value;
                                            return newData;
                                          });
                                        }}
                                        name={templateParam}
                                        data={myData}
                                      />
                                    )}
                                  </div>
                                </Case>

                                <Case
                                  condition={
                                    type(templateParam) === "NestedDict"
                                  }
                                >
                                  <div className="  w-full">
                                    <DictComponent
                                      disabled={disabled}
                                      editNode={true}
<<<<<<< HEAD
                                      value={() => {
                                        // instead of the above, try to stringify the object
                                        // if it fails, return an empty object
                                        console.log(
                                          myData.node!.template[templateParam]
                                            .value
                                        );
                                        try {
                                          return JSON.parse(
                                            myData.node!.template[templateParam]
                                              .value as string
                                          );
                                        } catch (e) {
                                          console.error(
                                            "Error parsing object",
                                            e
                                          );
                                          return {};
                                        }
                                      }}
=======
                                      value={
                                        myData.node!.template[
                                          templateParam
                                        ]?.value?.toString() === "{}"
                                          ? {}
                                          : myData.node!.template[templateParam]
                                              .value
                                      }
>>>>>>> fb018eda
                                      onChange={(newValue) => {
                                        myData.node!.template[
                                          templateParam
                                        ].value = newValue;
                                        handleOnNewValue(
                                          newValue,
                                          templateParam
                                        );
                                      }}
                                      id="editnode-div-dict-input"
                                    />
                                  </div>
                                </Case>

                                <Case
                                  condition={type(templateParam) === "dict"}
                                >
                                  <div
                                    className={classNames(
                                      "max-h-48 w-full overflow-auto custom-scroll",
                                      myData.node!.template[templateParam].value
                                        ?.length > 1
                                        ? "my-3"
                                        : ""
                                    )}
                                  >
                                    <KeypairListComponent
                                      disabled={disabled}
                                      editNode={true}
                                      value={
                                        myData.node!.template[templateParam]
                                          .value?.length === 0 ||
                                        !myData.node!.template[templateParam]
                                          .value
                                          ? [{ "": "" }]
                                          : convertObjToArray(
                                              myData.node!.template[
                                                templateParam
                                              ].value,
                                              type(templateParam)!
                                            )
                                      }
                                      duplicateKey={errorDuplicateKey}
                                      onChange={(newValue) => {
                                        const valueToNumbers =
                                          convertValuesToNumbers(newValue);
                                        myData.node!.template[
                                          templateParam
                                        ].value = valueToNumbers;
                                        setErrorDuplicateKey(
                                          hasDuplicateKeys(valueToNumbers)
                                        );
                                        handleOnNewValue(
                                          valueToNumbers,
                                          templateParam
                                        );
                                      }}
                                      isList={
                                        data.node?.template[templateParam]
                                          ?.list ?? false
                                      }
                                    />
                                  </div>
                                </Case>

                                <Case
                                  condition={type(templateParam) === "bool"}
                                >
                                  <div className="ml-auto">
                                    {" "}
                                    <ToggleShadComponent
                                      id={
                                        "toggle-edit-" +
                                        myData.node!.template[templateParam]
                                          .name
                                      }
                                      disabled={disabled}
                                      enabled={
                                        myData.node!.template[templateParam]
                                          .value
                                      }
                                      setEnabled={(isEnabled) => {
                                        handleOnNewValue(
                                          isEnabled,
                                          templateParam
                                        );
                                      }}
                                      size="small"
                                      editNode={true}
                                    />
                                  </div>
                                </Case>

                                <Case
                                  condition={type(templateParam) === "float"}
                                >
                                  <div className="mx-auto">
                                    <FloatComponent
                                      disabled={disabled}
                                      editNode={true}
                                      rangeSpec={
                                        myData.node!.template[templateParam]
                                          .rangeSpec
                                      }
                                      value={
                                        myData.node!.template[templateParam]
                                          .value ?? ""
                                      }
                                      onChange={(value) => {
                                        handleOnNewValue(value, templateParam);
                                      }}
                                    />
                                  </div>
                                </Case>

                                <Case
                                  condition={
                                    type(templateParam) === "str" &&
                                    myData.node!.template[templateParam].options
                                  }
                                >
                                  <div className="mx-auto">
                                    <Dropdown
                                      editNode={true}
                                      options={
                                        myData.node!.template[templateParam]
                                          .options
                                      }
                                      onSelect={(value) =>
                                        handleOnNewValue(value, templateParam)
                                      }
                                      value={
                                        myData.node!.template[templateParam]
                                          .value ?? "Choose an option"
                                      }
                                      id={
                                        "dropdown-edit-" +
                                        myData.node!.template[templateParam]
                                          .name
                                      }
                                    ></Dropdown>
                                  </div>
                                </Case>

                                <Case condition={type(templateParam) === "int"}>
                                  <div className="mx-auto">
                                    <IntComponent
                                      rangeSpec={
                                        data.node?.template[templateParam]
                                          ?.rangeSpec
                                      }
                                      id={
                                        "edit-int-input-" +
                                        myData.node!.template[templateParam]
                                          .name
                                      }
                                      disabled={disabled}
                                      editNode={true}
                                      value={
                                        myData.node!.template[templateParam]
                                          .value ?? ""
                                      }
                                      onChange={(value) => {
                                        handleOnNewValue(value, templateParam);
                                      }}
                                    />
                                  </div>
                                </Case>

                                <Case
                                  condition={type(templateParam) === "file"}
                                >
                                  <div className="mx-auto">
                                    <InputFileComponent
                                      editNode={true}
                                      disabled={disabled}
                                      value={
                                        myData.node!.template[templateParam]
                                          .value ?? ""
                                      }
                                      onChange={(value: string | string[]) => {
                                        handleOnNewValue(value, templateParam);
                                      }}
                                      fileTypes={
                                        myData.node!.template[templateParam]
                                          .fileTypes
                                      }
                                      onFileChange={(filePath: string) => {
                                        data.node!.template[
                                          templateParam
                                        ].file_path = filePath;
                                      }}
                                    ></InputFileComponent>
                                  </div>
                                </Case>

                                <Case
                                  condition={type(templateParam) === "prompt"}
                                >
                                  <div className="mx-auto">
                                    <PromptAreaComponent
                                      readonly={
                                        myData.node?.flow ? true : false
                                      }
                                      field_name={templateParam}
                                      editNode={true}
                                      disabled={disabled}
                                      nodeClass={myData.node}
                                      setNodeClass={(nodeClass) => {
                                        myData.node = nodeClass;
                                      }}
                                      value={
                                        myData.node!.template[templateParam]
                                          .value ?? ""
                                      }
                                      onChange={(value: string | string[]) => {
                                        handleOnNewValue(value, templateParam);
                                      }}
                                      id={
                                        "prompt-area-edit-" +
                                        myData.node!.template[templateParam]
                                          .name
                                      }
                                      data-testid={
                                        "modal-prompt-input-" +
                                        myData.node!.template[templateParam]
                                          .name
                                      }
                                    />
                                  </div>
                                </Case>

                                <Case
                                  condition={type(templateParam) === "code"}
                                >
                                  <div className="mx-auto">
                                    <CodeAreaComponent
                                      readonly={
                                        myData.node?.flow &&
                                        myData.node!.template[templateParam]
                                          .dynamic
                                          ? true
                                          : false
                                      }
                                      dynamic={
                                        data.node!.template[templateParam]
                                          ?.dynamic ?? false
                                      }
                                      setNodeClass={(nodeClass) => {
                                        data.node = nodeClass;
                                      }}
                                      nodeClass={data.node}
                                      disabled={disabled}
                                      editNode={true}
                                      value={
                                        myData.node!.template[templateParam]
                                          .value ?? ""
                                      }
                                      onChange={(value: string | string[]) => {
                                        handleOnNewValue(value, templateParam);
                                      }}
                                      id={
                                        "code-area-edit" +
                                        myData.node!.template[templateParam]
                                          .name
                                      }
                                    />
                                  </div>
                                </Case>

                                <Case condition={type(templateParam) === "Any"}>
                                  <>-</>
                                </Case>
                              </TableCell>
                              <TableCell className="p-0 text-right">
                                <div className="items-center text-center">
                                  <ToggleShadComponent
                                    id={
                                      "show" +
                                      myData.node?.template[templateParam].name
                                    }
                                    enabled={
                                      !myData.node?.template[templateParam]
                                        .advanced
                                    }
                                    setEnabled={(e) => {
                                      changeAdvanced(templateParam);
                                    }}
                                    disabled={disabled}
                                    size="small"
                                    editNode={true}
                                  />
                                </div>
                              </TableCell>
                            </TableRow>
                          );
                        })}
                    </TableBody>
                  </Table>
                </div>
              )}
            </div>
          </div>
        </BaseModal.Content>

        <BaseModal.Footer>
          <Button
            data-test-id="saveChangesBtn"
            id={"saveChangesBtn"}
            className="mt-3"
            onClick={() => {
              setNode(data.id, (old) => ({
                ...old,
                data: {
                  ...old.data,
                  node: myData.node,
                },
              }));
              setOpen(false);
            }}
            type="submit"
          >
            Save Changes
          </Button>
        </BaseModal.Footer>
      </BaseModal>
    );
  }
);

export default EditNodeModal;<|MERGE_RESOLUTION|>--- conflicted
+++ resolved
@@ -297,28 +297,6 @@
                                     <DictComponent
                                       disabled={disabled}
                                       editNode={true}
-<<<<<<< HEAD
-                                      value={() => {
-                                        // instead of the above, try to stringify the object
-                                        // if it fails, return an empty object
-                                        console.log(
-                                          myData.node!.template[templateParam]
-                                            .value
-                                        );
-                                        try {
-                                          return JSON.parse(
-                                            myData.node!.template[templateParam]
-                                              .value as string
-                                          );
-                                        } catch (e) {
-                                          console.error(
-                                            "Error parsing object",
-                                            e
-                                          );
-                                          return {};
-                                        }
-                                      }}
-=======
                                       value={
                                         myData.node!.template[
                                           templateParam
@@ -327,7 +305,6 @@
                                           : myData.node!.template[templateParam]
                                               .value
                                       }
->>>>>>> fb018eda
                                       onChange={(newValue) => {
                                         myData.node!.template[
                                           templateParam
