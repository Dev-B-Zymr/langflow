--- conflicted
+++ resolved
@@ -12,13 +12,8 @@
   open,
   setOpen,
 }: FlowSettingsPropsType): JSX.Element {
-<<<<<<< HEAD
   const { flows, selectedFlowId, saveFlow } = useContext(FlowsContext);
   const flow = flows.find((f) => f.id === selectedFlowId);
-=======
-  const { flows, tabId, saveFlow } = useContext(FlowsContext);
-  const flow = flows.find((f) => f.id === tabId);
->>>>>>> b8698523
   useEffect(() => {
     setName(flow!.name);
     setDescription(flow!.description);
