import { cloneDeep } from "lodash";
import useFlowStore from "../../stores/flowStore";
import { IOOutputProps } from "../../types/components";
import ImageViewer from "../ImageViewer";
import CsvOutputComponent from "../csvOutputComponent";
import PdfViewer from "../pdfViewer";
import {
  Select,
  SelectContent,
  SelectGroup,
  SelectItem,
  SelectTrigger,
  SelectValue,
} from "../ui/select";
import { Textarea } from "../ui/textarea";
<<<<<<< HEAD
=======
import ImageViewer from "../ImageViewer";
import { CSVViewConstant, IMGViewConstant, PDFViewConstant } from "../../constants/constants";

>>>>>>> a1c24ef5

export default function IOOutputView({
  outputType,
  outputId,
  left,
}: IOOutputProps): JSX.Element | undefined {
  const nodes = useFlowStore((state) => state.nodes);
  const setNode = useFlowStore((state) => state.setNode);
  const flowPool = useFlowStore((state) => state.flowPool);
  const node = nodes.find((node) => node.id === outputId);
  const flowPoolNode = (flowPool[node!.id] ?? [])[
    (flowPool[node!.id]?.length ?? 1) - 1
  ];
  const handleChangeSelect = (e) => {
    if (node) {
      let newNode = cloneDeep(node);
      if (newNode.data.node.template.separator) {
        newNode.data.node.template.separator.value = e;
        setNode(newNode.id, newNode);
      }
    }
  };

  function handleOutputType() {
    if (!node) return <>"No node found!"</>;
    switch (outputType) {
      case "TextOutput":
        return (
          <Textarea
            className={`w-full custom-scroll ${left ? "" : " h-full"}`}
            placeholder={"Empty"}
            // update to real value on flowPool
            value={flowPoolNode?.data.results.result.result ?? ""}
            readOnly
          />
        );
      case "PDFOutput":
        return left ? (
          <div>{PDFViewConstant}</div>
        ) : (
          <PdfViewer pdf={flowPoolNode?.params ?? ""} />
        );
      case "CSVOutput":
        return left ? (
          <>
<<<<<<< HEAD
            <div className="flex justify-between">
              Expand the ouptut to see the CSV
=======
            <div className="flex align-center justify-center">
              {CSVViewConstant}
>>>>>>> a1c24ef5
            </div>
            <div className="flex items-center justify-between pt-5">
              <span>CSV separator </span>
              <Select
                value={node.data.node.template.separator.value}
                onValueChange={(e) => handleChangeSelect(e)}
              >
                <SelectTrigger className="w-[70px]">
                  <SelectValue />
                </SelectTrigger>
                <SelectContent>
                  <SelectGroup>
                    {node?.data?.node?.template?.separator?.options.map(
                      (separator) => (
                        <SelectItem key={separator} value={separator}>
                          {separator}
                        </SelectItem>
                      )
                    )}
                  </SelectGroup>
                </SelectContent>
              </Select>
            </div>
          </>
        ) : (
          <>
            <CsvOutputComponent csvNode={node} flowPool={flowPoolNode} />
          </>
        );
      case "ImageOutput":
<<<<<<< HEAD
        return left ? (
          <div>Expand the view to see the image</div>
        ) : (
          <ImageViewer
            image={
=======
        return (
          left ? (
            <div>{IMGViewConstant}</div>
          ) : (
            <ImageViewer image={
>>>>>>> a1c24ef5
              (flowPool[node.id] ?? [])[(flowPool[node.id]?.length ?? 1) - 1]
                ?.params ?? ""
            }
          />
        );
      default:
        return (
          <Textarea
            className={`w-full custom-scroll ${left ? "" : " h-full"}`}
            placeholder={"Empty"}
            // update to real value on flowPool
            value={
              (flowPool[node.id] ?? [])[(flowPool[node.id]?.length ?? 1) - 1]
                ?.params ?? ""
            }
            readOnly
          />
        );
    }
  }
  return handleOutputType();
}<|MERGE_RESOLUTION|>--- conflicted
+++ resolved
@@ -1,4 +1,9 @@
 import { cloneDeep } from "lodash";
+import {
+  CSVViewConstant,
+  IMGViewConstant,
+  PDFViewConstant,
+} from "../../constants/constants";
 import useFlowStore from "../../stores/flowStore";
 import { IOOutputProps } from "../../types/components";
 import ImageViewer from "../ImageViewer";
@@ -13,12 +18,6 @@
   SelectValue,
 } from "../ui/select";
 import { Textarea } from "../ui/textarea";
-<<<<<<< HEAD
-=======
-import ImageViewer from "../ImageViewer";
-import { CSVViewConstant, IMGViewConstant, PDFViewConstant } from "../../constants/constants";
-
->>>>>>> a1c24ef5
 
 export default function IOOutputView({
   outputType,
@@ -64,13 +63,8 @@
       case "CSVOutput":
         return left ? (
           <>
-<<<<<<< HEAD
             <div className="flex justify-between">
               Expand the ouptut to see the CSV
-=======
-            <div className="flex align-center justify-center">
-              {CSVViewConstant}
->>>>>>> a1c24ef5
             </div>
             <div className="flex items-center justify-between pt-5">
               <span>CSV separator </span>
@@ -101,19 +95,41 @@
           </>
         );
       case "ImageOutput":
-<<<<<<< HEAD
         return left ? (
           <div>Expand the view to see the image</div>
         ) : (
           <ImageViewer
             image={
-=======
-        return (
-          left ? (
-            <div>{IMGViewConstant}</div>
-          ) : (
-            <ImageViewer image={
->>>>>>> a1c24ef5
+              (flowPool[node.id] ?? [])[(flowPool[node.id]?.length ?? 1) - 1]
+                ?.params ?? ""
+            }
+          />
+        );
+      case "CSVOutput":
+        return left ? (
+          <>
+            <div className="align-center flex justify-center">
+              {CSVViewConstant}
+            </div>
+          </>
+        ) : (
+          <>
+            <CsvOutputComponent
+              csvNode={
+                (flowPool[node!.id] ?? [])[
+                  (flowPool[node!.id]?.length ?? 1) - 1
+                ]?.data?.artifacts?.repr
+              }
+              flowPool={flowPoolNode}
+            />
+          </>
+        );
+      case "ImageOutput":
+        return left ? (
+          <div>{IMGViewConstant}</div>
+        ) : (
+          <ImageViewer
+            image={
               (flowPool[node.id] ?? [])[(flowPool[node.id]?.length ?? 1) - 1]
                 ?.params ?? ""
             }
