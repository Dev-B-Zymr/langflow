<<<<<<< HEAD
from typing import Any, Dict, List, Optional, Tuple, Type, Union
=======
from typing import Dict, Generator, List, Type, Union
>>>>>>> f511ddc2

from langflow.graph import Edge, Vertex
from langflow.graph.edge.contract import ContractEdge
from langflow.graph.graph.constants import VERTEX_TYPE_MAP
from langflow.graph.vertex.types import (
    FileToolVertex,
    LLMVertex,
    ToolkitVertex,
)
from langflow.graph.vertex.types import ConnectorVertex
from langflow.interface.tools.constants import FILE_TOOLS
from langflow.utils import payload
<<<<<<< HEAD
=======
from langflow.utils.logger import logger
from langchain.chains.base import Chain
>>>>>>> f511ddc2


class Graph:
    def __init__(
        self,
        *,
        graph_data: Optional[Dict] = None,
        vertices: Optional[List[Vertex]] = None,
        edges: Optional[List[Edge]] = None,
    ) -> None:
        self.has_connectors = False

        if graph_data:
            _vertices = graph_data["nodes"]
            _edges = graph_data["edges"]
            self._nodes = _vertices
            self._edges = _edges
            self.vertices = []
            self.edges = []
            self._build_vertices_and_edges()
        elif vertices and edges:
            self.vertices = vertices
            self.edges = edges

    @classmethod
<<<<<<< HEAD
    def from_root_vertex(cls, root_vertex: Vertex):
        # Starting at the root vertex
        # Iterate all of its edges to find
        # all vertices and edges
        vertices, edges = cls.traverse_graph(root_vertex)
        return cls(vertices=vertices, edges=edges)

    @classmethod
=======
>>>>>>> f511ddc2
    def from_payload(cls, payload: Dict) -> "Graph":
        """
        Creates a graph from a payload.

        Args:
            payload (Dict): The payload to create the graph from.˜`

        Returns:
            Graph: The created graph.
        """
        if "data" in payload:
            payload = payload["data"]
        try:
            nodes = payload["nodes"]
            edges = payload["edges"]
            return cls(nodes, edges)
        except KeyError as exc:
            raise ValueError(
                f"Invalid payload. Expected keys 'nodes' and 'edges'. Found {list(payload.keys())}"
            ) from exc

    @staticmethod
    def traverse_graph(root_vertex: Vertex) -> Tuple[List[Vertex], List[Edge]]:
        """
        Traverses the graph from the root_vertex using depth-first search (DFS) and returns all the vertices and edges.

        Args:
            root_vertex (Vertex): The root vertex to start traversal from.

        Returns:
            tuple: A tuple containing a set of all vertices and all edges visited in the graph.
        """
        # Initialize empty sets for visited vertices and edges.
        visited_vertices = set()
        visited_edges = set()

        # Initialize a stack with the root vertex.
        stack = [root_vertex]

        # Continue while there are vertices to be visited in the stack.
        while stack:
            # Pop a vertex from the stack.
            vertex = stack.pop()

            # If this vertex has not been visited, add it to visited_vertices.
            if vertex not in visited_vertices:
                visited_vertices.add(vertex)

                # Iterate over the edges of the current vertex.
                for edge in vertex.edges:
                    # If this edge has not been visited, add it to visited_edges.
                    if edge not in visited_edges:
                        visited_edges.add(edge)

                        # Add the adjacent vertex (the one that's not the current vertex)
                        #  to the stack for future exploration.
                        stack.append(
                            edge.source if edge.source != vertex else edge.target
                        )

        # Return the sets of visited vertices and edges.
        return list(visited_vertices), list(visited_edges)

    def _build_vertices_and_edges(self) -> None:
        self.vertices += self._build_vertices()
        self.edges += self._build_edges()
        for edge in self.edges:
            try:
                edge.source.add_edge(edge)
                edge.target.add_edge(edge)
            except AttributeError as e:
                print(e)
        # This is a hack to make sure that the LLM vertex is sent to
        # the toolkit vertex
        llm_vertex = None
        for vertex in self.vertices:
            vertex._build_params()

            if isinstance(vertex, LLMVertex):
                llm_vertex = vertex

        for vertex in self.vertices:
            if isinstance(vertex, ToolkitVertex):
                vertex.params["llm"] = llm_vertex
        # remove invalid vertices
        self.vertices = [
            vertex
            for vertex in self.vertices
            if self._validate_vertex(vertex)
            or (len(self.vertices) == 1 and len(self.edges) == 0)
        ]

    def _validate_vertex(self, vertex: Vertex) -> bool:
        # All vertices that do not have edges are invalid
        return len(vertex.edges) > 0

    def get_vertex(self, vertex_id: str) -> Union[None, Vertex]:
        return next(
            (vertex for vertex in self.vertices if vertex.id == vertex_id), None
        )

    def get_vertices_with_target(self, vertex: Vertex) -> List[Vertex]:
        connected_vertices: List[Vertex] = [
            edge.source for edge in self.edges if edge.target == vertex
        ]
<<<<<<< HEAD
        return connected_vertices

    def build(self) -> Any:
        # Get root vertex
        root_vertex = payload.get_root_vertex(self)
        if root_vertex is None:
            raise ValueError("No root vertex found")
        return root_vertex.build()

    @property
    def root_vertex(self) -> Union[None, Vertex]:
        return payload.get_root_vertex(self)

    def get_vertex_neighbors(self, vertex: Vertex) -> Dict[Vertex, int]:
=======
        return connected_nodes

    def build(self) -> Chain:
        """Builds the graph."""
        # Get root node
        root_node = payload.get_root_node(self)
        if root_node is None:
            raise ValueError("No root node found")
        return root_node.build()

    def topological_sort(self) -> List[Vertex]:
        """
        Performs a topological sort of the vertices in the graph.

        Returns:
            List[Vertex]: A list of vertices in topological order.

        Raises:
            ValueError: If the graph contains a cycle.
        """
        # States: 0 = unvisited, 1 = visiting, 2 = visited
        state = {node: 0 for node in self.nodes}
        sorted_vertices = []

        def dfs(node):
            if state[node] == 1:
                # We have a cycle
                raise ValueError(
                    "Graph contains a cycle, cannot perform topological sort"
                )
            if state[node] == 0:
                state[node] = 1
                for edge in node.edges:
                    if edge.source == node:
                        dfs(edge.target)
                state[node] = 2
                sorted_vertices.append(node)

        # Visit each node
        for node in self.nodes:
            if state[node] == 0:
                dfs(node)

        return list(reversed(sorted_vertices))

    def generator_build(self) -> Generator:
        """Builds each vertex in the graph and yields it."""
        sorted_vertices = self.topological_sort()
        logger.info("Sorted vertices: %s", sorted_vertices)
        yield from sorted_vertices

    def get_node_neighbors(self, node: Vertex) -> Dict[Vertex, int]:
        """Returns the neighbors of a node."""
>>>>>>> f511ddc2
        neighbors: Dict[Vertex, int] = {}
        for edge in self.edges:
            if edge.source == vertex:
                neighbor = edge.target
                if neighbor not in neighbors:
                    neighbors[neighbor] = 0
                neighbors[neighbor] += 1
            elif edge.target == vertex:
                neighbor = edge.source
                if neighbor not in neighbors:
                    neighbors[neighbor] = 0
                neighbors[neighbor] += 1
        return neighbors

    def _build_edges(self) -> List[ContractEdge]:
        # Edge takes two vertices as arguments, so we need to build the vertices first
        # and then build the edges
        # if we can't find a vertex, we raise an error

        edges: List[ContractEdge] = []
        for raw_edge in self._edges:
            source = self.get_vertex(raw_edge["source"])
            target = self.get_vertex(raw_edge["target"])
            if source is None:
                raise ValueError(f"Source vertex {raw_edge['source']} not found")
            if target is None:
                raise ValueError(f"Target vertex {raw_edge['target']} not found")
            edges.append(ContractEdge(source, target, raw_edge))
        return edges

    def _get_vertex_class(self, vertex_type: str, vertex_lc_type: str) -> Type[Vertex]:
        if vertex_type in FILE_TOOLS:
            return FileToolVertex
        vertex_class = VERTEX_TYPE_MAP.get(vertex_type)
        if vertex_class is None:
            vertex_class = VERTEX_TYPE_MAP.get(vertex_lc_type, Vertex)

        return vertex_class

    def _build_vertices(self) -> List[Vertex]:
        vertices: List[Vertex] = []

        self.expand_flow_vertices(self._nodes)
        for vertex in self._nodes:
            vertex_data = vertex["data"]
            vertex_type: str = vertex_data["type"]  # type: ignore
            if vertex_type == "flow":
                continue
            vertex_lc_type: str = vertex_data["node"]["template"].get("_type")  # type: ignore

            # Some vertices are a bit special and need to be handled differently
            # vertex_type is "flow" and vertex_data["node"] contains a "flow" key which
            # is itself a graph.

            VertexClass = self._get_vertex_class(vertex_type, vertex_lc_type)
            vertices.append(VertexClass(vertex))
            if VertexClass == ConnectorVertex:
                self.has_connectors = True

        return vertices

    def expand_flow_vertices(self, vertices: list):
        # Certain vertices are actually graphs themselves, so we need to expand them
        # and add their vertices and edges to the current graph
        # The problem is that the vertex has an id, and the inner vertices also have an id
        # and the edges also have an id
        # The id is what is used to connect the vertices and edges together
        # So the vertex id needs to replace the inner vertex id for the vertex that has
        # has a root_field in the ["node"]["template"] dict
        # The edges need to be updated to use the new vertex id
        # The inner vertices need to be updated to use the new vertex id
        for vertex in vertices.copy():
            vertex_data = vertex["data"]["node"]
            if "flow" in vertex_data:
                self.expand_flow_vertex(vertex)
                vertices.remove(vertex)

    def expand_flow_vertex(self, flow_vertex):
        # Get the subgraph data from the flow vertex
        subgraph_data = flow_vertex["data"]["node"]["flow"]["data"]

        # Build the subgraph Graph object
        subgraph = Graph(graph_data=subgraph_data)

        # Set the ID of the subgraph root vertex to the flow vertex ID
        subgraph_root = subgraph.root_vertex
        old_id = subgraph_root.id
        if subgraph_root is None:
            raise ValueError("No root vertex found")
        subgraph_root.id = flow_vertex["id"]

        # Get all edges in the subgraph graph that have the subgraph root as the source or target
        edges_to_update = [
            edge
            for edge in subgraph.edges
            if edge.source == subgraph_root or edge.target == subgraph_root
        ]

        # Update all such edges to use the flow vertex ID instead
        for edge in edges_to_update:
            # The root vertex shouldn't be the source of any edges, but just in case
            if edge.source.id == old_id:
                edge.source = subgraph_root
            if edge.target.id == old_id:
                edge.target = subgraph_root

        # Add subgraph vertices and edges to the main graph
        self.vertices.extend(subgraph.vertices)
        self.edges.extend(subgraph.edges)

    def get_children_by_vertex_type(
        self, vertex: Vertex, vertex_type: str
    ) -> List[Vertex]:
        children = []
        vertex_types = [vertex.data["type"]]
        if "node" in vertex.data:
            vertex_types += vertex.data["node"]["base_classes"]
        if vertex_type in vertex_types:
            children.append(vertex)
        return children

    def __hash__(self):
        vertices_hash = hash(tuple(self.vertices))
        edges_hash = hash(tuple(self.edges))
        return hash((vertices_hash, edges_hash))

    def __eq__(self, other):
        if isinstance(other, Graph):
            return self.vertices == other.vertices and self.edges == other.edges
        return False<|MERGE_RESOLUTION|>--- conflicted
+++ resolved
@@ -1,8 +1,4 @@
-<<<<<<< HEAD
-from typing import Any, Dict, List, Optional, Tuple, Type, Union
-=======
-from typing import Dict, Generator, List, Type, Union
->>>>>>> f511ddc2
+from typing import Dict, Generator, List, Optional, Tuple, Type, Union
 
 from langflow.graph import Edge, Vertex
 from langflow.graph.edge.contract import ContractEdge
@@ -15,11 +11,8 @@
 from langflow.graph.vertex.types import ConnectorVertex
 from langflow.interface.tools.constants import FILE_TOOLS
 from langflow.utils import payload
-<<<<<<< HEAD
-=======
 from langflow.utils.logger import logger
 from langchain.chains.base import Chain
->>>>>>> f511ddc2
 
 
 class Graph:
@@ -33,9 +26,9 @@
         self.has_connectors = False
 
         if graph_data:
-            _vertices = graph_data["nodes"]
+            _nodes = graph_data["nodes"]
             _edges = graph_data["edges"]
-            self._nodes = _vertices
+            self._nodes = _nodes
             self._edges = _edges
             self.vertices = []
             self.edges = []
@@ -45,7 +38,6 @@
             self.edges = edges
 
     @classmethod
-<<<<<<< HEAD
     def from_root_vertex(cls, root_vertex: Vertex):
         # Starting at the root vertex
         # Iterate all of its edges to find
@@ -54,8 +46,6 @@
         return cls(vertices=vertices, edges=edges)
 
     @classmethod
-=======
->>>>>>> f511ddc2
     def from_payload(cls, payload: Dict) -> "Graph":
         """
         Creates a graph from a payload.
@@ -71,7 +61,7 @@
         try:
             nodes = payload["nodes"]
             edges = payload["edges"]
-            return cls(nodes, edges)
+            return cls(vertices=nodes, edges=edges)
         except KeyError as exc:
             raise ValueError(
                 f"Invalid payload. Expected keys 'nodes' and 'edges'. Found {list(payload.keys())}"
@@ -161,28 +151,12 @@
         connected_vertices: List[Vertex] = [
             edge.source for edge in self.edges if edge.target == vertex
         ]
-<<<<<<< HEAD
         return connected_vertices
-
-    def build(self) -> Any:
-        # Get root vertex
-        root_vertex = payload.get_root_vertex(self)
-        if root_vertex is None:
-            raise ValueError("No root vertex found")
-        return root_vertex.build()
-
-    @property
-    def root_vertex(self) -> Union[None, Vertex]:
-        return payload.get_root_vertex(self)
-
-    def get_vertex_neighbors(self, vertex: Vertex) -> Dict[Vertex, int]:
-=======
-        return connected_nodes
 
     def build(self) -> Chain:
         """Builds the graph."""
         # Get root node
-        root_node = payload.get_root_node(self)
+        root_node = payload.get_root_vertex(self)
         if root_node is None:
             raise ValueError("No root node found")
         return root_node.build()
@@ -198,7 +172,7 @@
             ValueError: If the graph contains a cycle.
         """
         # States: 0 = unvisited, 1 = visiting, 2 = visited
-        state = {node: 0 for node in self.nodes}
+        state = {node: 0 for node in self.vertices}
         sorted_vertices = []
 
         def dfs(node):
@@ -216,7 +190,7 @@
                 sorted_vertices.append(node)
 
         # Visit each node
-        for node in self.nodes:
+        for node in self.vertices:
             if state[node] == 0:
                 dfs(node)
 
@@ -228,9 +202,8 @@
         logger.info("Sorted vertices: %s", sorted_vertices)
         yield from sorted_vertices
 
-    def get_node_neighbors(self, node: Vertex) -> Dict[Vertex, int]:
+    def get_node_neighbors(self, vertex: Vertex) -> Dict[Vertex, int]:
         """Returns the neighbors of a node."""
->>>>>>> f511ddc2
         neighbors: Dict[Vertex, int] = {}
         for edge in self.edges:
             if edge.source == vertex:
@@ -316,7 +289,7 @@
         subgraph = Graph(graph_data=subgraph_data)
 
         # Set the ID of the subgraph root vertex to the flow vertex ID
-        subgraph_root = subgraph.root_vertex
+        subgraph_root = payload.get_root_vertex(subgraph)
         old_id = subgraph_root.id
         if subgraph_root is None:
             raise ValueError("No root vertex found")
