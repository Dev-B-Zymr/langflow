--- conflicted
+++ resolved
@@ -55,42 +55,6 @@
         Returns:
             tuple: A tuple containing a set of all vertices and all edges visited in the graph.
         """
-<<<<<<< HEAD
-        # Initialize empty sets for visited vertices and edges.
-        visited_vertices = set()
-        visited_edges = set()
-
-        # Initialize a stack with the root vertex.
-        stack = [root_vertex]
-
-        # Continue while there are vertices to be visited in the stack.
-        while stack:
-            # Pop a vertex from the stack.
-            vertex = stack.pop()
-
-            # If this vertex has not been visited, add it to visited_vertices.
-            if vertex not in visited_vertices:
-                visited_vertices.add(vertex)
-
-                # Iterate over the edges of the current vertex.
-                for edge in vertex.edges:
-                    # If this edge has not been visited, add it to visited_edges.
-                    if edge not in visited_edges:
-                        visited_edges.add(edge)
-
-                        # Add the adjacent vertex (the one that's not the current vertex)
-                        #  to the stack for future exploration.
-                        stack.append(
-                            edge.source if edge.source != vertex else edge.target
-                        )
-
-        # Return the sets of visited vertices and edges.
-        return list(visited_vertices), list(visited_edges)
-
-    def _build_vertices_and_edges(self) -> None:
-        self.vertices += self._build_vertices()
-        self.edges += self._build_edges()
-=======
         if "data" in payload:
             payload = payload["data"]
         try:
@@ -102,11 +66,9 @@
                 f"Invalid payload. Expected keys 'nodes' and 'edges'. Found {list(payload.keys())}"
             ) from exc
 
-    def _build_graph(self) -> None:
-        """Builds the graph from the nodes and edges."""
-        self.nodes = self._build_vertices()
-        self.edges = self._build_edges()
->>>>>>> 5857253e
+    def _build_vertices_and_edges(self) -> None:
+        self.vertices += self._build_vertices()
+        self.edges += self._build_edges()
         for edge in self.edges:
             try:
                 edge.source.add_edge(edge)
