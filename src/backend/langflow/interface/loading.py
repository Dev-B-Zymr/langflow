--- conflicted
+++ resolved
@@ -170,7 +170,6 @@
     return class_object(**params)
 
 
-<<<<<<< HEAD
 def load_flow_from_json(path: str, build=True):
     """Load flow from json file"""
     # This is done to avoid circular imports
@@ -194,8 +193,6 @@
     return graph
 
 
-=======
->>>>>>> 23e760b0
 def replace_zero_shot_prompt_with_prompt_template(nodes):
     """Replace ZeroShotPrompt with PromptTemplate"""
     for node in nodes:
