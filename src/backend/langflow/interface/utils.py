import base64
import json
import os
from io import BytesIO
import re


import yaml
from langchain.base_language import BaseLanguageModel
from PIL.Image import Image
from loguru import logger
from langflow.services.chat.config import ChatConfig
from langflow.services.deps import get_settings_service


def load_file_into_dict(file_path: str) -> dict:
    if not os.path.exists(file_path):
        raise FileNotFoundError(f"File not found: {file_path}")

    # Files names are UUID, so we can't find the extension
    with open(file_path, "r") as file:
        try:
            data = json.load(file)
        except json.JSONDecodeError:
            file.seek(0)
            data = yaml.safe_load(file)
        except ValueError as exc:
            raise ValueError("Invalid file type. Expected .json or .yaml.") from exc
    return data


def pil_to_base64(image: Image) -> str:
    buffered = BytesIO()
    image.save(buffered, format="PNG")
    img_str = base64.b64encode(buffered.getvalue())
    return img_str.decode("utf-8")


def try_setting_streaming_options(langchain_object):
    # If the LLM type is OpenAI or ChatOpenAI,
    # set streaming to True
    # First we need to find the LLM
    llm = None
    if hasattr(langchain_object, "llm"):
        llm = langchain_object.llm
    elif hasattr(langchain_object, "llm_chain") and hasattr(langchain_object.llm_chain, "llm"):
        llm = langchain_object.llm_chain.llm

    if isinstance(llm, BaseLanguageModel):
        if hasattr(llm, "streaming") and isinstance(llm.streaming, bool):
            llm.streaming = ChatConfig.streaming
        elif hasattr(llm, "stream") and isinstance(llm.stream, bool):
            llm.stream = ChatConfig.streaming

    return langchain_object


def extract_input_variables_from_prompt(prompt: str) -> list[str]:
    """Extract input variables from prompt."""
    return re.findall(r"{(.*?)}", prompt)


def setup_llm_caching():
    """Setup LLM caching."""
    settings_service = get_settings_service()
    try:
        set_langchain_cache(settings_service.settings)
    except ImportError:
        logger.warning(f"Could not import {settings_service.settings.CACHE_TYPE}. ")
    except Exception as exc:
        logger.warning(f"Could not setup LLM caching. Error: {exc}")


def set_langchain_cache(settings):
    from langchain.globals import set_llm_cache
    from langflow.interface.importing.utils import import_class

    if cache_type := os.getenv("LANGFLOW_LANGCHAIN_CACHE"):
        try:
<<<<<<< HEAD
            try:
                cache_class = import_class(
                    f"langchain.cache.{cache_type or settings.LANGCHAIN_CACHE}"
                )
            except ImportError:
                cache_class = import_class("langchain.cache.InMemoryCache")
=======
            cache_class = import_class(f"langchain.cache.{cache_type or settings.LANGCHAIN_CACHE}")

>>>>>>> b8698523
            logger.debug(f"Setting up LLM caching with {cache_class.__name__}")
            set_llm_cache(cache_class())
            logger.info(f"LLM caching setup with {cache_class.__name__}")
        except ImportError:
            logger.warning(f"Could not import {cache_type}. ")
    else:
        logger.info("No LLM cache set.")<|MERGE_RESOLUTION|>--- conflicted
+++ resolved
@@ -77,17 +77,8 @@
 
     if cache_type := os.getenv("LANGFLOW_LANGCHAIN_CACHE"):
         try:
-<<<<<<< HEAD
-            try:
-                cache_class = import_class(
-                    f"langchain.cache.{cache_type or settings.LANGCHAIN_CACHE}"
-                )
-            except ImportError:
-                cache_class = import_class("langchain.cache.InMemoryCache")
-=======
             cache_class = import_class(f"langchain.cache.{cache_type or settings.LANGCHAIN_CACHE}")
 
->>>>>>> b8698523
             logger.debug(f"Setting up LLM caching with {cache_class.__name__}")
             set_llm_cache(cache_class())
             logger.info(f"LLM caching setup with {cache_class.__name__}")
