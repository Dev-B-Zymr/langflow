--- conflicted
+++ resolved
@@ -363,7 +363,6 @@
 
         # Bundle up the auto-detect parameters
         autodetect_params = {
-<<<<<<< HEAD
             "autodetect_collection": self.collection_exists(),  # TODO: May want to expose this option
             "content_field": (
                 self.content_field
@@ -374,11 +373,6 @@
                     else None
                 )
             ),
-=======
-            # TODO: May want to expose this option
-            "autodetect_collection": not is_new_collection,
-            "content_field": self.content_field or None,
->>>>>>> 3df81309
             "ignore_invalid_documents": self.ignore_invalid_documents,
         }
 
