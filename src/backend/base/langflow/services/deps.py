from __future__ import annotations

from contextlib import asynccontextmanager
from typing import TYPE_CHECKING

from loguru import logger

from langflow.services.schema import ServiceType

if TYPE_CHECKING:
    from collections.abc import AsyncGenerator

    from sqlmodel.ext.asyncio.session import AsyncSession

    from langflow.services.cache.service import AsyncBaseCacheService, CacheService
    from langflow.services.chat.service import ChatService
    from langflow.services.database.service import DatabaseService
<<<<<<< HEAD
    from langflow.services.event_bus.service import EventBusService
=======
    from langflow.services.job_queue.service import JobQueueService
>>>>>>> 74b273f3
    from langflow.services.session.service import SessionService
    from langflow.services.settings.service import SettingsService
    from langflow.services.socket.service import SocketIOService
    from langflow.services.state.service import StateService
    from langflow.services.storage.service import StorageService
    from langflow.services.store.service import StoreService
    from langflow.services.task.service import TaskService
    from langflow.services.task_orchestration.service import TaskOrchestrationService
    from langflow.services.telemetry.service import TelemetryService
    from langflow.services.tracing.service import TracingService
    from langflow.services.variable.service import VariableService


def get_service(service_type: ServiceType, default=None):
    """Retrieves the service instance for the given service type.

    Args:
        service_type (ServiceType): The type of service to retrieve.
        default (ServiceFactory, optional): The default ServiceFactory to use if the service is not found.
            Defaults to None.

    Returns:
        Any: The service instance.

    """
    from langflow.services.manager import service_manager

    if not service_manager.factories:
        # ! This is a workaround to ensure that the service manager is initialized
        # ! Not optimal, but it works for now
        service_manager.register_factories()
    return service_manager.get(service_type, default)


def get_telemetry_service() -> TelemetryService:
    """Retrieves the TelemetryService instance from the service manager.

    Returns:
        TelemetryService: The TelemetryService instance.
    """
    from langflow.services.telemetry.factory import TelemetryServiceFactory

    return get_service(ServiceType.TELEMETRY_SERVICE, TelemetryServiceFactory())


def get_tracing_service() -> TracingService:
    """Retrieves the TracingService instance from the service manager.

    Returns:
        TracingService: The TracingService instance.
    """
    from langflow.services.tracing.factory import TracingServiceFactory

    return get_service(ServiceType.TRACING_SERVICE, TracingServiceFactory())


def get_state_service() -> StateService:
    """Retrieves the StateService instance from the service manager.

    Returns:
        The StateService instance.
    """
    from langflow.services.state.factory import StateServiceFactory

    return get_service(ServiceType.STATE_SERVICE, StateServiceFactory())


def get_socket_service() -> SocketIOService:
    """Get the SocketIOService instance from the service manager.

    Returns:
        SocketIOService: The SocketIOService instance.
    """
    return get_service(ServiceType.SOCKETIO_SERVICE)  # type: ignore[attr-defined]


def get_storage_service() -> StorageService:
    """Retrieves the storage service instance.

    Returns:
        The storage service instance.
    """
    from langflow.services.storage.factory import StorageServiceFactory

    return get_service(ServiceType.STORAGE_SERVICE, default=StorageServiceFactory())


def get_variable_service() -> VariableService:
    """Retrieves the VariableService instance from the service manager.

    Returns:
        The VariableService instance.

    """
    from langflow.services.variable.factory import VariableServiceFactory

    return get_service(ServiceType.VARIABLE_SERVICE, VariableServiceFactory())


def get_settings_service() -> SettingsService:
    """Retrieves the SettingsService instance.

    If the service is not yet initialized, it will be initialized before returning.

    Returns:
        The SettingsService instance.

    Raises:
        ValueError: If the service cannot be retrieved or initialized.
    """
    from langflow.services.settings.factory import SettingsServiceFactory

    return get_service(ServiceType.SETTINGS_SERVICE, SettingsServiceFactory())


def get_db_service() -> DatabaseService:
    """Retrieves the DatabaseService instance from the service manager.

    Returns:
        The DatabaseService instance.

    """
    from langflow.services.database.factory import DatabaseServiceFactory

    return get_service(ServiceType.DATABASE_SERVICE, DatabaseServiceFactory())


async def get_session() -> AsyncGenerator[AsyncSession, None]:
    """Retrieves an async session from the database service.

    Yields:
        AsyncSession: An async session object.

    """
    async with get_db_service().with_session() as session:
        yield session


@asynccontextmanager
async def session_scope() -> AsyncGenerator[AsyncSession, None]:
    """Context manager for managing an async session scope.

    This context manager is used to manage an async session scope for database operations.
    It ensures that the session is properly committed if no exceptions occur,
    and rolled back if an exception is raised.

    Yields:
        AsyncSession: The async session object.

    Raises:
        Exception: If an error occurs during the session scope.

    """
    db_service = get_db_service()
    async with db_service.with_session() as session:
        try:
            yield session
            await session.commit()
        except Exception:
            logger.exception("An error occurred during the session scope.")
            await session.rollback()
            raise


def get_cache_service() -> CacheService | AsyncBaseCacheService:
    """Retrieves the cache service from the service manager.

    Returns:
        The cache service instance.
    """
    from langflow.services.cache.factory import CacheServiceFactory

    return get_service(ServiceType.CACHE_SERVICE, CacheServiceFactory())


def get_shared_component_cache_service() -> CacheService:
    """Retrieves the cache service from the service manager.

    Returns:
        The cache service instance.
    """
    from langflow.services.shared_component_cache.factory import SharedComponentCacheServiceFactory

    return get_service(ServiceType.SHARED_COMPONENT_CACHE_SERVICE, SharedComponentCacheServiceFactory())


def get_session_service() -> SessionService:
    """Retrieves the session service from the service manager.

    Returns:
        The session service instance.
    """
    from langflow.services.session.factory import SessionServiceFactory

    return get_service(ServiceType.SESSION_SERVICE, SessionServiceFactory())


def get_task_service() -> TaskService:
    """Retrieves the TaskService instance from the service manager.

    Returns:
        The TaskService instance.

    """
    from langflow.services.task.factory import TaskServiceFactory

    return get_service(ServiceType.TASK_SERVICE, TaskServiceFactory())


def get_chat_service() -> ChatService:
    """Get the chat service instance.

    Returns:
        ChatService: The chat service instance.
    """
    return get_service(ServiceType.CHAT_SERVICE)


def get_store_service() -> StoreService:
    """Retrieves the StoreService instance from the service manager.

    Returns:
        StoreService: The StoreService instance.
    """
<<<<<<< HEAD
    return get_service(ServiceType.STORE_SERVICE)  # type: ignore[return-value]


def get_task_orchestration_service() -> TaskOrchestrationService:
    """Retrieves the TaskOrchestrationService instance from the service manager.

    Returns:
        The TaskOrchestrationService instance.

    """
    return get_service(ServiceType.TASK_ORCHESTRATION_SERVICE)  # type: ignore[return-value]


def get_event_bus_service() -> EventBusService:
    """Retrieves the EventBusService instance from the service manager.

    Returns:
        The EventBusService instance.
    """
    from langflow.services.event_bus.factory import EventBusServiceFactory

    return get_service(ServiceType.EVENTBUS_SERVICE, EventBusServiceFactory())
=======
    return get_service(ServiceType.STORE_SERVICE)


def get_queue_service() -> JobQueueService:
    """Retrieves the QueueService instance from the service manager."""
    from langflow.services.job_queue.factory import JobQueueServiceFactory

    return get_service(ServiceType.JOB_QUEUE_SERVICE, JobQueueServiceFactory())
>>>>>>> 74b273f3
<|MERGE_RESOLUTION|>--- conflicted
+++ resolved
@@ -15,11 +15,8 @@
     from langflow.services.cache.service import AsyncBaseCacheService, CacheService
     from langflow.services.chat.service import ChatService
     from langflow.services.database.service import DatabaseService
-<<<<<<< HEAD
     from langflow.services.event_bus.service import EventBusService
-=======
     from langflow.services.job_queue.service import JobQueueService
->>>>>>> 74b273f3
     from langflow.services.session.service import SessionService
     from langflow.services.settings.service import SettingsService
     from langflow.services.socket.service import SocketIOService
@@ -244,7 +241,6 @@
     Returns:
         StoreService: The StoreService instance.
     """
-<<<<<<< HEAD
     return get_service(ServiceType.STORE_SERVICE)  # type: ignore[return-value]
 
 
@@ -267,13 +263,10 @@
     from langflow.services.event_bus.factory import EventBusServiceFactory
 
     return get_service(ServiceType.EVENTBUS_SERVICE, EventBusServiceFactory())
-=======
-    return get_service(ServiceType.STORE_SERVICE)
 
 
 def get_queue_service() -> JobQueueService:
     """Retrieves the QueueService instance from the service manager."""
     from langflow.services.job_queue.factory import JobQueueServiceFactory
 
-    return get_service(ServiceType.JOB_QUEUE_SERVICE, JobQueueServiceFactory())
->>>>>>> 74b273f3
+    return get_service(ServiceType.JOB_QUEUE_SERVICE, JobQueueServiceFactory())