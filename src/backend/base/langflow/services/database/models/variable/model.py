--- conflicted
+++ resolved
@@ -2,14 +2,10 @@
 from typing import TYPE_CHECKING, Optional
 from uuid import UUID, uuid4
 
-<<<<<<< HEAD
 from pydantic import model_validator
-from sqlmodel import Column, Enum, Field, Relationship, SQLModel
+from sqlmodel import Column, DateTime, Enum, Field, Relationship, SQLModel, func
 
 from langflow.services.database.models.variable.constants import IS_READABLE_MAP, VariableCategories
-=======
-from sqlmodel import Column, DateTime, Field, Relationship, SQLModel, func
->>>>>>> 9c188db4
 
 if TYPE_CHECKING:
     from langflow.services.database.models.user.model import User
