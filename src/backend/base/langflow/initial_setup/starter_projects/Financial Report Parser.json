{
  "data": {
    "edges": [
      {
        "animated": false,
        "className": "",
        "data": {
          "sourceHandle": {
            "dataType": "parser",
            "id": "parser-ZMjjt",
            "name": "parsed_text",
            "output_types": [
              "Message"
            ]
          },
          "targetHandle": {
            "fieldName": "input_value",
            "id": "ChatOutput-DHgU9",
            "inputTypes": [
              "Data",
              "DataFrame",
              "Message"
            ],
            "type": "str"
          }
        },
        "id": "reactflow__edge-parser-ZMjjt{œdataTypeœ:œparserœ,œidœ:œparser-ZMjjtœ,œnameœ:œparsed_textœ,œoutput_typesœ:[œMessageœ]}-ChatOutput-DHgU9{œfieldNameœ:œinput_valueœ,œidœ:œChatOutput-DHgU9œ,œinputTypesœ:[œDataœ,œDataFrameœ,œMessageœ],œtypeœ:œstrœ}",
        "selected": false,
        "source": "parser-ZMjjt",
        "sourceHandle": "{œdataTypeœ: œparserœ, œidœ: œparser-ZMjjtœ, œnameœ: œparsed_textœ, œoutput_typesœ: [œMessageœ]}",
        "target": "ChatOutput-DHgU9",
        "targetHandle": "{œfieldNameœ: œinput_valueœ, œidœ: œChatOutput-DHgU9œ, œinputTypesœ: [œDataœ, œDataFrameœ, œMessageœ], œtypeœ: œstrœ}"
      },
      {
        "animated": false,
        "className": "",
        "data": {
          "sourceHandle": {
            "dataType": "LanguageModelComponent",
            "id": "LanguageModelComponent-jtKdb",
            "name": "model_output",
            "output_types": [
              "LanguageModel"
            ]
          },
          "targetHandle": {
            "fieldName": "llm",
            "id": "StructuredOutput-2t0FB",
            "inputTypes": [
              "LanguageModel"
            ],
            "type": "other"
          }
        },
        "id": "reactflow__edge-LanguageModelComponent-jtKdb{œdataTypeœ:œLanguageModelComponentœ,œidœ:œLanguageModelComponent-jtKdbœ,œnameœ:œmodel_outputœ,œoutput_typesœ:[œLanguageModelœ]}-StructuredOutput-2t0FB{œfieldNameœ:œllmœ,œidœ:œStructuredOutput-2t0FBœ,œinputTypesœ:[œLanguageModelœ],œtypeœ:œotherœ}",
        "selected": false,
        "source": "LanguageModelComponent-jtKdb",
        "sourceHandle": "{œdataTypeœ: œLanguageModelComponentœ, œidœ: œLanguageModelComponent-jtKdbœ, œnameœ: œmodel_outputœ, œoutput_typesœ: [œLanguageModelœ]}",
        "target": "StructuredOutput-2t0FB",
        "targetHandle": "{œfieldNameœ: œllmœ, œidœ: œStructuredOutput-2t0FBœ, œinputTypesœ: [œLanguageModelœ], œtypeœ: œotherœ}"
      },
      {
        "animated": false,
        "className": "",
        "data": {
          "sourceHandle": {
            "dataType": "ChatInput",
            "id": "ChatInput-VaLgK",
            "name": "message",
            "output_types": [
              "Message"
            ]
          },
          "targetHandle": {
            "fieldName": "input_value",
            "id": "StructuredOutput-2t0FB",
            "inputTypes": [
              "Message"
            ],
            "type": "str"
          }
        },
        "id": "reactflow__edge-ChatInput-VaLgK{œdataTypeœ:œChatInputœ,œidœ:œChatInput-VaLgKœ,œnameœ:œmessageœ,œoutput_typesœ:[œMessageœ]}-StructuredOutput-2t0FB{œfieldNameœ:œinput_valueœ,œidœ:œStructuredOutput-2t0FBœ,œinputTypesœ:[œMessageœ],œtypeœ:œstrœ}",
        "selected": false,
        "source": "ChatInput-VaLgK",
        "sourceHandle": "{œdataTypeœ: œChatInputœ, œidœ: œChatInput-VaLgKœ, œnameœ: œmessageœ, œoutput_typesœ: [œMessageœ]}",
        "target": "StructuredOutput-2t0FB",
        "targetHandle": "{œfieldNameœ: œinput_valueœ, œidœ: œStructuredOutput-2t0FBœ, œinputTypesœ: [œMessageœ], œtypeœ: œstrœ}"
      },
      {
        "animated": false,
        "className": "",
        "data": {
          "sourceHandle": {
            "dataType": "StructuredOutput",
            "id": "StructuredOutput-2t0FB",
            "name": "structured_output",
            "output_types": [
              "Data"
            ]
          },
          "targetHandle": {
            "fieldName": "input_data",
            "id": "parser-ZMjjt",
            "inputTypes": [
              "DataFrame",
              "Data"
            ],
            "type": "other"
          }
        },
        "id": "reactflow__edge-StructuredOutput-2t0FB{œdataTypeœ:œStructuredOutputœ,œidœ:œStructuredOutput-2t0FBœ,œnameœ:œstructured_outputœ,œoutput_typesœ:[œDataœ]}-parser-ZMjjt{œfieldNameœ:œinput_dataœ,œidœ:œparser-ZMjjtœ,œinputTypesœ:[œDataFrameœ,œDataœ],œtypeœ:œotherœ}",
        "selected": false,
        "source": "StructuredOutput-2t0FB",
        "sourceHandle": "{œdataTypeœ: œStructuredOutputœ, œidœ: œStructuredOutput-2t0FBœ, œnameœ: œstructured_outputœ, œoutput_typesœ: [œDataœ]}",
        "target": "parser-ZMjjt",
        "targetHandle": "{œfieldNameœ: œinput_dataœ, œidœ: œparser-ZMjjtœ, œinputTypesœ: [œDataFrameœ, œDataœ], œtypeœ: œotherœ}"
      }
    ],
    "nodes": [
      {
        "data": {
          "id": "ChatOutput-DHgU9",
          "node": {
            "base_classes": [
              "Message"
            ],
            "beta": false,
            "category": "outputs",
            "conditional_paths": [],
            "custom_fields": {},
            "description": "Display a chat message in the Playground.",
            "display_name": "Chat Output",
            "documentation": "",
            "edited": false,
            "field_order": [
              "input_value",
              "should_store_message",
              "sender",
              "sender_name",
              "session_id",
              "data_template",
              "background_color",
              "chat_icon",
              "text_color"
            ],
            "frozen": false,
            "icon": "MessagesSquare",
            "key": "ChatOutput",
            "legacy": false,
            "lf_version": "1.4.3",
            "metadata": {},
            "minimized": true,
            "output_types": [],
            "outputs": [
              {
                "allows_loop": false,
                "cache": true,
                "display_name": "Output Message",
                "group_outputs": false,
                "method": "message_response",
                "name": "message",
                "selected": "Message",
                "tool_mode": true,
                "types": [
                  "Message"
                ],
                "value": "__UNDEFINED__"
              }
            ],
            "pinned": false,
            "score": 0.003169567463043492,
            "template": {
              "_type": "Component",
              "background_color": {
                "_input_type": "MessageTextInput",
                "advanced": true,
                "display_name": "Background Color",
                "dynamic": false,
                "info": "The background color of the icon.",
                "input_types": [
                  "Message"
                ],
                "list": false,
                "list_add_label": "Add More",
                "load_from_db": false,
                "name": "background_color",
                "placeholder": "",
                "required": false,
                "show": true,
                "title_case": false,
                "tool_mode": false,
                "trace_as_input": true,
                "trace_as_metadata": true,
                "type": "str",
                "value": ""
              },
              "chat_icon": {
                "_input_type": "MessageTextInput",
                "advanced": true,
                "display_name": "Icon",
                "dynamic": false,
                "info": "The icon of the message.",
                "input_types": [
                  "Message"
                ],
                "list": false,
                "list_add_label": "Add More",
                "load_from_db": false,
                "name": "chat_icon",
                "placeholder": "",
                "required": false,
                "show": true,
                "title_case": false,
                "tool_mode": false,
                "trace_as_input": true,
                "trace_as_metadata": true,
                "type": "str",
                "value": ""
              },
              "clean_data": {
                "_input_type": "BoolInput",
                "advanced": true,
                "display_name": "Basic Clean Data",
                "dynamic": false,
                "info": "Whether to clean the data",
                "list": false,
                "list_add_label": "Add More",
                "name": "clean_data",
                "placeholder": "",
                "required": false,
                "show": true,
                "title_case": false,
                "tool_mode": false,
                "trace_as_metadata": true,
                "type": "bool",
                "value": true
              },
              "code": {
                "advanced": true,
                "dynamic": true,
                "fileTypes": [],
                "file_path": "",
                "info": "",
                "list": false,
                "load_from_db": false,
                "multiline": true,
                "name": "code",
                "password": false,
                "placeholder": "",
                "required": true,
                "show": true,
                "title_case": false,
                "type": "code",
                "value": "from collections.abc import Generator\nfrom typing import Any\n\nimport orjson\nfrom fastapi.encoders import jsonable_encoder\n\nfrom langflow.base.io.chat import ChatComponent\nfrom langflow.helpers.data import safe_convert\nfrom langflow.inputs.inputs import BoolInput, DropdownInput, HandleInput, MessageTextInput\nfrom langflow.schema.data import Data\nfrom langflow.schema.dataframe import DataFrame\nfrom langflow.schema.message import Message\nfrom langflow.schema.properties import Source\nfrom langflow.template.field.base import Output\nfrom langflow.utils.constants import (\n    MESSAGE_SENDER_AI,\n    MESSAGE_SENDER_NAME_AI,\n    MESSAGE_SENDER_USER,\n)\n\n\nclass ChatOutput(ChatComponent):\n    display_name = \"Chat Output\"\n    description = \"Display a chat message in the Playground.\"\n    documentation: str = \"https://docs.langflow.org/components-io#chat-output\"\n    icon = \"MessagesSquare\"\n    name = \"ChatOutput\"\n    minimized = True\n\n    inputs = [\n        HandleInput(\n            name=\"input_value\",\n            display_name=\"Inputs\",\n            info=\"Message to be passed as output.\",\n            input_types=[\"Data\", \"DataFrame\", \"Message\"],\n            required=True,\n        ),\n        BoolInput(\n            name=\"should_store_message\",\n            display_name=\"Store Messages\",\n            info=\"Store the message in the history.\",\n            value=True,\n            advanced=True,\n        ),\n        DropdownInput(\n            name=\"sender\",\n            display_name=\"Sender Type\",\n            options=[MESSAGE_SENDER_AI, MESSAGE_SENDER_USER],\n            value=MESSAGE_SENDER_AI,\n            advanced=True,\n            info=\"Type of sender.\",\n        ),\n        MessageTextInput(\n            name=\"sender_name\",\n            display_name=\"Sender Name\",\n            info=\"Name of the sender.\",\n            value=MESSAGE_SENDER_NAME_AI,\n            advanced=True,\n        ),\n        MessageTextInput(\n            name=\"session_id\",\n            display_name=\"Session ID\",\n            info=\"The session ID of the chat. If empty, the current session ID parameter will be used.\",\n            advanced=True,\n        ),\n        MessageTextInput(\n            name=\"data_template\",\n            display_name=\"Data Template\",\n            value=\"{text}\",\n            advanced=True,\n            info=\"Template to convert Data to Text. If left empty, it will be dynamically set to the Data's text key.\",\n        ),\n        MessageTextInput(\n            name=\"background_color\",\n            display_name=\"Background Color\",\n            info=\"The background color of the icon.\",\n            advanced=True,\n        ),\n        MessageTextInput(\n            name=\"chat_icon\",\n            display_name=\"Icon\",\n            info=\"The icon of the message.\",\n            advanced=True,\n        ),\n        MessageTextInput(\n            name=\"text_color\",\n            display_name=\"Text Color\",\n            info=\"The text color of the name\",\n            advanced=True,\n        ),\n        BoolInput(\n            name=\"clean_data\",\n            display_name=\"Basic Clean Data\",\n            value=True,\n            info=\"Whether to clean the data\",\n            advanced=True,\n        ),\n    ]\n    outputs = [\n        Output(\n            display_name=\"Output Message\",\n            name=\"message\",\n            method=\"message_response\",\n        ),\n    ]\n\n    def _build_source(self, id_: str | None, display_name: str | None, source: str | None) -> Source:\n        source_dict = {}\n        if id_:\n            source_dict[\"id\"] = id_\n        if display_name:\n            source_dict[\"display_name\"] = display_name\n        if source:\n            # Handle case where source is a ChatOpenAI object\n            if hasattr(source, \"model_name\"):\n                source_dict[\"source\"] = source.model_name\n            elif hasattr(source, \"model\"):\n                source_dict[\"source\"] = str(source.model)\n            else:\n                source_dict[\"source\"] = str(source)\n        return Source(**source_dict)\n\n    async def message_response(self) -> Message:\n        # First convert the input to string if needed\n        text = self.convert_to_string()\n\n        # Get source properties\n        source, icon, display_name, source_id = self.get_properties_from_source_component()\n        background_color = self.background_color\n        text_color = self.text_color\n        if self.chat_icon:\n            icon = self.chat_icon\n\n        # Create or use existing Message object\n        if isinstance(self.input_value, Message):\n            message = self.input_value\n            # Update message properties\n            message.text = text\n        else:\n            message = Message(text=text)\n\n        # Set message properties\n        message.sender = self.sender\n        message.sender_name = self.sender_name\n        message.session_id = self.session_id\n        message.flow_id = self.graph.flow_id if hasattr(self, \"graph\") else None\n        message.properties.source = self._build_source(source_id, display_name, source)\n        message.properties.icon = icon\n        message.properties.background_color = background_color\n        message.properties.text_color = text_color\n\n        # Store message if needed\n        if self.session_id and self.should_store_message:\n            stored_message = await self.send_message(message)\n            self.message.value = stored_message\n            message = stored_message\n\n        self.status = message\n        return message\n\n    def _serialize_data(self, data: Data) -> str:\n        \"\"\"Serialize Data object to JSON string.\"\"\"\n        # Convert data.data to JSON-serializable format\n        serializable_data = jsonable_encoder(data.data)\n        # Serialize with orjson, enabling pretty printing with indentation\n        json_bytes = orjson.dumps(serializable_data, option=orjson.OPT_INDENT_2)\n        # Convert bytes to string and wrap in Markdown code blocks\n        return \"```json\\n\" + json_bytes.decode(\"utf-8\") + \"\\n```\"\n\n    def _validate_input(self) -> None:\n        \"\"\"Validate the input data and raise ValueError if invalid.\"\"\"\n        if self.input_value is None:\n            msg = \"Input data cannot be None\"\n            raise ValueError(msg)\n        if isinstance(self.input_value, list) and not all(\n            isinstance(item, Message | Data | DataFrame | str) for item in self.input_value\n        ):\n            invalid_types = [\n                type(item).__name__\n                for item in self.input_value\n                if not isinstance(item, Message | Data | DataFrame | str)\n            ]\n            msg = f\"Expected Data or DataFrame or Message or str, got {invalid_types}\"\n            raise TypeError(msg)\n        if not isinstance(\n            self.input_value,\n            Message | Data | DataFrame | str | list | Generator | type(None),\n        ):\n            type_name = type(self.input_value).__name__\n            msg = f\"Expected Data or DataFrame or Message or str, Generator or None, got {type_name}\"\n            raise TypeError(msg)\n\n    def convert_to_string(self) -> str | Generator[Any, None, None]:\n        \"\"\"Convert input data to string with proper error handling.\"\"\"\n        self._validate_input()\n        if isinstance(self.input_value, list):\n            return \"\\n\".join([safe_convert(item, clean_data=self.clean_data) for item in self.input_value])\n        if isinstance(self.input_value, Generator):\n            return self.input_value\n        return safe_convert(self.input_value)\n"
              },
              "data_template": {
                "_input_type": "MessageTextInput",
                "advanced": true,
                "display_name": "Data Template",
                "dynamic": false,
                "info": "Template to convert Data to Text. If left empty, it will be dynamically set to the Data's text key.",
                "input_types": [
                  "Message"
                ],
                "list": false,
                "list_add_label": "Add More",
                "load_from_db": false,
                "name": "data_template",
                "placeholder": "",
                "required": false,
                "show": true,
                "title_case": false,
                "tool_mode": false,
                "trace_as_input": true,
                "trace_as_metadata": true,
                "type": "str",
                "value": "{text}"
              },
              "input_value": {
                "_input_type": "MessageInput",
                "advanced": false,
                "display_name": "Inputs",
                "dynamic": false,
                "info": "Message to be passed as output.",
                "input_types": [
                  "Data",
                  "DataFrame",
                  "Message"
                ],
                "list": false,
                "list_add_label": "Add More",
                "load_from_db": false,
                "name": "input_value",
                "placeholder": "",
                "required": true,
                "show": true,
                "title_case": false,
                "tool_mode": false,
                "trace_as_input": true,
                "trace_as_metadata": true,
                "type": "str",
                "value": ""
              },
              "sender": {
                "_input_type": "DropdownInput",
                "advanced": true,
                "combobox": false,
                "dialog_inputs": {},
                "display_name": "Sender Type",
                "dynamic": false,
                "info": "Type of sender.",
                "name": "sender",
                "options": [
                  "Machine",
                  "User"
                ],
                "options_metadata": [],
                "placeholder": "",
                "required": false,
                "show": true,
                "title_case": false,
                "tool_mode": false,
                "trace_as_metadata": true,
                "type": "str",
                "value": "Machine"
              },
              "sender_name": {
                "_input_type": "MessageTextInput",
                "advanced": true,
                "display_name": "Sender Name",
                "dynamic": false,
                "info": "Name of the sender.",
                "input_types": [
                  "Message"
                ],
                "list": false,
                "list_add_label": "Add More",
                "load_from_db": false,
                "name": "sender_name",
                "placeholder": "",
                "required": false,
                "show": true,
                "title_case": false,
                "tool_mode": false,
                "trace_as_input": true,
                "trace_as_metadata": true,
                "type": "str",
                "value": "AI"
              },
              "session_id": {
                "_input_type": "MessageTextInput",
                "advanced": true,
                "display_name": "Session ID",
                "dynamic": false,
                "info": "The session ID of the chat. If empty, the current session ID parameter will be used.",
                "input_types": [
                  "Message"
                ],
                "list": false,
                "list_add_label": "Add More",
                "load_from_db": false,
                "name": "session_id",
                "placeholder": "",
                "required": false,
                "show": true,
                "title_case": false,
                "tool_mode": false,
                "trace_as_input": true,
                "trace_as_metadata": true,
                "type": "str",
                "value": ""
              },
              "should_store_message": {
                "_input_type": "BoolInput",
                "advanced": true,
                "display_name": "Store Messages",
                "dynamic": false,
                "info": "Store the message in the history.",
                "list": false,
                "list_add_label": "Add More",
                "name": "should_store_message",
                "placeholder": "",
                "required": false,
                "show": true,
                "title_case": false,
                "tool_mode": false,
                "trace_as_metadata": true,
                "type": "bool",
                "value": true
              },
              "text_color": {
                "_input_type": "MessageTextInput",
                "advanced": true,
                "display_name": "Text Color",
                "dynamic": false,
                "info": "The text color of the name",
                "input_types": [
                  "Message"
                ],
                "list": false,
                "list_add_label": "Add More",
                "load_from_db": false,
                "name": "text_color",
                "placeholder": "",
                "required": false,
                "show": true,
                "title_case": false,
                "tool_mode": false,
                "trace_as_input": true,
                "trace_as_metadata": true,
                "type": "str",
                "value": ""
              }
            },
            "tool_mode": false
          },
          "showNode": false,
          "type": "ChatOutput"
        },
        "id": "ChatOutput-DHgU9",
        "measured": {
          "height": 48,
          "width": 192
        },
        "position": {
          "x": 2235,
          "y": 435
        },
        "selected": false,
        "type": "genericNode"
      },
      {
        "data": {
          "id": "ChatInput-VaLgK",
          "node": {
            "base_classes": [
              "Message"
            ],
            "beta": false,
            "category": "inputs",
            "conditional_paths": [],
            "custom_fields": {},
            "description": "Get chat inputs from the Playground.",
            "display_name": "Chat Input",
            "documentation": "",
            "edited": false,
            "field_order": [
              "input_value",
              "should_store_message",
              "sender",
              "sender_name",
              "session_id",
              "files",
              "background_color",
              "chat_icon",
              "text_color"
            ],
            "frozen": false,
            "icon": "MessagesSquare",
            "key": "ChatInput",
            "legacy": false,
            "lf_version": "1.4.3",
            "metadata": {},
            "minimized": true,
            "output_types": [],
            "outputs": [
              {
                "allows_loop": false,
                "cache": true,
                "display_name": "Chat Message",
                "group_outputs": false,
                "method": "message_response",
                "name": "message",
                "selected": "Message",
                "tool_mode": true,
                "types": [
                  "Message"
                ],
                "value": "__UNDEFINED__"
              }
            ],
            "pinned": false,
            "score": 0.0020353564437605998,
            "template": {
              "_type": "Component",
              "background_color": {
                "_input_type": "MessageTextInput",
                "advanced": true,
                "display_name": "Background Color",
                "dynamic": false,
                "info": "The background color of the icon.",
                "input_types": [
                  "Message"
                ],
                "list": false,
                "list_add_label": "Add More",
                "load_from_db": false,
                "name": "background_color",
                "placeholder": "",
                "required": false,
                "show": true,
                "title_case": false,
                "tool_mode": false,
                "trace_as_input": true,
                "trace_as_metadata": true,
                "type": "str",
                "value": ""
              },
              "chat_icon": {
                "_input_type": "MessageTextInput",
                "advanced": true,
                "display_name": "Icon",
                "dynamic": false,
                "info": "The icon of the message.",
                "input_types": [
                  "Message"
                ],
                "list": false,
                "list_add_label": "Add More",
                "load_from_db": false,
                "name": "chat_icon",
                "placeholder": "",
                "required": false,
                "show": true,
                "title_case": false,
                "tool_mode": false,
                "trace_as_input": true,
                "trace_as_metadata": true,
                "type": "str",
                "value": ""
              },
              "code": {
                "advanced": true,
                "dynamic": true,
                "fileTypes": [],
                "file_path": "",
                "info": "",
                "list": false,
                "load_from_db": false,
                "multiline": true,
                "name": "code",
                "password": false,
                "placeholder": "",
                "required": true,
                "show": true,
                "title_case": false,
                "type": "code",
                "value": "from langflow.base.data.utils import IMG_FILE_TYPES, TEXT_FILE_TYPES\nfrom langflow.base.io.chat import ChatComponent\nfrom langflow.inputs.inputs import BoolInput\nfrom langflow.io import (\n    DropdownInput,\n    FileInput,\n    MessageTextInput,\n    MultilineInput,\n    Output,\n)\nfrom langflow.schema.message import Message\nfrom langflow.utils.constants import (\n    MESSAGE_SENDER_AI,\n    MESSAGE_SENDER_NAME_USER,\n    MESSAGE_SENDER_USER,\n)\n\n\nclass ChatInput(ChatComponent):\n    display_name = \"Chat Input\"\n    description = \"Get chat inputs from the Playground.\"\n    documentation: str = \"https://docs.langflow.org/components-io#chat-input\"\n    icon = \"MessagesSquare\"\n    name = \"ChatInput\"\n    minimized = True\n\n    inputs = [\n        MultilineInput(\n            name=\"input_value\",\n            display_name=\"Input Text\",\n            value=\"\",\n            info=\"Message to be passed as input.\",\n            input_types=[],\n        ),\n        BoolInput(\n            name=\"should_store_message\",\n            display_name=\"Store Messages\",\n            info=\"Store the message in the history.\",\n            value=True,\n            advanced=True,\n        ),\n        DropdownInput(\n            name=\"sender\",\n            display_name=\"Sender Type\",\n            options=[MESSAGE_SENDER_AI, MESSAGE_SENDER_USER],\n            value=MESSAGE_SENDER_USER,\n            info=\"Type of sender.\",\n            advanced=True,\n        ),\n        MessageTextInput(\n            name=\"sender_name\",\n            display_name=\"Sender Name\",\n            info=\"Name of the sender.\",\n            value=MESSAGE_SENDER_NAME_USER,\n            advanced=True,\n        ),\n        MessageTextInput(\n            name=\"session_id\",\n            display_name=\"Session ID\",\n            info=\"The session ID of the chat. If empty, the current session ID parameter will be used.\",\n            advanced=True,\n        ),\n        FileInput(\n            name=\"files\",\n            display_name=\"Files\",\n            file_types=TEXT_FILE_TYPES + IMG_FILE_TYPES,\n            info=\"Files to be sent with the message.\",\n            advanced=True,\n            is_list=True,\n            temp_file=True,\n        ),\n        MessageTextInput(\n            name=\"background_color\",\n            display_name=\"Background Color\",\n            info=\"The background color of the icon.\",\n            advanced=True,\n        ),\n        MessageTextInput(\n            name=\"chat_icon\",\n            display_name=\"Icon\",\n            info=\"The icon of the message.\",\n            advanced=True,\n        ),\n        MessageTextInput(\n            name=\"text_color\",\n            display_name=\"Text Color\",\n            info=\"The text color of the name\",\n            advanced=True,\n        ),\n    ]\n    outputs = [\n        Output(display_name=\"Chat Message\", name=\"message\", method=\"message_response\"),\n    ]\n\n    async def message_response(self) -> Message:\n        background_color = self.background_color\n        text_color = self.text_color\n        icon = self.chat_icon\n\n        message = await Message.create(\n            text=self.input_value,\n            sender=self.sender,\n            sender_name=self.sender_name,\n            session_id=self.session_id,\n            files=self.files,\n            properties={\n                \"background_color\": background_color,\n                \"text_color\": text_color,\n                \"icon\": icon,\n            },\n        )\n        if self.session_id and isinstance(message, Message) and self.should_store_message:\n            stored_message = await self.send_message(\n                message,\n            )\n            self.message.value = stored_message\n            message = stored_message\n\n        self.status = message\n        return message\n"
              },
              "files": {
                "_input_type": "FileInput",
                "advanced": true,
                "display_name": "Files",
                "dynamic": false,
                "fileTypes": [
                  "txt",
                  "md",
                  "mdx",
                  "csv",
                  "json",
                  "yaml",
                  "yml",
                  "xml",
                  "html",
                  "htm",
                  "pdf",
                  "docx",
                  "py",
                  "sh",
                  "sql",
                  "js",
                  "ts",
                  "tsx",
                  "jpg",
                  "jpeg",
                  "png",
                  "bmp",
                  "image"
                ],
                "file_path": "",
                "info": "Files to be sent with the message.",
                "list": true,
                "list_add_label": "Add More",
                "name": "files",
                "placeholder": "",
                "required": false,
                "show": true,
                "temp_file": true,
                "title_case": false,
                "trace_as_metadata": true,
                "type": "file",
                "value": ""
              },
              "input_value": {
                "_input_type": "MultilineInput",
                "advanced": false,
                "display_name": "Input Text",
                "dynamic": false,
                "info": "Message to be passed as input.",
                "input_types": [],
                "list": false,
                "list_add_label": "Add More",
                "load_from_db": false,
                "multiline": true,
                "name": "input_value",
                "placeholder": "",
                "required": false,
                "show": true,
                "title_case": false,
                "tool_mode": false,
                "trace_as_input": true,
                "trace_as_metadata": true,
                "type": "str",
                "value": "In 2022, the company demonstrated strong financial performance, reporting a gross profit of $1.2 billion, reflecting stable revenue generation and effective cost management. The EBITDA stood at $900 million, highlighting the company’s solid operational efficiency and profitability before interest, taxes, depreciation, and amortization. Despite a slight increase in operating expenses compared to 2021, the company maintained a healthy bottom line, achieving a net income of $500 million. This growth underscores the company’s ability to navigate economic challenges while sustaining profitability, reinforcing its financial stability and competitive position in the market."
              },
              "sender": {
                "_input_type": "DropdownInput",
                "advanced": true,
                "combobox": false,
                "dialog_inputs": {},
                "display_name": "Sender Type",
                "dynamic": false,
                "info": "Type of sender.",
                "name": "sender",
                "options": [
                  "Machine",
                  "User"
                ],
                "options_metadata": [],
                "placeholder": "",
                "required": false,
                "show": true,
                "title_case": false,
                "tool_mode": false,
                "trace_as_metadata": true,
                "type": "str",
                "value": "User"
              },
              "sender_name": {
                "_input_type": "MessageTextInput",
                "advanced": true,
                "display_name": "Sender Name",
                "dynamic": false,
                "info": "Name of the sender.",
                "input_types": [
                  "Message"
                ],
                "list": false,
                "list_add_label": "Add More",
                "load_from_db": false,
                "name": "sender_name",
                "placeholder": "",
                "required": false,
                "show": true,
                "title_case": false,
                "tool_mode": false,
                "trace_as_input": true,
                "trace_as_metadata": true,
                "type": "str",
                "value": "User"
              },
              "session_id": {
                "_input_type": "MessageTextInput",
                "advanced": true,
                "display_name": "Session ID",
                "dynamic": false,
                "info": "The session ID of the chat. If empty, the current session ID parameter will be used.",
                "input_types": [
                  "Message"
                ],
                "list": false,
                "list_add_label": "Add More",
                "load_from_db": false,
                "name": "session_id",
                "placeholder": "",
                "required": false,
                "show": true,
                "title_case": false,
                "tool_mode": false,
                "trace_as_input": true,
                "trace_as_metadata": true,
                "type": "str",
                "value": ""
              },
              "should_store_message": {
                "_input_type": "BoolInput",
                "advanced": true,
                "display_name": "Store Messages",
                "dynamic": false,
                "info": "Store the message in the history.",
                "list": false,
                "list_add_label": "Add More",
                "name": "should_store_message",
                "placeholder": "",
                "required": false,
                "show": true,
                "title_case": false,
                "tool_mode": false,
                "trace_as_metadata": true,
                "type": "bool",
                "value": true
              },
              "text_color": {
                "_input_type": "MessageTextInput",
                "advanced": true,
                "display_name": "Text Color",
                "dynamic": false,
                "info": "The text color of the name",
                "input_types": [
                  "Message"
                ],
                "list": false,
                "list_add_label": "Add More",
                "load_from_db": false,
                "name": "text_color",
                "placeholder": "",
                "required": false,
                "show": true,
                "title_case": false,
                "tool_mode": false,
                "trace_as_input": true,
                "trace_as_metadata": true,
                "type": "str",
                "value": ""
              }
            },
            "tool_mode": false
          },
          "selected_output": "message",
          "showNode": false,
          "type": "ChatInput"
        },
        "dragging": false,
        "id": "ChatInput-VaLgK",
        "measured": {
          "height": 48,
          "width": 192
        },
        "position": {
          "x": 866.761331501802,
          "y": 581.619639019103
        },
        "selected": false,
        "type": "genericNode"
      },
      {
        "data": {
          "id": "note-O8fhi",
          "node": {
            "description": "### 💡 Add your OpenAI API key here",
            "display_name": "",
            "documentation": "",
            "template": {
              "backgroundColor": "transparent"
            }
          },
          "type": "note"
        },
        "dragging": false,
        "id": "note-O8fhi",
        "measured": {
          "height": 324,
          "width": 324
        },
        "position": {
          "x": 905.0310846743869,
          "y": -389.43902326187924
        },
        "selected": false,
        "type": "noteNode"
      },
      {
        "data": {
          "id": "note-2715s",
          "node": {
            "description": "\n# Financial Report Parser\n\nThis template extracts key financial metrics from a given financial report text using OpenAI's GPT-4o-mini model. The extracted data is structured and formatted for chat consumption.\n\n## Prerequisites\n\n- **[OpenAI API Key](https://platform.openai.com/)**\n\n## Quickstart\n\n1. Add your OpenAI API key to the Language model.\n2. To run the flow, click **Playground**.\nThe **Chat Input** component in this template is pre-loaded with a sample financial report for demonstrating how structured data is extracted.\n\n* The **Language Model** model component identifies and retrieves Gross Profit, EBITDA, Net Income, and Operating Expenses from the financial report.\n* The **Structured Output** component formats extracted data into a structured format for better readability and further processing.\n* The **Parser** component converts extracted data into formatted messages for chat consumption.\n\n\n\n\n\n",
            "display_name": "",
            "documentation": "",
            "template": {}
          },
          "type": "note"
        },
        "dragging": false,
        "height": 688,
        "id": "note-2715s",
        "measured": {
          "height": 688,
          "width": 620
        },
        "position": {
          "x": 270.9912976390468,
          "y": -396.43811550696176
        },
        "resizing": false,
        "selected": false,
        "type": "noteNode",
        "width": 619
      },
      {
        "data": {
          "id": "parser-ZMjjt",
          "node": {
            "base_classes": [
              "Message"
            ],
            "beta": false,
            "category": "processing",
            "conditional_paths": [],
            "custom_fields": {},
            "description": "Format a DataFrame or Data object into text using a template. Enable 'Stringify' to convert input into a readable string instead.",
            "display_name": "Parser",
            "documentation": "",
            "edited": false,
            "field_order": [
              "mode",
              "pattern",
              "input_data",
              "sep"
            ],
            "frozen": false,
            "icon": "braces",
            "key": "parser",
            "legacy": false,
            "lf_version": "1.4.3",
            "metadata": {},
            "minimized": false,
            "output_types": [],
            "outputs": [
              {
                "allows_loop": false,
                "cache": true,
                "display_name": "Parsed Text",
                "hidden": false,
                "method": "parse_combined_text",
                "name": "parsed_text",
                "selected": "Message",
                "tool_mode": true,
                "types": [
                  "Message"
                ],
                "value": "__UNDEFINED__"
              }
            ],
            "pinned": false,
            "score": 2.220446049250313e-16,
            "template": {
              "_type": "Component",
              "code": {
                "advanced": true,
                "dynamic": true,
                "fileTypes": [],
                "file_path": "",
                "info": "",
                "list": false,
                "load_from_db": false,
                "multiline": true,
                "name": "code",
                "password": false,
                "placeholder": "",
                "required": true,
                "show": true,
                "title_case": false,
                "type": "code",
                "value": "import json\nfrom typing import Any\n\nfrom langflow.custom import Component\nfrom langflow.io import (\n    BoolInput,\n    HandleInput,\n    MessageTextInput,\n    MultilineInput,\n    Output,\n    TabInput,\n)\nfrom langflow.schema import Data, DataFrame\nfrom langflow.schema.message import Message\n\n\nclass ParserComponent(Component):\n    name = \"parser\"\n    display_name = \"Parser\"\n    description = (\n        \"Format a DataFrame or Data object into text using a template. \"\n        \"Enable 'Stringify' to convert input into a readable string instead.\"\n    )\n    icon = \"braces\"\n\n    inputs = [\n        TabInput(\n            name=\"mode\",\n            display_name=\"Mode\",\n            options=[\"Parser\", \"Stringify\"],\n            value=\"Parser\",\n            info=\"Convert into raw string instead of using a template.\",\n            real_time_refresh=True,\n        ),\n        MultilineInput(\n            name=\"pattern\",\n            display_name=\"Template\",\n            info=(\n                \"Use variables within curly brackets to extract column values for DataFrames \"\n                \"or key values for Data.\"\n                \"For example: `Name: {Name}, Age: {Age}, Country: {Country}`\"\n            ),\n            value=\"Text: {text}\",  # Example default\n            dynamic=True,\n            show=True,\n            required=True,\n        ),\n        HandleInput(\n            name=\"input_data\",\n            display_name=\"Data or DataFrame\",\n            input_types=[\"DataFrame\", \"Data\"],\n            info=\"Accepts either a DataFrame or a Data object.\",\n            required=True,\n        ),\n        MessageTextInput(\n            name=\"sep\",\n            display_name=\"Separator\",\n            advanced=True,\n            value=\"\\n\",\n            info=\"String used to separate rows/items.\",\n        ),\n    ]\n\n    outputs = [\n        Output(\n            display_name=\"Parsed Text\",\n            name=\"parsed_text\",\n            info=\"Formatted text output.\",\n            method=\"parse_combined_text\",\n        ),\n    ]\n\n    def update_build_config(self, build_config, field_value, field_name=None):\n        \"\"\"Dynamically hide/show `template` and enforce requirement based on `stringify`.\"\"\"\n        if field_name == \"mode\":\n            build_config[\"pattern\"][\"show\"] = self.mode == \"Parser\"\n            build_config[\"pattern\"][\"required\"] = self.mode == \"Parser\"\n            if field_value:\n                clean_data = BoolInput(\n                    name=\"clean_data\",\n                    display_name=\"Clean Data\",\n                    info=(\n                        \"Enable to clean the data by removing empty rows and lines \"\n                        \"in each cell of the DataFrame/ Data object.\"\n                    ),\n                    value=True,\n                    advanced=True,\n                    required=False,\n                )\n                build_config[\"clean_data\"] = clean_data.to_dict()\n            else:\n                build_config.pop(\"clean_data\", None)\n\n        return build_config\n\n    def _clean_args(self):\n        \"\"\"Prepare arguments based on input type.\"\"\"\n        input_data = self.input_data\n\n        match input_data:\n            case list() if all(isinstance(item, Data) for item in input_data):\n                msg = \"List of Data objects is not supported.\"\n                raise ValueError(msg)\n            case DataFrame():\n                return input_data, None\n            case Data():\n                return None, input_data\n            case dict() if \"data\" in input_data:\n                try:\n                    if \"columns\" in input_data:  # Likely a DataFrame\n                        return DataFrame.from_dict(input_data), None\n                    # Likely a Data object\n                    return None, Data(**input_data)\n                except (TypeError, ValueError, KeyError) as e:\n                    msg = f\"Invalid structured input provided: {e!s}\"\n                    raise ValueError(msg) from e\n            case _:\n                msg = f\"Unsupported input type: {type(input_data)}. Expected DataFrame or Data.\"\n                raise ValueError(msg)\n\n    def parse_combined_text(self) -> Message:\n        \"\"\"Parse all rows/items into a single text or convert input to string if `stringify` is enabled.\"\"\"\n        # Early return for stringify option\n        if self.mode == \"Stringify\":\n            return self.convert_to_string()\n\n        df, data = self._clean_args()\n\n        lines = []\n        if df is not None:\n            for _, row in df.iterrows():\n                formatted_text = self.pattern.format(**row.to_dict())\n                lines.append(formatted_text)\n        elif data is not None:\n            formatted_text = self.pattern.format(**data.data)\n            lines.append(formatted_text)\n\n        combined_text = self.sep.join(lines)\n        self.status = combined_text\n        return Message(text=combined_text)\n\n    def _safe_convert(self, data: Any) -> str:\n        \"\"\"Safely convert input data to string.\"\"\"\n        try:\n            if isinstance(data, str):\n                return data\n            if isinstance(data, Message):\n                return data.get_text()\n            if isinstance(data, Data):\n                return json.dumps(data.data)\n            if isinstance(data, DataFrame):\n                if hasattr(self, \"clean_data\") and self.clean_data:\n                    # Remove empty rows\n                    data = data.dropna(how=\"all\")\n                    # Remove empty lines in each cell\n                    data = data.replace(r\"^\\s*$\", \"\", regex=True)\n                    # Replace multiple newlines with a single newline\n                    data = data.replace(r\"\\n+\", \"\\n\", regex=True)\n                return data.to_markdown(index=False)\n            return str(data)\n        except (ValueError, TypeError, AttributeError) as e:\n            msg = f\"Error converting data: {e!s}\"\n            raise ValueError(msg) from e\n\n    def convert_to_string(self) -> Message:\n        \"\"\"Convert input data to string with proper error handling.\"\"\"\n        result = \"\"\n        if isinstance(self.input_data, list):\n            result = \"\\n\".join([self._safe_convert(item) for item in self.input_data])\n        else:\n            result = self._safe_convert(self.input_data)\n        self.log(f\"Converted to string with length: {len(result)}\")\n\n        message = Message(text=result)\n        self.status = message\n        return message\n"
              },
              "input_data": {
                "_input_type": "HandleInput",
                "advanced": false,
                "display_name": "Data or DataFrame",
                "dynamic": false,
                "info": "Accepts either a DataFrame or a Data object.",
                "input_types": [
                  "DataFrame",
                  "Data"
                ],
                "list": false,
                "list_add_label": "Add More",
                "name": "input_data",
                "placeholder": "",
                "required": true,
                "show": true,
                "title_case": false,
                "trace_as_metadata": true,
                "type": "other",
                "value": ""
              },
              "mode": {
                "_input_type": "TabInput",
                "advanced": false,
                "display_name": "Mode",
                "dynamic": false,
                "info": "Convert into raw string instead of using a template.",
                "name": "mode",
                "options": [
                  "Parser",
                  "Stringify"
                ],
                "placeholder": "",
                "real_time_refresh": true,
                "required": false,
                "show": true,
                "title_case": false,
                "tool_mode": false,
                "trace_as_metadata": true,
                "type": "tab",
                "value": "Parser"
              },
              "pattern": {
                "_input_type": "MultilineInput",
                "advanced": false,
                "copy_field": false,
                "display_name": "Template",
                "dynamic": true,
                "info": "Use variables within curly brackets to extract column values for DataFrames or key values for Data.For example: `Name: {Name}, Age: {Age}, Country: {Country}`",
                "input_types": [
                  "Message"
                ],
                "list": false,
                "list_add_label": "Add More",
                "load_from_db": false,
                "multiline": true,
                "name": "pattern",
                "placeholder": "",
                "required": true,
                "show": true,
                "title_case": false,
                "tool_mode": false,
                "trace_as_input": true,
                "trace_as_metadata": true,
                "type": "str",
                "value": "EBITDA: {EBITDA}  ,  Net Income: {NET_INCOME} , GROSS_PROFIT: {GROSS_PROFIT}"
              },
              "sep": {
                "_input_type": "MessageTextInput",
                "advanced": true,
                "display_name": "Separator",
                "dynamic": false,
                "info": "String used to separate rows/items.",
                "input_types": [
                  "Message"
                ],
                "list": false,
                "list_add_label": "Add More",
                "load_from_db": false,
                "name": "sep",
                "placeholder": "",
                "required": false,
                "show": true,
                "title_case": false,
                "tool_mode": false,
                "trace_as_input": true,
                "trace_as_metadata": true,
                "type": "str",
                "value": "\n"
              }
            },
            "tool_mode": false
          },
          "showNode": true,
          "type": "parser"
        },
        "dragging": false,
        "id": "parser-ZMjjt",
        "measured": {
          "height": 360,
          "width": 320
        },
        "position": {
          "x": 1765.290752395121,
          "y": 164.78283431885177
        },
        "selected": true,
        "type": "genericNode"
      },
      {
        "data": {
          "id": "LanguageModelComponent-jtKdb",
          "node": {
            "base_classes": [
              "LanguageModel",
              "Message"
            ],
            "beta": false,
            "conditional_paths": [],
            "custom_fields": {},
            "description": "Runs a language model given a specified provider. ",
            "display_name": "Language Model",
            "documentation": "",
            "edited": false,
            "field_order": [
              "provider",
              "model_name",
              "api_key",
              "input_value",
              "system_message",
              "stream",
              "temperature"
            ],
            "frozen": false,
            "icon": "brain-circuit",
            "legacy": false,
            "lf_version": "1.4.3",
            "metadata": {
              "keywords": [
                "model",
                "llm",
                "language model",
                "large language model"
              ]
            },
            "minimized": false,
            "output_types": [],
            "outputs": [
              {
                "allows_loop": false,
                "cache": true,
                "display_name": "Model Response",
                "group_outputs": false,
                "method": "text_response",
                "name": "text_output",
                "selected": null,
                "tool_mode": true,
                "types": [
                  "Message"
                ],
                "value": "__UNDEFINED__"
              },
              {
                "allows_loop": false,
                "cache": true,
                "display_name": "Language Model",
                "group_outputs": false,
                "method": "build_model",
                "name": "model_output",
                "selected": "LanguageModel",
                "tool_mode": true,
                "types": [
                  "LanguageModel"
                ],
                "value": "__UNDEFINED__"
              }
            ],
            "pinned": false,
            "priority": 0,
            "template": {
              "_type": "Component",
              "api_key": {
                "_input_type": "SecretStrInput",
                "advanced": false,
                "display_name": "OpenAI API Key",
                "dynamic": false,
                "info": "Model Provider API key",
                "input_types": [],
                "load_from_db": true,
                "name": "api_key",
                "password": true,
                "placeholder": "",
                "real_time_refresh": true,
                "required": false,
                "show": true,
                "title_case": false,
                "type": "str",
                "value": "OPENAI_API_KEY"
              },
              "code": {
                "advanced": true,
                "dynamic": true,
                "fileTypes": [],
                "file_path": "",
                "info": "",
                "list": false,
                "load_from_db": false,
                "multiline": true,
                "name": "code",
                "password": false,
                "placeholder": "",
                "required": true,
                "show": true,
                "title_case": false,
                "type": "code",
                "value": "from typing import Any\n\nfrom langchain_anthropic import ChatAnthropic\nfrom langchain_google_genai import ChatGoogleGenerativeAI\nfrom langchain_openai import ChatOpenAI\n\nfrom langflow.base.models.anthropic_constants import ANTHROPIC_MODELS\nfrom langflow.base.models.google_generative_ai_constants import GOOGLE_GENERATIVE_AI_MODELS\nfrom langflow.base.models.model import LCModelComponent\nfrom langflow.base.models.openai_constants import OPENAI_MODEL_NAMES\nfrom langflow.field_typing import LanguageModel\nfrom langflow.field_typing.range_spec import RangeSpec\nfrom langflow.inputs.inputs import BoolInput\nfrom langflow.io import DropdownInput, MessageInput, MultilineInput, SecretStrInput, SliderInput\nfrom langflow.schema.dotdict import dotdict\n\n\nclass LanguageModelComponent(LCModelComponent):\n    display_name = \"Language Model\"\n    description = \"Runs a language model given a specified provider.\"\n    documentation: str = \"https://docs.langflow.org/components-models\"\n    icon = \"brain-circuit\"\n    category = \"models\"\n    priority = 0  # Set priority to 0 to make it appear first\n\n    inputs = [\n        DropdownInput(\n            name=\"provider\",\n            display_name=\"Model Provider\",\n            options=[\"OpenAI\", \"Anthropic\", \"Google\"],\n            value=\"OpenAI\",\n            info=\"Select the model provider\",\n            real_time_refresh=True,\n            options_metadata=[{\"icon\": \"OpenAI\"}, {\"icon\": \"Anthropic\"}, {\"icon\": \"GoogleGenerativeAI\"}],\n        ),\n        DropdownInput(\n            name=\"model_name\",\n            display_name=\"Model Name\",\n            options=OPENAI_MODEL_NAMES,\n            value=OPENAI_MODEL_NAMES[0],\n            info=\"Select the model to use\",\n        ),\n        SecretStrInput(\n            name=\"api_key\",\n            display_name=\"OpenAI API Key\",\n            info=\"Model Provider API key\",\n            required=False,\n            show=True,\n            real_time_refresh=True,\n        ),\n        MessageInput(\n            name=\"input_value\",\n            display_name=\"Input\",\n            info=\"The input text to send to the model\",\n        ),\n        MultilineInput(\n            name=\"system_message\",\n            display_name=\"System Message\",\n            info=\"A system message that helps set the behavior of the assistant\",\n            advanced=True,\n        ),\n        BoolInput(\n            name=\"stream\",\n            display_name=\"Stream\",\n            info=\"Whether to stream the response\",\n            value=False,\n            advanced=True,\n        ),\n        SliderInput(\n            name=\"temperature\",\n            display_name=\"Temperature\",\n            value=0.1,\n            info=\"Controls randomness in responses\",\n            range_spec=RangeSpec(min=0, max=1, step=0.01),\n            advanced=True,\n        ),\n    ]\n\n    def build_model(self) -> LanguageModel:\n        provider = self.provider\n        model_name = self.model_name\n        temperature = self.temperature\n        stream = self.stream\n\n        if provider == \"OpenAI\":\n            if not self.api_key:\n                msg = \"OpenAI API key is required when using OpenAI provider\"\n                raise ValueError(msg)\n            return ChatOpenAI(\n                model_name=model_name,\n                temperature=temperature,\n                streaming=stream,\n                openai_api_key=self.api_key,\n            )\n        if provider == \"Anthropic\":\n            if not self.api_key:\n                msg = \"Anthropic API key is required when using Anthropic provider\"\n                raise ValueError(msg)\n            return ChatAnthropic(\n                model=model_name,\n                temperature=temperature,\n                streaming=stream,\n                anthropic_api_key=self.api_key,\n            )\n        if provider == \"Google\":\n            if not self.api_key:\n                msg = \"Google API key is required when using Google provider\"\n                raise ValueError(msg)\n            return ChatGoogleGenerativeAI(\n                model=model_name,\n                temperature=temperature,\n                streaming=stream,\n                google_api_key=self.api_key,\n            )\n        msg = f\"Unknown provider: {provider}\"\n        raise ValueError(msg)\n\n    def update_build_config(self, build_config: dotdict, field_value: Any, field_name: str | None = None) -> dotdict:\n        if field_name == \"provider\":\n            if field_value == \"OpenAI\":\n                build_config[\"model_name\"][\"options\"] = OPENAI_MODEL_NAMES\n                build_config[\"model_name\"][\"value\"] = OPENAI_MODEL_NAMES[0]\n                build_config[\"api_key\"][\"display_name\"] = \"OpenAI API Key\"\n            elif field_value == \"Anthropic\":\n                build_config[\"model_name\"][\"options\"] = ANTHROPIC_MODELS\n                build_config[\"model_name\"][\"value\"] = ANTHROPIC_MODELS[0]\n                build_config[\"api_key\"][\"display_name\"] = \"Anthropic API Key\"\n            elif field_value == \"Google\":\n                build_config[\"model_name\"][\"options\"] = GOOGLE_GENERATIVE_AI_MODELS\n                build_config[\"model_name\"][\"value\"] = GOOGLE_GENERATIVE_AI_MODELS[0]\n                build_config[\"api_key\"][\"display_name\"] = \"Google API Key\"\n        return build_config\n"
              },
              "input_value": {
                "_input_type": "MessageTextInput",
                "advanced": false,
                "display_name": "Input",
                "dynamic": false,
                "info": "The input text to send to the model",
                "input_types": [
                  "Message"
                ],
                "list": false,
                "list_add_label": "Add More",
                "load_from_db": false,
                "name": "input_value",
                "placeholder": "",
                "required": false,
                "show": true,
                "title_case": false,
                "tool_mode": false,
                "trace_as_input": true,
                "trace_as_metadata": true,
                "type": "str",
                "value": ""
              },
              "model_name": {
                "_input_type": "DropdownInput",
                "advanced": false,
                "combobox": false,
                "dialog_inputs": {},
                "display_name": "Model Name",
                "dynamic": false,
                "info": "Select the model to use",
                "name": "model_name",
                "options": [
                  "gpt-4o-mini",
                  "gpt-4o",
                  "gpt-4.1",
                  "gpt-4.1-mini",
                  "gpt-4.1-nano",
                  "gpt-4.5-preview",
                  "gpt-4-turbo",
                  "gpt-4-turbo-preview",
                  "gpt-4",
                  "gpt-3.5-turbo"
                ],
                "options_metadata": [],
                "placeholder": "",
                "required": false,
                "show": true,
                "title_case": false,
                "toggle": false,
                "tool_mode": false,
                "trace_as_metadata": true,
                "type": "str",
                "value": "gpt-4o-mini"
              },
              "provider": {
                "_input_type": "DropdownInput",
                "advanced": false,
                "combobox": false,
                "dialog_inputs": {},
                "display_name": "Model Provider",
                "dynamic": false,
                "info": "Select the model provider",
                "name": "provider",
                "options": [
                  "OpenAI",
                  "Anthropic",
                  "Google"
                ],
                "options_metadata": [
                  {
                    "icon": "OpenAI"
                  },
                  {
                    "icon": "Anthropic"
                  },
                  {
                    "icon": "Google"
                  }
                ],
                "placeholder": "",
                "real_time_refresh": true,
                "required": false,
                "show": true,
                "title_case": false,
                "toggle": false,
                "tool_mode": false,
                "trace_as_metadata": true,
                "type": "str",
                "value": "OpenAI"
              },
              "stream": {
                "_input_type": "BoolInput",
                "advanced": true,
                "display_name": "Stream",
                "dynamic": false,
                "info": "Whether to stream the response",
                "list": false,
                "list_add_label": "Add More",
                "name": "stream",
                "placeholder": "",
                "required": false,
                "show": true,
                "title_case": false,
                "tool_mode": false,
                "trace_as_metadata": true,
                "type": "bool",
                "value": false
              },
              "system_message": {
                "_input_type": "MessageTextInput",
                "advanced": true,
                "display_name": "System Message",
                "dynamic": false,
                "info": "A system message that helps set the behavior of the assistant",
                "input_types": [
                  "Message"
                ],
                "list": false,
                "list_add_label": "Add More",
                "load_from_db": false,
                "name": "system_message",
                "placeholder": "",
                "required": false,
                "show": true,
                "title_case": false,
                "tool_mode": false,
                "trace_as_input": true,
                "trace_as_metadata": true,
                "type": "str",
                "value": ""
              },
              "temperature": {
                "_input_type": "SliderInput",
                "advanced": true,
                "display_name": "Temperature",
                "dynamic": false,
                "info": "Controls randomness in responses",
                "max_label": "",
                "max_label_icon": "",
                "min_label": "",
                "min_label_icon": "",
                "name": "temperature",
                "placeholder": "",
                "range_spec": {
                  "max": 1,
                  "min": 0,
                  "step": 0.01,
                  "step_type": "float"
                },
                "required": false,
                "show": true,
                "slider_buttons": false,
                "slider_buttons_options": [],
                "slider_input": false,
                "title_case": false,
                "tool_mode": false,
                "type": "slider",
                "value": 0.1
              }
            },
            "tool_mode": false
          },
          "selected_output": "model_output",
          "showNode": true,
          "type": "LanguageModelComponent"
        },
        "dragging": false,
        "id": "LanguageModelComponent-jtKdb",
        "measured": {
          "height": 450,
          "width": 320
        },
        "position": {
          "x": 912.2321256553546,
          "y": -350.4215686841271
        },
        "selected": false,
        "type": "genericNode"
      },
      {
        "data": {
          "id": "StructuredOutput-2t0FB",
          "node": {
            "base_classes": [
              "Data"
            ],
            "beta": false,
            "conditional_paths": [],
            "custom_fields": {},
            "description": "Uses an LLM to generate structured data. Ideal for extraction and consistency.",
            "display_name": "Structured Output",
            "documentation": "",
            "edited": false,
            "field_order": [
              "llm",
              "input_value",
              "system_prompt",
              "schema_name",
              "output_schema"
            ],
            "frozen": false,
            "icon": "braces",
            "legacy": false,
            "lf_version": "1.4.3",
            "metadata": {},
            "minimized": false,
            "output_types": [],
            "outputs": [
              {
                "allows_loop": false,
                "cache": true,
                "display_name": "Structured Output",
                "group_outputs": false,
                "method": "build_structured_output",
                "name": "structured_output",
                "selected": "Data",
                "tool_mode": true,
                "types": [
                  "Data"
                ],
                "value": "__UNDEFINED__"
              }
            ],
            "pinned": false,
            "template": {
              "_type": "Component",
              "code": {
                "advanced": true,
                "dynamic": true,
                "fileTypes": [],
                "file_path": "",
                "info": "",
                "list": false,
                "load_from_db": false,
                "multiline": true,
                "name": "code",
                "password": false,
                "placeholder": "",
                "required": true,
                "show": true,
                "title_case": false,
                "type": "code",
<<<<<<< HEAD
                "value": "from pydantic import BaseModel, Field, create_model\nfrom trustcall import create_extractor\n\nfrom langflow.base.models.chat_result import get_chat_result\nfrom langflow.custom.custom_component.component import Component\nfrom langflow.helpers.base_model import build_model_from_schema\nfrom langflow.io import (\n    HandleInput,\n    MessageTextInput,\n    MultilineInput,\n    Output,\n    TableInput,\n)\nfrom langflow.schema.data import Data\nfrom langflow.schema.table import EditMode\n\n\nclass StructuredOutputComponent(Component):\n    display_name = \"Structured Output\"\n    description = \"Uses an LLM to generate structured data. Ideal for extraction and consistency.\"\n    name = \"StructuredOutput\"\n    icon = \"braces\"\n\n    inputs = [\n        HandleInput(\n            name=\"llm\",\n            display_name=\"Language Model\",\n            info=\"The language model to use to generate the structured output.\",\n            input_types=[\"LanguageModel\"],\n            required=True,\n        ),\n        MultilineInput(\n            name=\"input_value\",\n            display_name=\"Input Message\",\n            info=\"The input message to the language model.\",\n            tool_mode=True,\n            required=True,\n        ),\n        MultilineInput(\n            name=\"system_prompt\",\n            display_name=\"Format Instructions\",\n            info=\"The instructions to the language model for formatting the output.\",\n            value=(\n                \"Extract data from input_text and return only a JSON array matching the provided schema. \"\n                \"First check relevance: if the text lacks information for any schema field \"\n                \"(e.g., it is purely conversational), output a single object with defaults only. \"\n                \"Otherwise, emit one object per entity found. \"\n                \"Include every key in schema order, enforce types, and replace missing or \"\n                \"unparseable values with defaults (string N/A, integer 0, float 0.0, date null). \"\n                \"Produce nothing beyond the JSON.\"\n            ),\n            required=True,\n            advanced=True,\n        ),\n        MessageTextInput(\n            name=\"schema_name\",\n            display_name=\"Schema Name\",\n            info=\"Provide a name for the output data schema.\",\n            advanced=True,\n        ),\n        TableInput(\n            name=\"output_schema\",\n            display_name=\"Output Schema\",\n            info=\"Define the structure and data types for the model's output.\",\n            required=True,\n            # TODO: remove deault value\n            table_schema=[\n                {\n                    \"name\": \"name\",\n                    \"display_name\": \"Name\",\n                    \"type\": \"str\",\n                    \"description\": \"Specify the name of the output field.\",\n                    \"default\": \"field\",\n                    \"edit_mode\": EditMode.INLINE,\n                },\n                {\n                    \"name\": \"description\",\n                    \"display_name\": \"Description\",\n                    \"type\": \"str\",\n                    \"description\": \"Describe the purpose of the output field.\",\n                    \"default\": \"description of field\",\n                    \"edit_mode\": EditMode.POPOVER,\n                },\n                {\n                    \"name\": \"type\",\n                    \"display_name\": \"Type\",\n                    \"type\": \"str\",\n                    \"edit_mode\": EditMode.INLINE,\n                    \"description\": (\"Indicate the data type of the output field (e.g., str, int, float, bool, dict).\"),\n                    \"options\": [\"str\", \"int\", \"float\", \"bool\", \"dict\"],\n                    \"default\": \"str\",\n                },\n                {\n                    \"name\": \"multiple\",\n                    \"display_name\": \"As List\",\n                    \"type\": \"boolean\",\n                    \"description\": \"Set to True if this output field should be a list of the specified type.\",\n                    \"default\": \"False\",\n                    \"edit_mode\": EditMode.INLINE,\n                },\n            ],\n            value=[\n                {\n                    \"name\": \"field\",\n                    \"description\": \"description of field\",\n                    \"type\": \"str\",\n                    \"multiple\": \"False\",\n                }\n            ],\n        ),\n    ]\n\n    outputs = [\n        Output(\n            name=\"structured_output\",\n            display_name=\"Structured Output\",\n            method=\"build_structured_output\",\n        ),\n    ]\n\n    def build_structured_output_base(self):\n        schema_name = self.schema_name or \"OutputModel\"\n\n        if not hasattr(self.llm, \"with_structured_output\"):\n            msg = \"Language model does not support structured output.\"\n            raise TypeError(msg)\n        if not self.output_schema:\n            msg = \"Output schema cannot be empty\"\n            raise ValueError(msg)\n\n        output_model_ = build_model_from_schema(self.output_schema)\n\n        output_model = create_model(\n            schema_name,\n            __doc__=f\"A list of {schema_name}.\",\n            objects=(list[output_model_], Field(description=f\"A list of {schema_name}.\")),  # type: ignore[valid-type]\n        )\n\n        try:\n            llm_with_structured_output = create_extractor(self.llm, tools=[output_model])\n        except NotImplementedError as exc:\n            msg = f\"{self.llm.__class__.__name__} does not support structured output.\"\n            raise TypeError(msg) from exc\n\n        config_dict = {\n            \"run_name\": self.display_name,\n            \"project_name\": self.get_project_name(),\n            \"callbacks\": self.get_langchain_callbacks(),\n        }\n        result = get_chat_result(\n            runnable=llm_with_structured_output,\n            system_message=self.system_prompt,\n            input_value=self.input_value,\n            config=config_dict,\n        )\n\n        # OPTIMIZATION NOTE: Simplified processing based on trustcall response structure\n        # Handle non-dict responses (shouldn't happen with trustcall, but defensive)\n        if not isinstance(result, dict):\n            return result\n\n        # Extract first response and convert BaseModel to dict\n        responses = result.get(\"responses\", [])\n        if not responses:\n            return result\n\n        # Convert BaseModel to dict (creates the \"objects\" key)\n        first_response = responses[0]\n        structured_data = first_response.model_dump() if isinstance(first_response, BaseModel) else first_response\n\n        # Extract the objects array (guaranteed to exist due to our Pydantic model structure)\n        return structured_data.get(\"objects\", structured_data)\n\n    def build_structured_output(self) -> Data:\n        output = self.build_structured_output_base()\n\n        if not isinstance(output, list) or not output:\n            # handle empty or unexpected type case\n            msg = (\n                \"No structured output was returned.\"\n                \"Please review your input or update the system message to obtain a better result.\"\n            )\n            raise ValueError(msg)\n        if len(output) != 1:\n            msg = \"Multiple structured outputs returned\"\n            raise ValueError(msg)\n        return Data(data=output[0])\n"
=======
                "value": "from pydantic import BaseModel, Field, create_model\nfrom trustcall import create_extractor\n\nfrom langflow.base.models.chat_result import get_chat_result\nfrom langflow.custom.custom_component.component import Component\nfrom langflow.helpers.base_model import build_model_from_schema\nfrom langflow.io import (\n    HandleInput,\n    MessageTextInput,\n    MultilineInput,\n    Output,\n    TableInput,\n)\nfrom langflow.schema.data import Data\nfrom langflow.schema.table import EditMode\n\n\nclass StructuredOutputComponent(Component):\n    display_name = \"Structured Output\"\n    description = \"Uses an LLM to generate structured data. Ideal for extraction and consistency.\"\n    documentation: str = \"https://docs.langflow.org/components-processing#structured-output\"\n    name = \"StructuredOutput\"\n    icon = \"braces\"\n\n    inputs = [\n        HandleInput(\n            name=\"llm\",\n            display_name=\"Language Model\",\n            info=\"The language model to use to generate the structured output.\",\n            input_types=[\"LanguageModel\"],\n            required=True,\n        ),\n        MultilineInput(\n            name=\"input_value\",\n            display_name=\"Input Message\",\n            info=\"The input message to the language model.\",\n            tool_mode=True,\n            required=True,\n        ),\n        MultilineInput(\n            name=\"system_prompt\",\n            display_name=\"Format Instructions\",\n            info=\"The instructions to the language model for formatting the output.\",\n            value=(\n                \"You are an AI that extracts one structured JSON object from unstructured text. \"\n                \"Use a predefined schema with expected types (str, int, float, bool, dict). \"\n                \"If multiple structures exist, extract only the first most complete one. \"\n                \"Fill missing or ambiguous values with defaults: null for missing values. \"\n                \"Ignore duplicates and partial repeats. \"\n                \"Always return one valid JSON, never throw errors or return multiple objects.\"\n                \"Output: A single well-formed JSON object, and nothing else.\"\n            ),\n            required=True,\n            advanced=True,\n        ),\n        MessageTextInput(\n            name=\"schema_name\",\n            display_name=\"Schema Name\",\n            info=\"Provide a name for the output data schema.\",\n            advanced=True,\n        ),\n        TableInput(\n            name=\"output_schema\",\n            display_name=\"Output Schema\",\n            info=\"Define the structure and data types for the model's output.\",\n            required=True,\n            # TODO: remove deault value\n            table_schema=[\n                {\n                    \"name\": \"name\",\n                    \"display_name\": \"Name\",\n                    \"type\": \"str\",\n                    \"description\": \"Specify the name of the output field.\",\n                    \"default\": \"field\",\n                    \"edit_mode\": EditMode.INLINE,\n                },\n                {\n                    \"name\": \"description\",\n                    \"display_name\": \"Description\",\n                    \"type\": \"str\",\n                    \"description\": \"Describe the purpose of the output field.\",\n                    \"default\": \"description of field\",\n                    \"edit_mode\": EditMode.POPOVER,\n                },\n                {\n                    \"name\": \"type\",\n                    \"display_name\": \"Type\",\n                    \"type\": \"str\",\n                    \"edit_mode\": EditMode.INLINE,\n                    \"description\": (\"Indicate the data type of the output field (e.g., str, int, float, bool, dict).\"),\n                    \"options\": [\"str\", \"int\", \"float\", \"bool\", \"dict\"],\n                    \"default\": \"str\",\n                },\n                {\n                    \"name\": \"multiple\",\n                    \"display_name\": \"As List\",\n                    \"type\": \"boolean\",\n                    \"description\": \"Set to True if this output field should be a list of the specified type.\",\n                    \"default\": \"False\",\n                    \"edit_mode\": EditMode.INLINE,\n                },\n            ],\n            value=[\n                {\n                    \"name\": \"field\",\n                    \"description\": \"description of field\",\n                    \"type\": \"str\",\n                    \"multiple\": \"False\",\n                }\n            ],\n        ),\n    ]\n\n    outputs = [\n        Output(\n            name=\"structured_output\",\n            display_name=\"Structured Output\",\n            method=\"build_structured_output\",\n        ),\n    ]\n\n    def build_structured_output_base(self):\n        schema_name = self.schema_name or \"OutputModel\"\n\n        if not hasattr(self.llm, \"with_structured_output\"):\n            msg = \"Language model does not support structured output.\"\n            raise TypeError(msg)\n        if not self.output_schema:\n            msg = \"Output schema cannot be empty\"\n            raise ValueError(msg)\n\n        output_model_ = build_model_from_schema(self.output_schema)\n\n        output_model = create_model(\n            schema_name,\n            __doc__=f\"A list of {schema_name}.\",\n            objects=(list[output_model_], Field(description=f\"A list of {schema_name}.\")),  # type: ignore[valid-type]\n        )\n\n        try:\n            llm_with_structured_output = create_extractor(self.llm, tools=[output_model])\n        except NotImplementedError as exc:\n            msg = f\"{self.llm.__class__.__name__} does not support structured output.\"\n            raise TypeError(msg) from exc\n\n        config_dict = {\n            \"run_name\": self.display_name,\n            \"project_name\": self.get_project_name(),\n            \"callbacks\": self.get_langchain_callbacks(),\n        }\n        result = get_chat_result(\n            runnable=llm_with_structured_output,\n            system_message=self.system_prompt,\n            input_value=self.input_value,\n            config=config_dict,\n        )\n\n        # OPTIMIZATION NOTE: Simplified processing based on trustcall response structure\n        # Handle non-dict responses (shouldn't happen with trustcall, but defensive)\n        if not isinstance(result, dict):\n            return result\n\n        # Extract first response and convert BaseModel to dict\n        responses = result.get(\"responses\", [])\n        if not responses:\n            return result\n\n        # Convert BaseModel to dict (creates the \"objects\" key)\n        first_response = responses[0]\n        structured_data = first_response.model_dump() if isinstance(first_response, BaseModel) else first_response\n\n        # Extract the objects array (guaranteed to exist due to our Pydantic model structure)\n        return structured_data.get(\"objects\", structured_data)\n\n    def build_structured_output(self) -> Data:\n        output = self.build_structured_output_base()\n        if not isinstance(output, list) or not output:\n            # handle empty or unexpected type case\n            msg = \"No structured output returned\"\n            raise ValueError(msg)\n        if len(output) != 1:\n            msg = \"Multiple structured outputs returned\"\n            raise ValueError(msg)\n        return Data(data=output[0])\n"
>>>>>>> 98c4e6ec
              },
              "input_value": {
                "_input_type": "MessageTextInput",
                "advanced": false,
                "display_name": "Input Message",
                "dynamic": false,
                "info": "The input message to the language model.",
                "input_types": [
                  "Message"
                ],
                "list": false,
                "list_add_label": "Add More",
                "load_from_db": false,
                "name": "input_value",
                "placeholder": "",
                "required": true,
                "show": true,
                "title_case": false,
                "tool_mode": true,
                "trace_as_input": true,
                "trace_as_metadata": true,
                "type": "str",
                "value": ""
              },
              "llm": {
                "_input_type": "HandleInput",
                "advanced": false,
                "display_name": "Language Model",
                "dynamic": false,
                "info": "The language model to use to generate the structured output.",
                "input_types": [
                  "LanguageModel"
                ],
                "list": false,
                "list_add_label": "Add More",
                "name": "llm",
                "placeholder": "",
                "required": true,
                "show": true,
                "title_case": false,
                "trace_as_metadata": true,
                "type": "other",
                "value": ""
              },
              "output_schema": {
                "_input_type": "TableInput",
                "advanced": false,
                "display_name": "Output Schema",
                "dynamic": false,
                "info": "Define the structure and data types for the model's output.",
                "is_list": true,
                "list_add_label": "Add More",
                "name": "output_schema",
                "placeholder": "",
                "required": true,
                "show": true,
                "table_icon": "Table",
                "table_schema": {
                  "columns": [
                    {
                      "default": "field",
                      "description": "Specify the name of the output field.",
                      "disable_edit": false,
                      "display_name": "Name",
                      "edit_mode": "inline",
                      "filterable": true,
                      "formatter": "text",
                      "hidden": false,
                      "name": "name",
                      "sortable": true,
                      "type": "str"
                    },
                    {
                      "default": "description of field",
                      "description": "Describe the purpose of the output field.",
                      "disable_edit": false,
                      "display_name": "Description",
                      "edit_mode": "popover",
                      "filterable": true,
                      "formatter": "text",
                      "hidden": false,
                      "name": "description",
                      "sortable": true,
                      "type": "str"
                    },
                    {
                      "default": "str",
                      "description": "Indicate the data type of the output field (e.g., str, int, float, bool, dict).",
                      "disable_edit": false,
                      "display_name": "Type",
                      "edit_mode": "inline",
                      "filterable": true,
                      "formatter": "text",
                      "hidden": false,
                      "name": "type",
                      "options": [
                        "str",
                        "int",
                        "float",
                        "bool",
                        "dict"
                      ],
                      "sortable": true,
                      "type": "str"
                    },
                    {
                      "default": false,
                      "description": "Set to True if this output field should be a list of the specified type.",
                      "disable_edit": false,
                      "display_name": "As List",
                      "edit_mode": "inline",
                      "filterable": true,
                      "formatter": "boolean",
                      "hidden": false,
                      "name": "multiple",
                      "sortable": true,
                      "type": "boolean"
                    }
                  ]
                },
                "title_case": false,
                "tool_mode": false,
                "trace_as_metadata": true,
                "trigger_icon": "Table",
                "trigger_text": "Open table",
                "type": "table",
                "value": [
                  {
                    "description": "description of field",
                    "multiple": "False",
                    "name": "EBITDA",
                    "type": "str"
                  },
                  {
                    "description": "description of field",
                    "multiple": false,
                    "name": "NET_INCOME",
                    "type": "str"
                  },
                  {
                    "description": "description of field",
                    "multiple": false,
                    "name": "GROSS_PROFIT",
                    "type": "str"
                  }
                ]
              },
              "schema_name": {
                "_input_type": "MessageTextInput",
                "advanced": true,
                "display_name": "Schema Name",
                "dynamic": false,
                "info": "Provide a name for the output data schema.",
                "input_types": [
                  "Message"
                ],
                "list": false,
                "list_add_label": "Add More",
                "load_from_db": false,
                "name": "schema_name",
                "placeholder": "",
                "required": false,
                "show": true,
                "title_case": false,
                "tool_mode": false,
                "trace_as_input": true,
                "trace_as_metadata": true,
                "type": "str",
                "value": ""
              },
              "system_prompt": {
                "_input_type": "MultilineInput",
                "advanced": true,
                "copy_field": false,
                "display_name": "Format Instructions",
                "dynamic": false,
                "info": "The instructions to the language model for formatting the output.",
                "input_types": [
                  "Message"
                ],
                "list": false,
                "list_add_label": "Add More",
                "load_from_db": false,
                "multiline": true,
                "name": "system_prompt",
                "placeholder": "",
                "required": true,
                "show": true,
                "title_case": false,
                "tool_mode": false,
                "trace_as_input": true,
                "trace_as_metadata": true,
                "type": "str",
                "value": "You are an AI system designed to extract structured information from unstructured text.Given the input_text, return a JSON object with predefined keys based on the expected structure.Extract values accurately and format them according to the specified type (e.g., string, integer, float, date).If a value is missing or cannot be determined, return a default (e.g., null, 0, or 'N/A').If multiple instances of the expected structure exist within the input_text, stream each as a separate JSON object."
              }
            },
            "tool_mode": false
          },
          "selected_output": "parsed_text",
          "showNode": true,
          "type": "StructuredOutput"
        },
        "dragging": false,
        "id": "StructuredOutput-2t0FB",
        "measured": {
          "height": 348,
          "width": 320
        },
        "position": {
          "x": 1365.3538332076944,
          "y": 156.68214734917737
        },
        "selected": false,
        "type": "genericNode"
      }
    ],
    "viewport": {
      "x": -287.9400172575938,
      "y": 302.4551039081521,
      "zoom": 0.6307952275474222
    }
  },
  "description": "Extracts key financial metrics like Gross Profit, EBITDA, and Net Income from financial reports and structures them for easy analysis, using Structured Output Component",
  "endpoint_name": null,
  "id": "f63a6251-214d-4f5f-8b20-20e354463908",
  "is_component": false,
  "last_tested_version": "1.4.3",
  "name": "Financial Report Parser",
  "tags": [
    "chatbots",
    "content-generation"
  ]
}<|MERGE_RESOLUTION|>--- conflicted
+++ resolved
@@ -7,7 +7,7 @@
         "data": {
           "sourceHandle": {
             "dataType": "parser",
-            "id": "parser-ZMjjt",
+            "id": "parser-w0new",
             "name": "parsed_text",
             "output_types": [
               "Message"
@@ -15,7 +15,7 @@
           },
           "targetHandle": {
             "fieldName": "input_value",
-            "id": "ChatOutput-DHgU9",
+            "id": "ChatOutput-rO8bL",
             "inputTypes": [
               "Data",
               "DataFrame",
@@ -24,20 +24,19 @@
             "type": "str"
           }
         },
-        "id": "reactflow__edge-parser-ZMjjt{œdataTypeœ:œparserœ,œidœ:œparser-ZMjjtœ,œnameœ:œparsed_textœ,œoutput_typesœ:[œMessageœ]}-ChatOutput-DHgU9{œfieldNameœ:œinput_valueœ,œidœ:œChatOutput-DHgU9œ,œinputTypesœ:[œDataœ,œDataFrameœ,œMessageœ],œtypeœ:œstrœ}",
+        "id": "reactflow__edge-parser-w0new{œdataTypeœ:œparserœ,œidœ:œparser-w0newœ,œnameœ:œparsed_textœ,œoutput_typesœ:[œMessageœ]}-ChatOutput-rO8bL{œfieldNameœ:œinput_valueœ,œidœ:œChatOutput-rO8bLœ,œinputTypesœ:[œDataœ,œDataFrameœ,œMessageœ],œtypeœ:œstrœ}",
         "selected": false,
-        "source": "parser-ZMjjt",
-        "sourceHandle": "{œdataTypeœ: œparserœ, œidœ: œparser-ZMjjtœ, œnameœ: œparsed_textœ, œoutput_typesœ: [œMessageœ]}",
-        "target": "ChatOutput-DHgU9",
-        "targetHandle": "{œfieldNameœ: œinput_valueœ, œidœ: œChatOutput-DHgU9œ, œinputTypesœ: [œDataœ, œDataFrameœ, œMessageœ], œtypeœ: œstrœ}"
+        "source": "parser-w0new",
+        "sourceHandle": "{œdataTypeœ: œparserœ, œidœ: œparser-w0newœ, œnameœ: œparsed_textœ, œoutput_typesœ: [œMessageœ]}",
+        "target": "ChatOutput-rO8bL",
+        "targetHandle": "{œfieldNameœ: œinput_valueœ, œidœ: œChatOutput-rO8bLœ, œinputTypesœ: [œDataœ, œDataFrameœ, œMessageœ], œtypeœ: œstrœ}"
       },
       {
         "animated": false,
-        "className": "",
         "data": {
           "sourceHandle": {
             "dataType": "LanguageModelComponent",
-            "id": "LanguageModelComponent-jtKdb",
+            "id": "LanguageModelComponent-rJnPl",
             "name": "model_output",
             "output_types": [
               "LanguageModel"
@@ -45,27 +44,26 @@
           },
           "targetHandle": {
             "fieldName": "llm",
-            "id": "StructuredOutput-2t0FB",
+            "id": "StructuredOutput-DFJAS",
             "inputTypes": [
               "LanguageModel"
             ],
             "type": "other"
           }
         },
-        "id": "reactflow__edge-LanguageModelComponent-jtKdb{œdataTypeœ:œLanguageModelComponentœ,œidœ:œLanguageModelComponent-jtKdbœ,œnameœ:œmodel_outputœ,œoutput_typesœ:[œLanguageModelœ]}-StructuredOutput-2t0FB{œfieldNameœ:œllmœ,œidœ:œStructuredOutput-2t0FBœ,œinputTypesœ:[œLanguageModelœ],œtypeœ:œotherœ}",
+        "id": "xy-edge__LanguageModelComponent-rJnPl{œdataTypeœ:œLanguageModelComponentœ,œidœ:œLanguageModelComponent-rJnPlœ,œnameœ:œmodel_outputœ,œoutput_typesœ:[œLanguageModelœ]}-StructuredOutput-DFJAS{œfieldNameœ:œllmœ,œidœ:œStructuredOutput-DFJASœ,œinputTypesœ:[œLanguageModelœ],œtypeœ:œotherœ}",
         "selected": false,
-        "source": "LanguageModelComponent-jtKdb",
-        "sourceHandle": "{œdataTypeœ: œLanguageModelComponentœ, œidœ: œLanguageModelComponent-jtKdbœ, œnameœ: œmodel_outputœ, œoutput_typesœ: [œLanguageModelœ]}",
-        "target": "StructuredOutput-2t0FB",
-        "targetHandle": "{œfieldNameœ: œllmœ, œidœ: œStructuredOutput-2t0FBœ, œinputTypesœ: [œLanguageModelœ], œtypeœ: œotherœ}"
+        "source": "LanguageModelComponent-rJnPl",
+        "sourceHandle": "{œdataTypeœ: œLanguageModelComponentœ, œidœ: œLanguageModelComponent-rJnPlœ, œnameœ: œmodel_outputœ, œoutput_typesœ: [œLanguageModelœ]}",
+        "target": "StructuredOutput-DFJAS",
+        "targetHandle": "{œfieldNameœ: œllmœ, œidœ: œStructuredOutput-DFJASœ, œinputTypesœ: [œLanguageModelœ], œtypeœ: œotherœ}"
       },
       {
         "animated": false,
-        "className": "",
         "data": {
           "sourceHandle": {
             "dataType": "ChatInput",
-            "id": "ChatInput-VaLgK",
+            "id": "ChatInput-Dwkgx",
             "name": "message",
             "output_types": [
               "Message"
@@ -73,27 +71,25 @@
           },
           "targetHandle": {
             "fieldName": "input_value",
-            "id": "StructuredOutput-2t0FB",
+            "id": "StructuredOutput-DFJAS",
             "inputTypes": [
               "Message"
             ],
             "type": "str"
           }
         },
-        "id": "reactflow__edge-ChatInput-VaLgK{œdataTypeœ:œChatInputœ,œidœ:œChatInput-VaLgKœ,œnameœ:œmessageœ,œoutput_typesœ:[œMessageœ]}-StructuredOutput-2t0FB{œfieldNameœ:œinput_valueœ,œidœ:œStructuredOutput-2t0FBœ,œinputTypesœ:[œMessageœ],œtypeœ:œstrœ}",
+        "id": "xy-edge__ChatInput-Dwkgx{œdataTypeœ:œChatInputœ,œidœ:œChatInput-Dwkgxœ,œnameœ:œmessageœ,œoutput_typesœ:[œMessageœ]}-StructuredOutput-DFJAS{œfieldNameœ:œinput_valueœ,œidœ:œStructuredOutput-DFJASœ,œinputTypesœ:[œMessageœ],œtypeœ:œstrœ}",
         "selected": false,
-        "source": "ChatInput-VaLgK",
-        "sourceHandle": "{œdataTypeœ: œChatInputœ, œidœ: œChatInput-VaLgKœ, œnameœ: œmessageœ, œoutput_typesœ: [œMessageœ]}",
-        "target": "StructuredOutput-2t0FB",
-        "targetHandle": "{œfieldNameœ: œinput_valueœ, œidœ: œStructuredOutput-2t0FBœ, œinputTypesœ: [œMessageœ], œtypeœ: œstrœ}"
+        "source": "ChatInput-Dwkgx",
+        "sourceHandle": "{œdataTypeœ: œChatInputœ, œidœ: œChatInput-Dwkgxœ, œnameœ: œmessageœ, œoutput_typesœ: [œMessageœ]}",
+        "target": "StructuredOutput-DFJAS",
+        "targetHandle": "{œfieldNameœ: œinput_valueœ, œidœ: œStructuredOutput-DFJASœ, œinputTypesœ: [œMessageœ], œtypeœ: œstrœ}"
       },
       {
-        "animated": false,
-        "className": "",
         "data": {
           "sourceHandle": {
             "dataType": "StructuredOutput",
-            "id": "StructuredOutput-2t0FB",
+            "id": "StructuredOutput-DFJAS",
             "name": "structured_output",
             "output_types": [
               "Data"
@@ -101,7 +97,7 @@
           },
           "targetHandle": {
             "fieldName": "input_data",
-            "id": "parser-ZMjjt",
+            "id": "parser-w0new",
             "inputTypes": [
               "DataFrame",
               "Data"
@@ -109,18 +105,17 @@
             "type": "other"
           }
         },
-        "id": "reactflow__edge-StructuredOutput-2t0FB{œdataTypeœ:œStructuredOutputœ,œidœ:œStructuredOutput-2t0FBœ,œnameœ:œstructured_outputœ,œoutput_typesœ:[œDataœ]}-parser-ZMjjt{œfieldNameœ:œinput_dataœ,œidœ:œparser-ZMjjtœ,œinputTypesœ:[œDataFrameœ,œDataœ],œtypeœ:œotherœ}",
-        "selected": false,
-        "source": "StructuredOutput-2t0FB",
-        "sourceHandle": "{œdataTypeœ: œStructuredOutputœ, œidœ: œStructuredOutput-2t0FBœ, œnameœ: œstructured_outputœ, œoutput_typesœ: [œDataœ]}",
-        "target": "parser-ZMjjt",
-        "targetHandle": "{œfieldNameœ: œinput_dataœ, œidœ: œparser-ZMjjtœ, œinputTypesœ: [œDataFrameœ, œDataœ], œtypeœ: œotherœ}"
+        "id": "xy-edge__StructuredOutput-DFJAS{œdataTypeœ:œStructuredOutputœ,œidœ:œStructuredOutput-DFJASœ,œnameœ:œstructured_outputœ,œoutput_typesœ:[œDataœ]}-parser-w0new{œfieldNameœ:œinput_dataœ,œidœ:œparser-w0newœ,œinputTypesœ:[œDataFrameœ,œDataœ],œtypeœ:œotherœ}",
+        "source": "StructuredOutput-DFJAS",
+        "sourceHandle": "{œdataTypeœ: œStructuredOutputœ, œidœ: œStructuredOutput-DFJASœ, œnameœ: œstructured_outputœ, œoutput_typesœ: [œDataœ]}",
+        "target": "parser-w0new",
+        "targetHandle": "{œfieldNameœ: œinput_dataœ, œidœ: œparser-w0newœ, œinputTypesœ: [œDataFrameœ, œDataœ], œtypeœ: œotherœ}"
       }
     ],
     "nodes": [
       {
         "data": {
-          "id": "ChatOutput-DHgU9",
+          "id": "ChatOutput-rO8bL",
           "node": {
             "base_classes": [
               "Message"
@@ -418,7 +413,7 @@
           "showNode": false,
           "type": "ChatOutput"
         },
-        "id": "ChatOutput-DHgU9",
+        "id": "ChatOutput-rO8bL",
         "measured": {
           "height": 48,
           "width": 192
@@ -432,7 +427,7 @@
       },
       {
         "data": {
-          "id": "ChatInput-VaLgK",
+          "id": "ChatInput-Dwkgx",
           "node": {
             "base_classes": [
               "Message"
@@ -732,7 +727,7 @@
           "type": "ChatInput"
         },
         "dragging": false,
-        "id": "ChatInput-VaLgK",
+        "id": "ChatInput-Dwkgx",
         "measured": {
           "height": 48,
           "width": 192
@@ -746,7 +741,7 @@
       },
       {
         "data": {
-          "id": "note-O8fhi",
+          "id": "note-eWCJS",
           "node": {
             "description": "### 💡 Add your OpenAI API key here",
             "display_name": "",
@@ -758,7 +753,7 @@
           "type": "note"
         },
         "dragging": false,
-        "id": "note-O8fhi",
+        "id": "note-eWCJS",
         "measured": {
           "height": 324,
           "width": 324
@@ -772,7 +767,7 @@
       },
       {
         "data": {
-          "id": "note-2715s",
+          "id": "note-iAYhq",
           "node": {
             "description": "\n# Financial Report Parser\n\nThis template extracts key financial metrics from a given financial report text using OpenAI's GPT-4o-mini model. The extracted data is structured and formatted for chat consumption.\n\n## Prerequisites\n\n- **[OpenAI API Key](https://platform.openai.com/)**\n\n## Quickstart\n\n1. Add your OpenAI API key to the Language model.\n2. To run the flow, click **Playground**.\nThe **Chat Input** component in this template is pre-loaded with a sample financial report for demonstrating how structured data is extracted.\n\n* The **Language Model** model component identifies and retrieves Gross Profit, EBITDA, Net Income, and Operating Expenses from the financial report.\n* The **Structured Output** component formats extracted data into a structured format for better readability and further processing.\n* The **Parser** component converts extracted data into formatted messages for chat consumption.\n\n\n\n\n\n",
             "display_name": "",
@@ -783,10 +778,10 @@
         },
         "dragging": false,
         "height": 688,
-        "id": "note-2715s",
+        "id": "note-iAYhq",
         "measured": {
           "height": 688,
-          "width": 620
+          "width": 619
         },
         "position": {
           "x": 270.9912976390468,
@@ -799,7 +794,7 @@
       },
       {
         "data": {
-          "id": "parser-ZMjjt",
+          "id": "parser-w0new",
           "node": {
             "base_classes": [
               "Message"
@@ -961,21 +956,21 @@
           "type": "parser"
         },
         "dragging": false,
-        "id": "parser-ZMjjt",
+        "id": "parser-w0new",
         "measured": {
-          "height": 360,
+          "height": 361,
           "width": 320
         },
         "position": {
           "x": 1765.290752395121,
           "y": 164.78283431885177
         },
-        "selected": true,
+        "selected": false,
         "type": "genericNode"
       },
       {
         "data": {
-          "id": "LanguageModelComponent-jtKdb",
+          "id": "LanguageModelComponent-rJnPl",
           "node": {
             "base_classes": [
               "LanguageModel",
@@ -999,6 +994,7 @@
             ],
             "frozen": false,
             "icon": "brain-circuit",
+            "last_updated": "2025-07-04T18:18:56.331Z",
             "legacy": false,
             "lf_version": "1.4.3",
             "metadata": {
@@ -1019,7 +1015,9 @@
                 "group_outputs": false,
                 "method": "text_response",
                 "name": "text_output",
-                "selected": null,
+                "options": null,
+                "required_inputs": null,
+                "selected": "Message",
                 "tool_mode": true,
                 "types": [
                   "Message"
@@ -1033,6 +1031,8 @@
                 "group_outputs": false,
                 "method": "build_model",
                 "name": "model_output",
+                "options": null,
+                "required_inputs": null,
                 "selected": "LanguageModel",
                 "tool_mode": true,
                 "types": [
@@ -1249,9 +1249,9 @@
           "type": "LanguageModelComponent"
         },
         "dragging": false,
-        "id": "LanguageModelComponent-jtKdb",
+        "id": "LanguageModelComponent-rJnPl",
         "measured": {
-          "height": 450,
+          "height": 451,
           "width": 320
         },
         "position": {
@@ -1263,12 +1263,13 @@
       },
       {
         "data": {
-          "id": "StructuredOutput-2t0FB",
+          "id": "StructuredOutput-DFJAS",
           "node": {
             "base_classes": [
               "Data"
             ],
             "beta": false,
+            "category": "processing",
             "conditional_paths": [],
             "custom_fields": {},
             "description": "Uses an LLM to generate structured data. Ideal for extraction and consistency.",
@@ -1284,8 +1285,8 @@
             ],
             "frozen": false,
             "icon": "braces",
+            "key": "StructuredOutput",
             "legacy": false,
-            "lf_version": "1.4.3",
             "metadata": {},
             "minimized": false,
             "output_types": [],
@@ -1306,6 +1307,7 @@
               }
             ],
             "pinned": false,
+            "score": 0.007568328950209746,
             "template": {
               "_type": "Component",
               "code": {
@@ -1324,15 +1326,12 @@
                 "show": true,
                 "title_case": false,
                 "type": "code",
-<<<<<<< HEAD
-                "value": "from pydantic import BaseModel, Field, create_model\nfrom trustcall import create_extractor\n\nfrom langflow.base.models.chat_result import get_chat_result\nfrom langflow.custom.custom_component.component import Component\nfrom langflow.helpers.base_model import build_model_from_schema\nfrom langflow.io import (\n    HandleInput,\n    MessageTextInput,\n    MultilineInput,\n    Output,\n    TableInput,\n)\nfrom langflow.schema.data import Data\nfrom langflow.schema.table import EditMode\n\n\nclass StructuredOutputComponent(Component):\n    display_name = \"Structured Output\"\n    description = \"Uses an LLM to generate structured data. Ideal for extraction and consistency.\"\n    name = \"StructuredOutput\"\n    icon = \"braces\"\n\n    inputs = [\n        HandleInput(\n            name=\"llm\",\n            display_name=\"Language Model\",\n            info=\"The language model to use to generate the structured output.\",\n            input_types=[\"LanguageModel\"],\n            required=True,\n        ),\n        MultilineInput(\n            name=\"input_value\",\n            display_name=\"Input Message\",\n            info=\"The input message to the language model.\",\n            tool_mode=True,\n            required=True,\n        ),\n        MultilineInput(\n            name=\"system_prompt\",\n            display_name=\"Format Instructions\",\n            info=\"The instructions to the language model for formatting the output.\",\n            value=(\n                \"Extract data from input_text and return only a JSON array matching the provided schema. \"\n                \"First check relevance: if the text lacks information for any schema field \"\n                \"(e.g., it is purely conversational), output a single object with defaults only. \"\n                \"Otherwise, emit one object per entity found. \"\n                \"Include every key in schema order, enforce types, and replace missing or \"\n                \"unparseable values with defaults (string N/A, integer 0, float 0.0, date null). \"\n                \"Produce nothing beyond the JSON.\"\n            ),\n            required=True,\n            advanced=True,\n        ),\n        MessageTextInput(\n            name=\"schema_name\",\n            display_name=\"Schema Name\",\n            info=\"Provide a name for the output data schema.\",\n            advanced=True,\n        ),\n        TableInput(\n            name=\"output_schema\",\n            display_name=\"Output Schema\",\n            info=\"Define the structure and data types for the model's output.\",\n            required=True,\n            # TODO: remove deault value\n            table_schema=[\n                {\n                    \"name\": \"name\",\n                    \"display_name\": \"Name\",\n                    \"type\": \"str\",\n                    \"description\": \"Specify the name of the output field.\",\n                    \"default\": \"field\",\n                    \"edit_mode\": EditMode.INLINE,\n                },\n                {\n                    \"name\": \"description\",\n                    \"display_name\": \"Description\",\n                    \"type\": \"str\",\n                    \"description\": \"Describe the purpose of the output field.\",\n                    \"default\": \"description of field\",\n                    \"edit_mode\": EditMode.POPOVER,\n                },\n                {\n                    \"name\": \"type\",\n                    \"display_name\": \"Type\",\n                    \"type\": \"str\",\n                    \"edit_mode\": EditMode.INLINE,\n                    \"description\": (\"Indicate the data type of the output field (e.g., str, int, float, bool, dict).\"),\n                    \"options\": [\"str\", \"int\", \"float\", \"bool\", \"dict\"],\n                    \"default\": \"str\",\n                },\n                {\n                    \"name\": \"multiple\",\n                    \"display_name\": \"As List\",\n                    \"type\": \"boolean\",\n                    \"description\": \"Set to True if this output field should be a list of the specified type.\",\n                    \"default\": \"False\",\n                    \"edit_mode\": EditMode.INLINE,\n                },\n            ],\n            value=[\n                {\n                    \"name\": \"field\",\n                    \"description\": \"description of field\",\n                    \"type\": \"str\",\n                    \"multiple\": \"False\",\n                }\n            ],\n        ),\n    ]\n\n    outputs = [\n        Output(\n            name=\"structured_output\",\n            display_name=\"Structured Output\",\n            method=\"build_structured_output\",\n        ),\n    ]\n\n    def build_structured_output_base(self):\n        schema_name = self.schema_name or \"OutputModel\"\n\n        if not hasattr(self.llm, \"with_structured_output\"):\n            msg = \"Language model does not support structured output.\"\n            raise TypeError(msg)\n        if not self.output_schema:\n            msg = \"Output schema cannot be empty\"\n            raise ValueError(msg)\n\n        output_model_ = build_model_from_schema(self.output_schema)\n\n        output_model = create_model(\n            schema_name,\n            __doc__=f\"A list of {schema_name}.\",\n            objects=(list[output_model_], Field(description=f\"A list of {schema_name}.\")),  # type: ignore[valid-type]\n        )\n\n        try:\n            llm_with_structured_output = create_extractor(self.llm, tools=[output_model])\n        except NotImplementedError as exc:\n            msg = f\"{self.llm.__class__.__name__} does not support structured output.\"\n            raise TypeError(msg) from exc\n\n        config_dict = {\n            \"run_name\": self.display_name,\n            \"project_name\": self.get_project_name(),\n            \"callbacks\": self.get_langchain_callbacks(),\n        }\n        result = get_chat_result(\n            runnable=llm_with_structured_output,\n            system_message=self.system_prompt,\n            input_value=self.input_value,\n            config=config_dict,\n        )\n\n        # OPTIMIZATION NOTE: Simplified processing based on trustcall response structure\n        # Handle non-dict responses (shouldn't happen with trustcall, but defensive)\n        if not isinstance(result, dict):\n            return result\n\n        # Extract first response and convert BaseModel to dict\n        responses = result.get(\"responses\", [])\n        if not responses:\n            return result\n\n        # Convert BaseModel to dict (creates the \"objects\" key)\n        first_response = responses[0]\n        structured_data = first_response.model_dump() if isinstance(first_response, BaseModel) else first_response\n\n        # Extract the objects array (guaranteed to exist due to our Pydantic model structure)\n        return structured_data.get(\"objects\", structured_data)\n\n    def build_structured_output(self) -> Data:\n        output = self.build_structured_output_base()\n\n        if not isinstance(output, list) or not output:\n            # handle empty or unexpected type case\n            msg = (\n                \"No structured output was returned.\"\n                \"Please review your input or update the system message to obtain a better result.\"\n            )\n            raise ValueError(msg)\n        if len(output) != 1:\n            msg = \"Multiple structured outputs returned\"\n            raise ValueError(msg)\n        return Data(data=output[0])\n"
-=======
-                "value": "from pydantic import BaseModel, Field, create_model\nfrom trustcall import create_extractor\n\nfrom langflow.base.models.chat_result import get_chat_result\nfrom langflow.custom.custom_component.component import Component\nfrom langflow.helpers.base_model import build_model_from_schema\nfrom langflow.io import (\n    HandleInput,\n    MessageTextInput,\n    MultilineInput,\n    Output,\n    TableInput,\n)\nfrom langflow.schema.data import Data\nfrom langflow.schema.table import EditMode\n\n\nclass StructuredOutputComponent(Component):\n    display_name = \"Structured Output\"\n    description = \"Uses an LLM to generate structured data. Ideal for extraction and consistency.\"\n    documentation: str = \"https://docs.langflow.org/components-processing#structured-output\"\n    name = \"StructuredOutput\"\n    icon = \"braces\"\n\n    inputs = [\n        HandleInput(\n            name=\"llm\",\n            display_name=\"Language Model\",\n            info=\"The language model to use to generate the structured output.\",\n            input_types=[\"LanguageModel\"],\n            required=True,\n        ),\n        MultilineInput(\n            name=\"input_value\",\n            display_name=\"Input Message\",\n            info=\"The input message to the language model.\",\n            tool_mode=True,\n            required=True,\n        ),\n        MultilineInput(\n            name=\"system_prompt\",\n            display_name=\"Format Instructions\",\n            info=\"The instructions to the language model for formatting the output.\",\n            value=(\n                \"You are an AI that extracts one structured JSON object from unstructured text. \"\n                \"Use a predefined schema with expected types (str, int, float, bool, dict). \"\n                \"If multiple structures exist, extract only the first most complete one. \"\n                \"Fill missing or ambiguous values with defaults: null for missing values. \"\n                \"Ignore duplicates and partial repeats. \"\n                \"Always return one valid JSON, never throw errors or return multiple objects.\"\n                \"Output: A single well-formed JSON object, and nothing else.\"\n            ),\n            required=True,\n            advanced=True,\n        ),\n        MessageTextInput(\n            name=\"schema_name\",\n            display_name=\"Schema Name\",\n            info=\"Provide a name for the output data schema.\",\n            advanced=True,\n        ),\n        TableInput(\n            name=\"output_schema\",\n            display_name=\"Output Schema\",\n            info=\"Define the structure and data types for the model's output.\",\n            required=True,\n            # TODO: remove deault value\n            table_schema=[\n                {\n                    \"name\": \"name\",\n                    \"display_name\": \"Name\",\n                    \"type\": \"str\",\n                    \"description\": \"Specify the name of the output field.\",\n                    \"default\": \"field\",\n                    \"edit_mode\": EditMode.INLINE,\n                },\n                {\n                    \"name\": \"description\",\n                    \"display_name\": \"Description\",\n                    \"type\": \"str\",\n                    \"description\": \"Describe the purpose of the output field.\",\n                    \"default\": \"description of field\",\n                    \"edit_mode\": EditMode.POPOVER,\n                },\n                {\n                    \"name\": \"type\",\n                    \"display_name\": \"Type\",\n                    \"type\": \"str\",\n                    \"edit_mode\": EditMode.INLINE,\n                    \"description\": (\"Indicate the data type of the output field (e.g., str, int, float, bool, dict).\"),\n                    \"options\": [\"str\", \"int\", \"float\", \"bool\", \"dict\"],\n                    \"default\": \"str\",\n                },\n                {\n                    \"name\": \"multiple\",\n                    \"display_name\": \"As List\",\n                    \"type\": \"boolean\",\n                    \"description\": \"Set to True if this output field should be a list of the specified type.\",\n                    \"default\": \"False\",\n                    \"edit_mode\": EditMode.INLINE,\n                },\n            ],\n            value=[\n                {\n                    \"name\": \"field\",\n                    \"description\": \"description of field\",\n                    \"type\": \"str\",\n                    \"multiple\": \"False\",\n                }\n            ],\n        ),\n    ]\n\n    outputs = [\n        Output(\n            name=\"structured_output\",\n            display_name=\"Structured Output\",\n            method=\"build_structured_output\",\n        ),\n    ]\n\n    def build_structured_output_base(self):\n        schema_name = self.schema_name or \"OutputModel\"\n\n        if not hasattr(self.llm, \"with_structured_output\"):\n            msg = \"Language model does not support structured output.\"\n            raise TypeError(msg)\n        if not self.output_schema:\n            msg = \"Output schema cannot be empty\"\n            raise ValueError(msg)\n\n        output_model_ = build_model_from_schema(self.output_schema)\n\n        output_model = create_model(\n            schema_name,\n            __doc__=f\"A list of {schema_name}.\",\n            objects=(list[output_model_], Field(description=f\"A list of {schema_name}.\")),  # type: ignore[valid-type]\n        )\n\n        try:\n            llm_with_structured_output = create_extractor(self.llm, tools=[output_model])\n        except NotImplementedError as exc:\n            msg = f\"{self.llm.__class__.__name__} does not support structured output.\"\n            raise TypeError(msg) from exc\n\n        config_dict = {\n            \"run_name\": self.display_name,\n            \"project_name\": self.get_project_name(),\n            \"callbacks\": self.get_langchain_callbacks(),\n        }\n        result = get_chat_result(\n            runnable=llm_with_structured_output,\n            system_message=self.system_prompt,\n            input_value=self.input_value,\n            config=config_dict,\n        )\n\n        # OPTIMIZATION NOTE: Simplified processing based on trustcall response structure\n        # Handle non-dict responses (shouldn't happen with trustcall, but defensive)\n        if not isinstance(result, dict):\n            return result\n\n        # Extract first response and convert BaseModel to dict\n        responses = result.get(\"responses\", [])\n        if not responses:\n            return result\n\n        # Convert BaseModel to dict (creates the \"objects\" key)\n        first_response = responses[0]\n        structured_data = first_response.model_dump() if isinstance(first_response, BaseModel) else first_response\n\n        # Extract the objects array (guaranteed to exist due to our Pydantic model structure)\n        return structured_data.get(\"objects\", structured_data)\n\n    def build_structured_output(self) -> Data:\n        output = self.build_structured_output_base()\n        if not isinstance(output, list) or not output:\n            # handle empty or unexpected type case\n            msg = \"No structured output returned\"\n            raise ValueError(msg)\n        if len(output) != 1:\n            msg = \"Multiple structured outputs returned\"\n            raise ValueError(msg)\n        return Data(data=output[0])\n"
->>>>>>> 98c4e6ec
+                "value": "from pydantic import BaseModel, Field, create_model\nfrom trustcall import create_extractor\n\nfrom langflow.base.models.chat_result import get_chat_result\nfrom langflow.custom.custom_component.component import Component\nfrom langflow.helpers.base_model import build_model_from_schema\nfrom langflow.io import (\n    HandleInput,\n    MessageTextInput,\n    MultilineInput,\n    Output,\n    TableInput,\n)\nfrom langflow.schema.data import Data\nfrom langflow.schema.table import EditMode\n\n\nclass StructuredOutputComponent(Component):\n    display_name = \"Structured Output\"\n    description = \"Uses an LLM to generate structured data. Ideal for extraction and consistency.\"\n    documentation: str = \"https://docs.langflow.org/components-processing#structured-output\"\n    name = \"StructuredOutput\"\n    icon = \"braces\"\n\n    inputs = [\n        HandleInput(\n            name=\"llm\",\n            display_name=\"Language Model\",\n            info=\"The language model to use to generate the structured output.\",\n            input_types=[\"LanguageModel\"],\n            required=True,\n        ),\n        MultilineInput(\n            name=\"input_value\",\n            display_name=\"Input Message\",\n            info=\"The input message to the language model.\",\n            tool_mode=True,\n            required=True,\n        ),\n        MultilineInput(\n            name=\"system_prompt\",\n            display_name=\"Format Instructions\",\n            info=\"The instructions to the language model for formatting the output.\",\n            value=(\n                \"Extract data from input_text and return only a JSON array matching the provided schema. \"\n                \"First check relevance: if the text lacks information for any schema field \"\n                \"(e.g., it is purely conversational), output a single object with defaults only. \"\n                \"Otherwise, emit one object per entity found. \"\n                \"Include every key in schema order, enforce types, and replace missing or \"\n                \"unparseable values with defaults (string N/A, integer 0, float 0.0, date null). \"\n                \"Produce nothing beyond the JSON.\"\n            ),\n            required=True,\n            advanced=True,\n        ),\n        MessageTextInput(\n            name=\"schema_name\",\n            display_name=\"Schema Name\",\n            info=\"Provide a name for the output data schema.\",\n            advanced=True,\n        ),\n        TableInput(\n            name=\"output_schema\",\n            display_name=\"Output Schema\",\n            info=\"Define the structure and data types for the model's output.\",\n            required=True,\n            # TODO: remove deault value\n            table_schema=[\n                {\n                    \"name\": \"name\",\n                    \"display_name\": \"Name\",\n                    \"type\": \"str\",\n                    \"description\": \"Specify the name of the output field.\",\n                    \"default\": \"field\",\n                    \"edit_mode\": EditMode.INLINE,\n                },\n                {\n                    \"name\": \"description\",\n                    \"display_name\": \"Description\",\n                    \"type\": \"str\",\n                    \"description\": \"Describe the purpose of the output field.\",\n                    \"default\": \"description of field\",\n                    \"edit_mode\": EditMode.POPOVER,\n                },\n                {\n                    \"name\": \"type\",\n                    \"display_name\": \"Type\",\n                    \"type\": \"str\",\n                    \"edit_mode\": EditMode.INLINE,\n                    \"description\": (\"Indicate the data type of the output field (e.g., str, int, float, bool, dict).\"),\n                    \"options\": [\"str\", \"int\", \"float\", \"bool\", \"dict\"],\n                    \"default\": \"str\",\n                },\n                {\n                    \"name\": \"multiple\",\n                    \"display_name\": \"As List\",\n                    \"type\": \"boolean\",\n                    \"description\": \"Set to True if this output field should be a list of the specified type.\",\n                    \"default\": \"False\",\n                    \"edit_mode\": EditMode.INLINE,\n                },\n            ],\n            value=[\n                {\n                    \"name\": \"field\",\n                    \"description\": \"description of field\",\n                    \"type\": \"str\",\n                    \"multiple\": \"False\",\n                }\n            ],\n        ),\n    ]\n\n    outputs = [\n        Output(\n            name=\"structured_output\",\n            display_name=\"Structured Output\",\n            method=\"build_structured_output\",\n        ),\n    ]\n\n    def build_structured_output_base(self):\n        schema_name = self.schema_name or \"OutputModel\"\n\n        if not hasattr(self.llm, \"with_structured_output\"):\n            msg = \"Language model does not support structured output.\"\n            raise TypeError(msg)\n        if not self.output_schema:\n            msg = \"Output schema cannot be empty\"\n            raise ValueError(msg)\n\n        output_model_ = build_model_from_schema(self.output_schema)\n\n        output_model = create_model(\n            schema_name,\n            __doc__=f\"A list of {schema_name}.\",\n            objects=(list[output_model_], Field(description=f\"A list of {schema_name}.\")),  # type: ignore[valid-type]\n        )\n\n        try:\n            llm_with_structured_output = create_extractor(self.llm, tools=[output_model])\n        except NotImplementedError as exc:\n            msg = f\"{self.llm.__class__.__name__} does not support structured output.\"\n            raise TypeError(msg) from exc\n\n        config_dict = {\n            \"run_name\": self.display_name,\n            \"project_name\": self.get_project_name(),\n            \"callbacks\": self.get_langchain_callbacks(),\n        }\n        result = get_chat_result(\n            runnable=llm_with_structured_output,\n            system_message=self.system_prompt,\n            input_value=self.input_value,\n            config=config_dict,\n        )\n\n        # OPTIMIZATION NOTE: Simplified processing based on trustcall response structure\n        # Handle non-dict responses (shouldn't happen with trustcall, but defensive)\n        if not isinstance(result, dict):\n            return result\n\n        # Extract first response and convert BaseModel to dict\n        responses = result.get(\"responses\", [])\n        if not responses:\n            return result\n\n        # Convert BaseModel to dict (creates the \"objects\" key)\n        first_response = responses[0]\n        structured_data = first_response.model_dump() if isinstance(first_response, BaseModel) else first_response\n\n        # Extract the objects array (guaranteed to exist due to our Pydantic model structure)\n        return structured_data.get(\"objects\", structured_data)\n\n    def build_structured_output(self) -> Data:\n        output = self.build_structured_output_base()\n\n        if not isinstance(output, list) or not output:\n            # handle empty or unexpected type case\n            msg = (\n                \"No structured output was returned.\"\n                \"Please review your input or update the system message to obtain a better result.\"\n            )\n            raise ValueError(msg)\n        if len(output) != 1:\n            msg = \"Multiple structured outputs returned\"\n            raise ValueError(msg)\n        return Data(data=output[0])\n"
               },
               "input_value": {
-                "_input_type": "MessageTextInput",
+                "_input_type": "MultilineInput",
                 "advanced": false,
+                "copy_field": false,
                 "display_name": "Input Message",
                 "dynamic": false,
                 "info": "The input message to the language model.",
@@ -1342,6 +1341,7 @@
                 "list": false,
                 "list_add_label": "Add More",
                 "load_from_db": false,
+                "multiline": true,
                 "name": "input_value",
                 "placeholder": "",
                 "required": true,
@@ -1459,19 +1459,7 @@
                   {
                     "description": "description of field",
                     "multiple": "False",
-                    "name": "EBITDA",
-                    "type": "str"
-                  },
-                  {
-                    "description": "description of field",
-                    "multiple": false,
-                    "name": "NET_INCOME",
-                    "type": "str"
-                  },
-                  {
-                    "description": "description of field",
-                    "multiple": false,
-                    "name": "GROSS_PROFIT",
+                    "name": "field",
                     "type": "str"
                   }
                 ]
@@ -1522,38 +1510,37 @@
                 "trace_as_input": true,
                 "trace_as_metadata": true,
                 "type": "str",
-                "value": "You are an AI system designed to extract structured information from unstructured text.Given the input_text, return a JSON object with predefined keys based on the expected structure.Extract values accurately and format them according to the specified type (e.g., string, integer, float, date).If a value is missing or cannot be determined, return a default (e.g., null, 0, or 'N/A').If multiple instances of the expected structure exist within the input_text, stream each as a separate JSON object."
+                "value": "Extract data from input_text and return only a JSON array matching the provided schema. First check relevance: if the text lacks information for any schema field (e.g., it is purely conversational), output a single object with defaults only. Otherwise, emit one object per entity found. Include every key in schema order, enforce types, and replace missing or unparseable values with defaults (string N/A, integer 0, float 0.0, date null). Produce nothing beyond the JSON."
               }
             },
             "tool_mode": false
           },
-          "selected_output": "parsed_text",
           "showNode": true,
           "type": "StructuredOutput"
         },
         "dragging": false,
-        "id": "StructuredOutput-2t0FB",
+        "id": "StructuredOutput-DFJAS",
         "measured": {
-          "height": 348,
+          "height": 349,
           "width": 320
         },
         "position": {
-          "x": 1365.3538332076944,
-          "y": 156.68214734917737
+          "x": 1342.0004126643005,
+          "y": 156.73574022903662
         },
         "selected": false,
         "type": "genericNode"
       }
     ],
     "viewport": {
-      "x": -287.9400172575938,
-      "y": 302.4551039081521,
-      "zoom": 0.6307952275474222
+      "x": -467.9195181007394,
+      "y": 223.22669942311143,
+      "zoom": 0.7494932389561056
     }
   },
   "description": "Extracts key financial metrics like Gross Profit, EBITDA, and Net Income from financial reports and structures them for easy analysis, using Structured Output Component",
   "endpoint_name": null,
-  "id": "f63a6251-214d-4f5f-8b20-20e354463908",
+  "id": "4fcbf1ce-28c7-4f14-8942-94d00e655173",
   "is_component": false,
   "last_tested_version": "1.4.3",
   "name": "Financial Report Parser",
