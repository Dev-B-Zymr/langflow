--- conflicted
+++ resolved
@@ -68,11 +68,8 @@
             "fieldName": "input_value",
             "id": "ChatOutput-gDYiJ",
             "inputTypes": [
-<<<<<<< HEAD
-=======
               "Data",
               "DataFrame",
->>>>>>> 7b3dc0b4
               "Message"
             ],
             "type": "str"
@@ -128,22 +125,6 @@
                 "types": [
                   "Message"
                 ],
-<<<<<<< HEAD
-                "value": "__UNDEFINED__"
-              },
-              {
-                "allows_loop": false,
-                "cache": true,
-                "display_name": "Toolset",
-                "method": "to_toolkit",
-                "name": "component_as_tool",
-                "selected": "Tool",
-                "tool_mode": true,
-                "types": [
-                  "Tool"
-                ],
-=======
->>>>>>> 7b3dc0b4
                 "value": "__UNDEFINED__"
               }
             ],
@@ -426,22 +407,6 @@
                 "types": [
                   "Message"
                 ],
-<<<<<<< HEAD
-                "value": "__UNDEFINED__"
-              },
-              {
-                "allows_loop": false,
-                "cache": true,
-                "display_name": "Toolset",
-                "method": "to_toolkit",
-                "name": "component_as_tool",
-                "selected": "Tool",
-                "tool_mode": true,
-                "types": [
-                  "Tool"
-                ],
-=======
->>>>>>> 7b3dc0b4
                 "value": "__UNDEFINED__"
               }
             ],
@@ -645,22 +610,6 @@
                 "types": [
                   "Message"
                 ],
-<<<<<<< HEAD
-                "value": "__UNDEFINED__"
-              },
-              {
-                "allows_loop": false,
-                "cache": true,
-                "display_name": "Toolset",
-                "method": "to_toolkit",
-                "name": "component_as_tool",
-                "selected": "Tool",
-                "tool_mode": true,
-                "types": [
-                  "Tool"
-                ],
-=======
->>>>>>> 7b3dc0b4
                 "value": "__UNDEFINED__"
               }
             ],
@@ -776,11 +725,8 @@
                 "dynamic": false,
                 "info": "Message to be passed as output.",
                 "input_types": [
-<<<<<<< HEAD
-=======
                   "Data",
                   "DataFrame",
->>>>>>> 7b3dc0b4
                   "Message"
                 ],
                 "list": false,
@@ -987,23 +933,6 @@
                 "types": [
                   "LanguageModel"
                 ],
-<<<<<<< HEAD
-                "value": "__UNDEFINED__"
-              },
-              {
-                "allows_loop": false,
-                "cache": true,
-                "display_name": "Toolset",
-                "method": "to_toolkit",
-                "name": "component_as_tool",
-                "required_inputs": [],
-                "selected": "Tool",
-                "tool_mode": true,
-                "types": [
-                  "Tool"
-                ],
-=======
->>>>>>> 7b3dc0b4
                 "value": "__UNDEFINED__"
               }
             ],
