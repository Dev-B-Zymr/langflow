--- conflicted
+++ resolved
@@ -7,7 +7,7 @@
         "data": {
           "sourceHandle": {
             "dataType": "parser",
-            "id": "parser-0bZeT",
+            "id": "parser-aZaOt",
             "name": "parsed_text",
             "output_types": [
               "Message"
@@ -15,7 +15,7 @@
           },
           "targetHandle": {
             "fieldName": "input_value",
-            "id": "ChatOutput-Iyjxr",
+            "id": "ChatOutput-tZ6OF",
             "inputTypes": [
               "Data",
               "DataFrame",
@@ -24,20 +24,128 @@
             "type": "str"
           }
         },
-        "id": "reactflow__edge-parser-0bZeT{œdataTypeœ:œparserœ,œidœ:œparser-0bZeTœ,œnameœ:œparsed_textœ,œoutput_typesœ:[œMessageœ]}-ChatOutput-Iyjxr{œfieldNameœ:œinput_valueœ,œidœ:œChatOutput-Iyjxrœ,œinputTypesœ:[œDataœ,œDataFrameœ,œMessageœ],œtypeœ:œstrœ}",
+        "id": "reactflow__edge-parser-aZaOt{œdataTypeœ:œparserœ,œidœ:œparser-aZaOtœ,œnameœ:œparsed_textœ,œoutput_typesœ:[œMessageœ]}-ChatOutput-tZ6OF{œfieldNameœ:œinput_valueœ,œidœ:œChatOutput-tZ6OFœ,œinputTypesœ:[œDataœ,œDataFrameœ,œMessageœ],œtypeœ:œstrœ}",
         "selected": false,
-        "source": "parser-0bZeT",
-        "sourceHandle": "{œdataTypeœ: œparserœ, œidœ: œparser-0bZeTœ, œnameœ: œparsed_textœ, œoutput_typesœ: [œMessageœ]}",
-        "target": "ChatOutput-Iyjxr",
-        "targetHandle": "{œfieldNameœ: œinput_valueœ, œidœ: œChatOutput-Iyjxrœ, œinputTypesœ: [œDataœ, œDataFrameœ, œMessageœ], œtypeœ: œstrœ}"
+        "source": "parser-aZaOt",
+        "sourceHandle": "{œdataTypeœ: œparserœ, œidœ: œparser-aZaOtœ, œnameœ: œparsed_textœ, œoutput_typesœ: [œMessageœ]}",
+        "target": "ChatOutput-tZ6OF",
+        "targetHandle": "{œfieldNameœ: œinput_valueœ, œidœ: œChatOutput-tZ6OFœ, œinputTypesœ: [œDataœ, œDataFrameœ, œMessageœ], œtypeœ: œstrœ}"
       },
       {
         "animated": false,
         "className": "",
         "data": {
           "sourceHandle": {
+            "dataType": "TavilySearchComponent",
+            "id": "TavilySearchComponent-8zgko",
+            "name": "component_as_tool",
+            "output_types": [
+              "Tool"
+            ]
+          },
+          "targetHandle": {
+            "fieldName": "tools",
+            "id": "Agent-utXPU",
+            "inputTypes": [
+              "Tool"
+            ],
+            "type": "other"
+          }
+        },
+        "id": "reactflow__edge-TavilySearchComponent-8zgko{œdataTypeœ:œTavilySearchComponentœ,œidœ:œTavilySearchComponent-8zgkoœ,œnameœ:œcomponent_as_toolœ,œoutput_typesœ:[œToolœ]}-Agent-utXPU{œfieldNameœ:œtoolsœ,œidœ:œAgent-utXPUœ,œinputTypesœ:[œToolœ],œtypeœ:œotherœ}",
+        "selected": false,
+        "source": "TavilySearchComponent-8zgko",
+        "sourceHandle": "{œdataTypeœ: œTavilySearchComponentœ, œidœ: œTavilySearchComponent-8zgkoœ, œnameœ: œcomponent_as_toolœ, œoutput_typesœ: [œToolœ]}",
+        "target": "Agent-utXPU",
+        "targetHandle": "{œfieldNameœ: œtoolsœ, œidœ: œAgent-utXPUœ, œinputTypesœ: [œToolœ], œtypeœ: œotherœ}"
+      },
+      {
+        "animated": false,
+        "className": "",
+        "data": {
+          "sourceHandle": {
+            "dataType": "ChatInput",
+            "id": "ChatInput-RUtSL",
+            "name": "message",
+            "output_types": [
+              "Message"
+            ]
+          },
+          "targetHandle": {
+            "fieldName": "input_value",
+            "id": "Agent-utXPU",
+            "inputTypes": [
+              "Message"
+            ],
+            "type": "str"
+          }
+        },
+        "id": "reactflow__edge-ChatInput-RUtSL{œdataTypeœ:œChatInputœ,œidœ:œChatInput-RUtSLœ,œnameœ:œmessageœ,œoutput_typesœ:[œMessageœ]}-Agent-utXPU{œfieldNameœ:œinput_valueœ,œidœ:œAgent-utXPUœ,œinputTypesœ:[œMessageœ],œtypeœ:œstrœ}",
+        "selected": false,
+        "source": "ChatInput-RUtSL",
+        "sourceHandle": "{œdataTypeœ: œChatInputœ, œidœ: œChatInput-RUtSLœ, œnameœ: œmessageœ, œoutput_typesœ: [œMessageœ]}",
+        "target": "Agent-utXPU",
+        "targetHandle": "{œfieldNameœ: œinput_valueœ, œidœ: œAgent-utXPUœ, œinputTypesœ: [œMessageœ], œtypeœ: œstrœ}"
+      },
+      {
+        "animated": false,
+        "data": {
+          "sourceHandle": {
+            "dataType": "Agent",
+            "id": "Agent-utXPU",
+            "name": "response",
+            "output_types": [
+              "Message"
+            ]
+          },
+          "targetHandle": {
+            "fieldName": "input_value",
+            "id": "StructuredOutput-dRw3i",
+            "inputTypes": [
+              "Message"
+            ],
+            "type": "str"
+          }
+        },
+        "id": "xy-edge__Agent-utXPU{œdataTypeœ:œAgentœ,œidœ:œAgent-utXPUœ,œnameœ:œresponseœ,œoutput_typesœ:[œMessageœ]}-StructuredOutput-dRw3i{œfieldNameœ:œinput_valueœ,œidœ:œStructuredOutput-dRw3iœ,œinputTypesœ:[œMessageœ],œtypeœ:œstrœ}",
+        "selected": false,
+        "source": "Agent-utXPU",
+        "sourceHandle": "{œdataTypeœ: œAgentœ, œidœ: œAgent-utXPUœ, œnameœ: œresponseœ, œoutput_typesœ: [œMessageœ]}",
+        "target": "StructuredOutput-dRw3i",
+        "targetHandle": "{œfieldNameœ: œinput_valueœ, œidœ: œStructuredOutput-dRw3iœ, œinputTypesœ: [œMessageœ], œtypeœ: œstrœ}"
+      },
+      {
+        "animated": false,
+        "data": {
+          "sourceHandle": {
+            "dataType": "LanguageModelComponent",
+            "id": "LanguageModelComponent-Kco5w",
+            "name": "model_output",
+            "output_types": [
+              "LanguageModel"
+            ]
+          },
+          "targetHandle": {
+            "fieldName": "llm",
+            "id": "StructuredOutput-dRw3i",
+            "inputTypes": [
+              "LanguageModel"
+            ],
+            "type": "other"
+          }
+        },
+        "id": "xy-edge__LanguageModelComponent-Kco5w{œdataTypeœ:œLanguageModelComponentœ,œidœ:œLanguageModelComponent-Kco5wœ,œnameœ:œmodel_outputœ,œoutput_typesœ:[œLanguageModelœ]}-StructuredOutput-dRw3i{œfieldNameœ:œllmœ,œidœ:œStructuredOutput-dRw3iœ,œinputTypesœ:[œLanguageModelœ],œtypeœ:œotherœ}",
+        "selected": false,
+        "source": "LanguageModelComponent-Kco5w",
+        "sourceHandle": "{œdataTypeœ: œLanguageModelComponentœ, œidœ: œLanguageModelComponent-Kco5wœ, œnameœ: œmodel_outputœ, œoutput_typesœ: [œLanguageModelœ]}",
+        "target": "StructuredOutput-dRw3i",
+        "targetHandle": "{œfieldNameœ: œllmœ, œidœ: œStructuredOutput-dRw3iœ, œinputTypesœ: [œLanguageModelœ], œtypeœ: œotherœ}"
+      },
+      {
+        "data": {
+          "sourceHandle": {
             "dataType": "StructuredOutput",
-            "id": "StructuredOutput-Q7VB2",
+            "id": "StructuredOutput-dRw3i",
             "name": "structured_output",
             "output_types": [
               "Data"
@@ -45,7 +153,7 @@
           },
           "targetHandle": {
             "fieldName": "input_data",
-            "id": "parser-0bZeT",
+            "id": "parser-aZaOt",
             "inputTypes": [
               "DataFrame",
               "Data"
@@ -53,114 +161,11 @@
             "type": "other"
           }
         },
-        "id": "reactflow__edge-StructuredOutput-Q7VB2{œdataTypeœ:œStructuredOutputœ,œidœ:œStructuredOutput-Q7VB2œ,œnameœ:œstructured_outputœ,œoutput_typesœ:[œDataœ]}-parser-0bZeT{œfieldNameœ:œinput_dataœ,œidœ:œparser-0bZeTœ,œinputTypesœ:[œDataFrameœ,œDataœ],œtypeœ:œotherœ}",
-        "selected": false,
-        "source": "StructuredOutput-Q7VB2",
-        "sourceHandle": "{œdataTypeœ: œStructuredOutputœ, œidœ: œStructuredOutput-Q7VB2œ, œnameœ: œstructured_outputœ, œoutput_typesœ: [œDataœ]}",
-        "target": "parser-0bZeT",
-        "targetHandle": "{œfieldNameœ: œinput_dataœ, œidœ: œparser-0bZeTœ, œinputTypesœ: [œDataFrameœ, œDataœ], œtypeœ: œotherœ}"
-      },
-      {
-        "animated": false,
-        "data": {
-          "sourceHandle": {
-            "dataType": "LanguageModelComponent",
-            "id": "LanguageModelComponent-06zGA",
-            "name": "model_output",
-            "output_types": [
-              "LanguageModel"
-            ]
-          },
-          "targetHandle": {
-            "fieldName": "llm",
-            "id": "StructuredOutput-Q7VB2",
-            "inputTypes": [
-              "LanguageModel"
-            ],
-            "type": "other"
-          }
-        },
-        "id": "xy-edge__LanguageModelComponent-06zGA{œdataTypeœ:œLanguageModelComponentœ,œidœ:œLanguageModelComponent-06zGAœ,œnameœ:œmodel_outputœ,œoutput_typesœ:[œLanguageModelœ]}-StructuredOutput-Q7VB2{œfieldNameœ:œllmœ,œidœ:œStructuredOutput-Q7VB2œ,œinputTypesœ:[œLanguageModelœ],œtypeœ:œotherœ}",
-        "selected": false,
-        "source": "LanguageModelComponent-06zGA",
-        "sourceHandle": "{œdataTypeœ: œLanguageModelComponentœ, œidœ: œLanguageModelComponent-06zGAœ, œnameœ: œmodel_outputœ, œoutput_typesœ: [œLanguageModelœ]}",
-        "target": "StructuredOutput-Q7VB2",
-        "targetHandle": "{œfieldNameœ: œllmœ, œidœ: œStructuredOutput-Q7VB2œ, œinputTypesœ: [œLanguageModelœ], œtypeœ: œotherœ}"
-      },
-      {
-        "data": {
-          "sourceHandle": {
-            "dataType": "TavilySearchComponent",
-            "id": "TavilySearchComponent-6v78l",
-            "name": "component_as_tool",
-            "output_types": [
-              "Tool"
-            ]
-          },
-          "targetHandle": {
-            "fieldName": "tools",
-            "id": "Agent-rpeeh",
-            "inputTypes": [
-              "Tool"
-            ],
-            "type": "other"
-          }
-        },
-        "id": "xy-edge__TavilySearchComponent-6v78l{œdataTypeœ:œTavilySearchComponentœ,œidœ:œTavilySearchComponent-6v78lœ,œnameœ:œcomponent_as_toolœ,œoutput_typesœ:[œToolœ]}-Agent-rpeeh{œfieldNameœ:œtoolsœ,œidœ:œAgent-rpeehœ,œinputTypesœ:[œToolœ],œtypeœ:œotherœ}",
-        "source": "TavilySearchComponent-6v78l",
-        "sourceHandle": "{œdataTypeœ: œTavilySearchComponentœ, œidœ: œTavilySearchComponent-6v78lœ, œnameœ: œcomponent_as_toolœ, œoutput_typesœ: [œToolœ]}",
-        "target": "Agent-rpeeh",
-        "targetHandle": "{œfieldNameœ: œtoolsœ, œidœ: œAgent-rpeehœ, œinputTypesœ: [œToolœ], œtypeœ: œotherœ}"
-      },
-      {
-        "data": {
-          "sourceHandle": {
-            "dataType": "ChatInput",
-            "id": "ChatInput-hsPEi",
-            "name": "message",
-            "output_types": [
-              "Message"
-            ]
-          },
-          "targetHandle": {
-            "fieldName": "input_value",
-            "id": "Agent-rpeeh",
-            "inputTypes": [
-              "Message"
-            ],
-            "type": "str"
-          }
-        },
-        "id": "xy-edge__ChatInput-hsPEi{œdataTypeœ:œChatInputœ,œidœ:œChatInput-hsPEiœ,œnameœ:œmessageœ,œoutput_typesœ:[œMessageœ]}-Agent-rpeeh{œfieldNameœ:œinput_valueœ,œidœ:œAgent-rpeehœ,œinputTypesœ:[œMessageœ],œtypeœ:œstrœ}",
-        "source": "ChatInput-hsPEi",
-        "sourceHandle": "{œdataTypeœ: œChatInputœ, œidœ: œChatInput-hsPEiœ, œnameœ: œmessageœ, œoutput_typesœ: [œMessageœ]}",
-        "target": "Agent-rpeeh",
-        "targetHandle": "{œfieldNameœ: œinput_valueœ, œidœ: œAgent-rpeehœ, œinputTypesœ: [œMessageœ], œtypeœ: œstrœ}"
-      },
-      {
-        "data": {
-          "sourceHandle": {
-            "dataType": "Agent",
-            "id": "Agent-rpeeh",
-            "name": "response",
-            "output_types": [
-              "Message"
-            ]
-          },
-          "targetHandle": {
-            "fieldName": "input_value",
-            "id": "StructuredOutput-Q7VB2",
-            "inputTypes": [
-              "Message"
-            ],
-            "type": "str"
-          }
-        },
-        "id": "xy-edge__Agent-rpeeh{œdataTypeœ:œAgentœ,œidœ:œAgent-rpeehœ,œnameœ:œresponseœ,œoutput_typesœ:[œMessageœ]}-StructuredOutput-Q7VB2{œfieldNameœ:œinput_valueœ,œidœ:œStructuredOutput-Q7VB2œ,œinputTypesœ:[œMessageœ],œtypeœ:œstrœ}",
-        "source": "Agent-rpeeh",
-        "sourceHandle": "{œdataTypeœ: œAgentœ, œidœ: œAgent-rpeehœ, œnameœ: œresponseœ, œoutput_typesœ: [œMessageœ]}",
-        "target": "StructuredOutput-Q7VB2",
-        "targetHandle": "{œfieldNameœ: œinput_valueœ, œidœ: œStructuredOutput-Q7VB2œ, œinputTypesœ: [œMessageœ], œtypeœ: œstrœ}"
+        "id": "xy-edge__StructuredOutput-dRw3i{œdataTypeœ:œStructuredOutputœ,œidœ:œStructuredOutput-dRw3iœ,œnameœ:œstructured_outputœ,œoutput_typesœ:[œDataœ]}-parser-aZaOt{œfieldNameœ:œinput_dataœ,œidœ:œparser-aZaOtœ,œinputTypesœ:[œDataFrameœ,œDataœ],œtypeœ:œotherœ}",
+        "source": "StructuredOutput-dRw3i",
+        "sourceHandle": "{œdataTypeœ: œStructuredOutputœ, œidœ: œStructuredOutput-dRw3iœ, œnameœ: œstructured_outputœ, œoutput_typesœ: [œDataœ]}",
+        "target": "parser-aZaOt",
+        "targetHandle": "{œfieldNameœ: œinput_dataœ, œidœ: œparser-aZaOtœ, œinputTypesœ: [œDataFrameœ, œDataœ], œtypeœ: œotherœ}"
       }
     ],
     "nodes": [
@@ -168,7 +173,7 @@
         "data": {
           "description": "Get chat inputs from the Playground.",
           "display_name": "Chat Input",
-          "id": "ChatInput-hsPEi",
+          "id": "ChatInput-RUtSL",
           "node": {
             "base_classes": [
               "Message"
@@ -445,7 +450,7 @@
         },
         "dragging": false,
         "height": 234,
-        "id": "ChatInput-hsPEi",
+        "id": "ChatInput-RUtSL",
         "measured": {
           "height": 234,
           "width": 320
@@ -466,7 +471,7 @@
         "data": {
           "description": "Display a chat message in the Playground.",
           "display_name": "Chat Output",
-          "id": "ChatOutput-Iyjxr",
+          "id": "ChatOutput-tZ6OF",
           "node": {
             "base_classes": [
               "Message"
@@ -749,7 +754,7 @@
         },
         "dragging": false,
         "height": 234,
-        "id": "ChatOutput-Iyjxr",
+        "id": "ChatOutput-tZ6OF",
         "measured": {
           "height": 234,
           "width": 320
@@ -768,7 +773,7 @@
       },
       {
         "data": {
-          "id": "note-1Ekot",
+          "id": "note-sGAoh",
           "node": {
             "description": "# Market Research\nThis flow helps you gather comprehensive information about companies for sales and business intelligence purposes.\n\n## Prerequisites\n\n- **[Tavily API Key](https://docs.tavily.com/welcome)**\n- **[OpenAI API Key](https://platform.openai.com/)**\n\n## Quickstart\n\n1. Add your **OpenAI API key** to the **OpenAI** model and **Agent** components.\n2. Add your **Tavily API key** to the **Tavily Search** component.\n3. In the **Chat Input**, enter a company name you want to research.\n4. Open the **Playground** and research the company. The **Structured Output** component transforms the raw LLM response into structured data, and the **Parser** component presents the data as text for the **Chat output** component to present.",
             "display_name": "",
@@ -781,7 +786,7 @@
         },
         "dragging": false,
         "height": 671,
-        "id": "note-1Ekot",
+        "id": "note-sGAoh",
         "measured": {
           "height": 671,
           "width": 659
@@ -805,15 +810,1425 @@
       },
       {
         "data": {
-          "description": "Transforms LLM responses into **structured data formats**. Ideal for extracting specific information or creating consistent outputs.",
-          "display_name": "Structured Output",
-          "id": "StructuredOutput-Q7VB2",
+          "description": "**Tavily AI** is a search engine optimized for LLMs and RAG,         aimed at efficient, quick, and persistent search results.",
+          "display_name": "Tavily AI Search",
+          "id": "TavilySearchComponent-8zgko",
           "node": {
             "base_classes": [
               "Data",
-              "DataFrame"
+              "Message"
             ],
             "beta": false,
+            "conditional_paths": [],
+            "custom_fields": {},
+            "description": "**Tavily Search** is a search engine optimized for LLMs and RAG,         aimed at efficient, quick, and persistent search results.",
+            "display_name": "Tavily AI Search",
+            "documentation": "",
+            "edited": false,
+            "field_order": [
+              "api_key",
+              "query",
+              "search_depth",
+              "topic",
+              "time_range",
+              "max_results",
+              "include_images",
+              "include_answer"
+            ],
+            "frozen": false,
+            "icon": "TavilyIcon",
+            "last_updated": "2025-07-04T18:21:21.136Z",
+            "legacy": false,
+            "lf_version": "1.2.0",
+            "metadata": {},
+            "minimized": false,
+            "output_types": [],
+            "outputs": [
+              {
+                "allows_loop": false,
+                "cache": true,
+                "display_name": "Toolset",
+                "group_outputs": false,
+                "hidden": null,
+                "method": "to_toolkit",
+                "name": "component_as_tool",
+                "options": null,
+                "required_inputs": null,
+                "selected": "Tool",
+                "tool_mode": true,
+                "types": [
+                  "Tool"
+                ],
+                "value": "__UNDEFINED__"
+              }
+            ],
+            "pinned": false,
+            "template": {
+              "_type": "Component",
+              "api_key": {
+                "_input_type": "SecretStrInput",
+                "advanced": false,
+                "display_name": "Tavily API Key",
+                "dynamic": false,
+                "info": "Your Tavily API Key.",
+                "input_types": [],
+                "load_from_db": true,
+                "name": "api_key",
+                "password": true,
+                "placeholder": "",
+                "required": true,
+                "show": true,
+                "title_case": false,
+                "type": "str",
+                "value": "TAVILY_API_KEY"
+              },
+              "chunks_per_source": {
+                "_input_type": "IntInput",
+                "advanced": true,
+                "display_name": "Chunks Per Source",
+                "dynamic": false,
+                "info": "The number of content chunks to retrieve from each source (1-3). Only works with advanced search.",
+                "list": false,
+                "list_add_label": "Add More",
+                "name": "chunks_per_source",
+                "placeholder": "",
+                "required": false,
+                "show": true,
+                "title_case": false,
+                "tool_mode": false,
+                "trace_as_metadata": true,
+                "type": "int",
+                "value": 3
+              },
+              "code": {
+                "advanced": true,
+                "dynamic": true,
+                "fileTypes": [],
+                "file_path": "",
+                "info": "",
+                "list": false,
+                "load_from_db": false,
+                "multiline": true,
+                "name": "code",
+                "password": false,
+                "placeholder": "",
+                "required": true,
+                "show": true,
+                "title_case": false,
+                "type": "code",
+                "value": "import httpx\nfrom loguru import logger\n\nfrom langflow.custom.custom_component.component import Component\nfrom langflow.inputs.inputs import BoolInput, DropdownInput, IntInput, MessageTextInput, SecretStrInput\nfrom langflow.schema.data import Data\nfrom langflow.schema.dataframe import DataFrame\nfrom langflow.template.field.base import Output\n\n\nclass TavilySearchComponent(Component):\n    display_name = \"Tavily Search API\"\n    description = \"\"\"**Tavily Search** is a search engine optimized for LLMs and RAG, \\\n        aimed at efficient, quick, and persistent search results.\"\"\"\n    icon = \"TavilyIcon\"\n\n    inputs = [\n        SecretStrInput(\n            name=\"api_key\",\n            display_name=\"Tavily API Key\",\n            required=True,\n            info=\"Your Tavily API Key.\",\n        ),\n        MessageTextInput(\n            name=\"query\",\n            display_name=\"Search Query\",\n            info=\"The search query you want to execute with Tavily.\",\n            tool_mode=True,\n        ),\n        DropdownInput(\n            name=\"search_depth\",\n            display_name=\"Search Depth\",\n            info=\"The depth of the search.\",\n            options=[\"basic\", \"advanced\"],\n            value=\"advanced\",\n            advanced=True,\n        ),\n        IntInput(\n            name=\"chunks_per_source\",\n            display_name=\"Chunks Per Source\",\n            info=(\"The number of content chunks to retrieve from each source (1-3). Only works with advanced search.\"),\n            value=3,\n            advanced=True,\n        ),\n        DropdownInput(\n            name=\"topic\",\n            display_name=\"Search Topic\",\n            info=\"The category of the search.\",\n            options=[\"general\", \"news\"],\n            value=\"general\",\n            advanced=True,\n        ),\n        IntInput(\n            name=\"days\",\n            display_name=\"Days\",\n            info=\"Number of days back from current date to include. Only available with news topic.\",\n            value=7,\n            advanced=True,\n        ),\n        IntInput(\n            name=\"max_results\",\n            display_name=\"Max Results\",\n            info=\"The maximum number of search results to return.\",\n            value=5,\n            advanced=True,\n        ),\n        BoolInput(\n            name=\"include_answer\",\n            display_name=\"Include Answer\",\n            info=\"Include a short answer to original query.\",\n            value=True,\n            advanced=True,\n        ),\n        DropdownInput(\n            name=\"time_range\",\n            display_name=\"Time Range\",\n            info=\"The time range back from the current date to filter results.\",\n            options=[\"day\", \"week\", \"month\", \"year\"],\n            value=None,  # Default to None to make it optional\n            advanced=True,\n        ),\n        BoolInput(\n            name=\"include_images\",\n            display_name=\"Include Images\",\n            info=\"Include a list of query-related images in the response.\",\n            value=True,\n            advanced=True,\n        ),\n        MessageTextInput(\n            name=\"include_domains\",\n            display_name=\"Include Domains\",\n            info=\"Comma-separated list of domains to include in the search results.\",\n            advanced=True,\n        ),\n        MessageTextInput(\n            name=\"exclude_domains\",\n            display_name=\"Exclude Domains\",\n            info=\"Comma-separated list of domains to exclude from the search results.\",\n            advanced=True,\n        ),\n        BoolInput(\n            name=\"include_raw_content\",\n            display_name=\"Include Raw Content\",\n            info=\"Include the cleaned and parsed HTML content of each search result.\",\n            value=False,\n            advanced=True,\n        ),\n    ]\n\n    outputs = [\n        Output(display_name=\"DataFrame\", name=\"dataframe\", method=\"fetch_content_dataframe\"),\n    ]\n\n    def fetch_content(self) -> list[Data]:\n        try:\n            # Only process domains if they're provided\n            include_domains = None\n            exclude_domains = None\n\n            if self.include_domains:\n                include_domains = [domain.strip() for domain in self.include_domains.split(\",\") if domain.strip()]\n\n            if self.exclude_domains:\n                exclude_domains = [domain.strip() for domain in self.exclude_domains.split(\",\") if domain.strip()]\n\n            url = \"https://api.tavily.com/search\"\n            headers = {\n                \"content-type\": \"application/json\",\n                \"accept\": \"application/json\",\n            }\n\n            payload = {\n                \"api_key\": self.api_key,\n                \"query\": self.query,\n                \"search_depth\": self.search_depth,\n                \"topic\": self.topic,\n                \"max_results\": self.max_results,\n                \"include_images\": self.include_images,\n                \"include_answer\": self.include_answer,\n                \"include_raw_content\": self.include_raw_content,\n                \"days\": self.days,\n                \"time_range\": self.time_range,\n            }\n\n            # Only add domains to payload if they exist and have values\n            if include_domains:\n                payload[\"include_domains\"] = include_domains\n            if exclude_domains:\n                payload[\"exclude_domains\"] = exclude_domains\n\n            # Add conditional parameters only if they should be included\n            if self.search_depth == \"advanced\" and self.chunks_per_source:\n                payload[\"chunks_per_source\"] = self.chunks_per_source\n\n            if self.topic == \"news\" and self.days:\n                payload[\"days\"] = int(self.days)  # Ensure days is an integer\n\n            # Add time_range if it's set\n            if hasattr(self, \"time_range\") and self.time_range:\n                payload[\"time_range\"] = self.time_range\n\n            # Add timeout handling\n            with httpx.Client(timeout=90.0) as client:\n                response = client.post(url, json=payload, headers=headers)\n\n            response.raise_for_status()\n            search_results = response.json()\n\n            data_results = []\n\n            if self.include_answer and search_results.get(\"answer\"):\n                data_results.append(Data(text=search_results[\"answer\"]))\n\n            for result in search_results.get(\"results\", []):\n                content = result.get(\"content\", \"\")\n                result_data = {\n                    \"title\": result.get(\"title\"),\n                    \"url\": result.get(\"url\"),\n                    \"content\": content,\n                    \"score\": result.get(\"score\"),\n                }\n                if self.include_raw_content:\n                    result_data[\"raw_content\"] = result.get(\"raw_content\")\n\n                data_results.append(Data(text=content, data=result_data))\n\n            if self.include_images and search_results.get(\"images\"):\n                data_results.append(Data(text=\"Images found\", data={\"images\": search_results[\"images\"]}))\n\n        except httpx.TimeoutException:\n            error_message = \"Request timed out (90s). Please try again or adjust parameters.\"\n            logger.error(error_message)\n            return [Data(text=error_message, data={\"error\": error_message})]\n        except httpx.HTTPStatusError as exc:\n            error_message = f\"HTTP error occurred: {exc.response.status_code} - {exc.response.text}\"\n            logger.error(error_message)\n            return [Data(text=error_message, data={\"error\": error_message})]\n        except httpx.RequestError as exc:\n            error_message = f\"Request error occurred: {exc}\"\n            logger.error(error_message)\n            return [Data(text=error_message, data={\"error\": error_message})]\n        except ValueError as exc:\n            error_message = f\"Invalid response format: {exc}\"\n            logger.error(error_message)\n            return [Data(text=error_message, data={\"error\": error_message})]\n        else:\n            self.status = data_results\n            return data_results\n\n    def fetch_content_dataframe(self) -> DataFrame:\n        data = self.fetch_content()\n        return DataFrame(data)\n"
+              },
+              "days": {
+                "_input_type": "IntInput",
+                "advanced": true,
+                "display_name": "Days",
+                "dynamic": false,
+                "info": "Number of days back from current date to include. Only available with news topic.",
+                "list": false,
+                "list_add_label": "Add More",
+                "name": "days",
+                "placeholder": "",
+                "required": false,
+                "show": true,
+                "title_case": false,
+                "tool_mode": false,
+                "trace_as_metadata": true,
+                "type": "int",
+                "value": 7
+              },
+              "exclude_domains": {
+                "_input_type": "MessageTextInput",
+                "advanced": true,
+                "display_name": "Exclude Domains",
+                "dynamic": false,
+                "info": "Comma-separated list of domains to exclude from the search results.",
+                "input_types": [
+                  "Message"
+                ],
+                "list": false,
+                "list_add_label": "Add More",
+                "load_from_db": false,
+                "name": "exclude_domains",
+                "placeholder": "",
+                "required": false,
+                "show": true,
+                "title_case": false,
+                "tool_mode": false,
+                "trace_as_input": true,
+                "trace_as_metadata": true,
+                "type": "str",
+                "value": ""
+              },
+              "include_answer": {
+                "_input_type": "BoolInput",
+                "advanced": true,
+                "display_name": "Include Answer",
+                "dynamic": false,
+                "info": "Include a short answer to original query.",
+                "list": false,
+                "list_add_label": "Add More",
+                "name": "include_answer",
+                "placeholder": "",
+                "required": false,
+                "show": true,
+                "title_case": false,
+                "tool_mode": false,
+                "trace_as_metadata": true,
+                "type": "bool",
+                "value": true
+              },
+              "include_domains": {
+                "_input_type": "MessageTextInput",
+                "advanced": true,
+                "display_name": "Include Domains",
+                "dynamic": false,
+                "info": "Comma-separated list of domains to include in the search results.",
+                "input_types": [
+                  "Message"
+                ],
+                "list": false,
+                "list_add_label": "Add More",
+                "load_from_db": false,
+                "name": "include_domains",
+                "placeholder": "",
+                "required": false,
+                "show": true,
+                "title_case": false,
+                "tool_mode": false,
+                "trace_as_input": true,
+                "trace_as_metadata": true,
+                "type": "str",
+                "value": ""
+              },
+              "include_images": {
+                "_input_type": "BoolInput",
+                "advanced": true,
+                "display_name": "Include Images",
+                "dynamic": false,
+                "info": "Include a list of query-related images in the response.",
+                "list": false,
+                "list_add_label": "Add More",
+                "name": "include_images",
+                "placeholder": "",
+                "required": false,
+                "show": true,
+                "title_case": false,
+                "tool_mode": false,
+                "trace_as_metadata": true,
+                "type": "bool",
+                "value": true
+              },
+              "include_raw_content": {
+                "_input_type": "BoolInput",
+                "advanced": true,
+                "display_name": "Include Raw Content",
+                "dynamic": false,
+                "info": "Include the cleaned and parsed HTML content of each search result.",
+                "list": false,
+                "list_add_label": "Add More",
+                "name": "include_raw_content",
+                "placeholder": "",
+                "required": false,
+                "show": true,
+                "title_case": false,
+                "tool_mode": false,
+                "trace_as_metadata": true,
+                "type": "bool",
+                "value": false
+              },
+              "max_results": {
+                "_input_type": "IntInput",
+                "advanced": true,
+                "display_name": "Max Results",
+                "dynamic": false,
+                "info": "The maximum number of search results to return.",
+                "list": false,
+                "list_add_label": "Add More",
+                "name": "max_results",
+                "placeholder": "",
+                "required": false,
+                "show": true,
+                "title_case": false,
+                "tool_mode": false,
+                "trace_as_metadata": true,
+                "type": "int",
+                "value": 5
+              },
+              "query": {
+                "_input_type": "MessageTextInput",
+                "advanced": false,
+                "display_name": "Search Query",
+                "dynamic": false,
+                "info": "The search query you want to execute with Tavily.",
+                "input_types": [
+                  "Message"
+                ],
+                "list": false,
+                "list_add_label": "Add More",
+                "load_from_db": false,
+                "name": "query",
+                "placeholder": "",
+                "required": false,
+                "show": true,
+                "title_case": false,
+                "tool_mode": true,
+                "trace_as_input": true,
+                "trace_as_metadata": true,
+                "type": "str",
+                "value": ""
+              },
+              "search_depth": {
+                "_input_type": "DropdownInput",
+                "advanced": true,
+                "combobox": false,
+                "dialog_inputs": {},
+                "display_name": "Search Depth",
+                "dynamic": false,
+                "info": "The depth of the search.",
+                "name": "search_depth",
+                "options": [
+                  "basic",
+                  "advanced"
+                ],
+                "options_metadata": [],
+                "placeholder": "",
+                "required": false,
+                "show": true,
+                "title_case": false,
+                "tool_mode": false,
+                "trace_as_metadata": true,
+                "type": "str",
+                "value": "advanced"
+              },
+              "time_range": {
+                "_input_type": "DropdownInput",
+                "advanced": true,
+                "combobox": false,
+                "dialog_inputs": {},
+                "display_name": "Time Range",
+                "dynamic": false,
+                "info": "The time range back from the current date to filter results.",
+                "name": "time_range",
+                "options": [
+                  "day",
+                  "week",
+                  "month",
+                  "year"
+                ],
+                "options_metadata": [],
+                "placeholder": "",
+                "required": false,
+                "show": true,
+                "title_case": false,
+                "tool_mode": false,
+                "trace_as_metadata": true,
+                "type": "str"
+              },
+              "tools_metadata": {
+                "_input_type": "ToolsInput",
+                "advanced": false,
+                "display_name": "Actions",
+                "dynamic": false,
+                "info": "Modify tool names and descriptions to help agents understand when to use each tool.",
+                "is_list": true,
+                "list_add_label": "Add More",
+                "name": "tools_metadata",
+                "placeholder": "",
+                "real_time_refresh": true,
+                "required": false,
+                "show": true,
+                "title_case": false,
+                "tool_mode": false,
+                "trace_as_metadata": true,
+                "type": "tools",
+                "value": [
+                  {
+                    "args": {
+                      "query": {
+                        "default": "",
+                        "description": "The search query you want to execute with Tavily.",
+                        "title": "Query",
+                        "type": "string"
+                      }
+                    },
+                    "description": "TavilySearchComponent. fetch_content_dataframe - **Tavily Search** is a search engine optimized for LLMs and RAG,         aimed at efficient, quick, and persistent search results.",
+                    "display_description": "TavilySearchComponent. fetch_content_dataframe - **Tavily Search** is a search engine optimized for LLMs and RAG,         aimed at efficient, quick, and persistent search results.",
+                    "display_name": "fetch_content_dataframe",
+                    "name": "fetch_content_dataframe",
+                    "readonly": false,
+                    "status": true,
+                    "tags": [
+                      "fetch_content_dataframe"
+                    ]
+                  }
+                ]
+              },
+              "topic": {
+                "_input_type": "DropdownInput",
+                "advanced": true,
+                "combobox": false,
+                "dialog_inputs": {},
+                "display_name": "Search Topic",
+                "dynamic": false,
+                "info": "The category of the search.",
+                "name": "topic",
+                "options": [
+                  "general",
+                  "news"
+                ],
+                "options_metadata": [],
+                "placeholder": "",
+                "required": false,
+                "show": true,
+                "title_case": false,
+                "tool_mode": false,
+                "trace_as_metadata": true,
+                "type": "str",
+                "value": "general"
+              }
+            },
+            "tool_mode": true
+          },
+          "selected_output": "component_as_tool",
+          "showNode": true,
+          "type": "TavilySearchComponent"
+        },
+        "dragging": false,
+        "id": "TavilySearchComponent-8zgko",
+        "measured": {
+          "height": 316,
+          "width": 320
+        },
+        "position": {
+          "x": 868.5433981701304,
+          "y": 653.9732314682851
+        },
+        "selected": false,
+        "type": "genericNode"
+      },
+      {
+        "data": {
+          "id": "parser-aZaOt",
+          "node": {
+            "base_classes": [
+              "Message"
+            ],
+            "beta": false,
+            "category": "processing",
+            "conditional_paths": [],
+            "custom_fields": {},
+            "description": "Format a DataFrame or Data object into text using a template. Enable 'Stringify' to convert input into a readable string instead.",
+            "display_name": "Parser",
+            "documentation": "",
+            "edited": false,
+            "field_order": [
+              "mode",
+              "pattern",
+              "input_data",
+              "sep"
+            ],
+            "frozen": false,
+            "icon": "braces",
+            "key": "parser",
+            "legacy": false,
+            "metadata": {},
+            "minimized": false,
+            "output_types": [],
+            "outputs": [
+              {
+                "allows_loop": false,
+                "cache": true,
+                "display_name": "Parsed Text",
+                "method": "parse_combined_text",
+                "name": "parsed_text",
+                "selected": "Message",
+                "tool_mode": true,
+                "types": [
+                  "Message"
+                ],
+                "value": "__UNDEFINED__"
+              }
+            ],
+            "pinned": false,
+            "score": 2.220446049250313e-16,
+            "template": {
+              "_type": "Component",
+              "code": {
+                "advanced": true,
+                "dynamic": true,
+                "fileTypes": [],
+                "file_path": "",
+                "info": "",
+                "list": false,
+                "load_from_db": false,
+                "multiline": true,
+                "name": "code",
+                "password": false,
+                "placeholder": "",
+                "required": true,
+                "show": true,
+                "title_case": false,
+                "type": "code",
+                "value": "import json\nfrom typing import Any\n\nfrom langflow.custom import Component\nfrom langflow.io import (\n    BoolInput,\n    HandleInput,\n    MessageTextInput,\n    MultilineInput,\n    Output,\n    TabInput,\n)\nfrom langflow.schema import Data, DataFrame\nfrom langflow.schema.message import Message\n\n\nclass ParserComponent(Component):\n    name = \"parser\"\n    display_name = \"Parser\"\n    description = (\n        \"Format a DataFrame or Data object into text using a template. \"\n        \"Enable 'Stringify' to convert input into a readable string instead.\"\n    )\n    icon = \"braces\"\n\n    inputs = [\n        TabInput(\n            name=\"mode\",\n            display_name=\"Mode\",\n            options=[\"Parser\", \"Stringify\"],\n            value=\"Parser\",\n            info=\"Convert into raw string instead of using a template.\",\n            real_time_refresh=True,\n        ),\n        MultilineInput(\n            name=\"pattern\",\n            display_name=\"Template\",\n            info=(\n                \"Use variables within curly brackets to extract column values for DataFrames \"\n                \"or key values for Data.\"\n                \"For example: `Name: {Name}, Age: {Age}, Country: {Country}`\"\n            ),\n            value=\"Text: {text}\",  # Example default\n            dynamic=True,\n            show=True,\n            required=True,\n        ),\n        HandleInput(\n            name=\"input_data\",\n            display_name=\"Data or DataFrame\",\n            input_types=[\"DataFrame\", \"Data\"],\n            info=\"Accepts either a DataFrame or a Data object.\",\n            required=True,\n        ),\n        MessageTextInput(\n            name=\"sep\",\n            display_name=\"Separator\",\n            advanced=True,\n            value=\"\\n\",\n            info=\"String used to separate rows/items.\",\n        ),\n    ]\n\n    outputs = [\n        Output(\n            display_name=\"Parsed Text\",\n            name=\"parsed_text\",\n            info=\"Formatted text output.\",\n            method=\"parse_combined_text\",\n        ),\n    ]\n\n    def update_build_config(self, build_config, field_value, field_name=None):\n        \"\"\"Dynamically hide/show `template` and enforce requirement based on `stringify`.\"\"\"\n        if field_name == \"mode\":\n            build_config[\"pattern\"][\"show\"] = self.mode == \"Parser\"\n            build_config[\"pattern\"][\"required\"] = self.mode == \"Parser\"\n            if field_value:\n                clean_data = BoolInput(\n                    name=\"clean_data\",\n                    display_name=\"Clean Data\",\n                    info=(\n                        \"Enable to clean the data by removing empty rows and lines \"\n                        \"in each cell of the DataFrame/ Data object.\"\n                    ),\n                    value=True,\n                    advanced=True,\n                    required=False,\n                )\n                build_config[\"clean_data\"] = clean_data.to_dict()\n            else:\n                build_config.pop(\"clean_data\", None)\n\n        return build_config\n\n    def _clean_args(self):\n        \"\"\"Prepare arguments based on input type.\"\"\"\n        input_data = self.input_data\n\n        match input_data:\n            case list() if all(isinstance(item, Data) for item in input_data):\n                msg = \"List of Data objects is not supported.\"\n                raise ValueError(msg)\n            case DataFrame():\n                return input_data, None\n            case Data():\n                return None, input_data\n            case dict() if \"data\" in input_data:\n                try:\n                    if \"columns\" in input_data:  # Likely a DataFrame\n                        return DataFrame.from_dict(input_data), None\n                    # Likely a Data object\n                    return None, Data(**input_data)\n                except (TypeError, ValueError, KeyError) as e:\n                    msg = f\"Invalid structured input provided: {e!s}\"\n                    raise ValueError(msg) from e\n            case _:\n                msg = f\"Unsupported input type: {type(input_data)}. Expected DataFrame or Data.\"\n                raise ValueError(msg)\n\n    def parse_combined_text(self) -> Message:\n        \"\"\"Parse all rows/items into a single text or convert input to string if `stringify` is enabled.\"\"\"\n        # Early return for stringify option\n        if self.mode == \"Stringify\":\n            return self.convert_to_string()\n\n        df, data = self._clean_args()\n\n        lines = []\n        if df is not None:\n            for _, row in df.iterrows():\n                formatted_text = self.pattern.format(**row.to_dict())\n                lines.append(formatted_text)\n        elif data is not None:\n            formatted_text = self.pattern.format(**data.data)\n            lines.append(formatted_text)\n\n        combined_text = self.sep.join(lines)\n        self.status = combined_text\n        return Message(text=combined_text)\n\n    def _safe_convert(self, data: Any) -> str:\n        \"\"\"Safely convert input data to string.\"\"\"\n        try:\n            if isinstance(data, str):\n                return data\n            if isinstance(data, Message):\n                return data.get_text()\n            if isinstance(data, Data):\n                return json.dumps(data.data)\n            if isinstance(data, DataFrame):\n                if hasattr(self, \"clean_data\") and self.clean_data:\n                    # Remove empty rows\n                    data = data.dropna(how=\"all\")\n                    # Remove empty lines in each cell\n                    data = data.replace(r\"^\\s*$\", \"\", regex=True)\n                    # Replace multiple newlines with a single newline\n                    data = data.replace(r\"\\n+\", \"\\n\", regex=True)\n                return data.to_markdown(index=False)\n            return str(data)\n        except (ValueError, TypeError, AttributeError) as e:\n            msg = f\"Error converting data: {e!s}\"\n            raise ValueError(msg) from e\n\n    def convert_to_string(self) -> Message:\n        \"\"\"Convert input data to string with proper error handling.\"\"\"\n        result = \"\"\n        if isinstance(self.input_data, list):\n            result = \"\\n\".join([self._safe_convert(item) for item in self.input_data])\n        else:\n            result = self._safe_convert(self.input_data)\n        self.log(f\"Converted to string with length: {len(result)}\")\n\n        message = Message(text=result)\n        self.status = message\n        return message\n"
+              },
+              "input_data": {
+                "_input_type": "HandleInput",
+                "advanced": false,
+                "display_name": "Data or DataFrame",
+                "dynamic": false,
+                "info": "Accepts either a DataFrame or a Data object.",
+                "input_types": [
+                  "DataFrame",
+                  "Data"
+                ],
+                "list": false,
+                "list_add_label": "Add More",
+                "name": "input_data",
+                "placeholder": "",
+                "required": true,
+                "show": true,
+                "title_case": false,
+                "trace_as_metadata": true,
+                "type": "other",
+                "value": ""
+              },
+              "mode": {
+                "_input_type": "TabInput",
+                "advanced": false,
+                "display_name": "Mode",
+                "dynamic": false,
+                "info": "Convert into raw string instead of using a template.",
+                "name": "mode",
+                "options": [
+                  "Parser",
+                  "Stringify"
+                ],
+                "placeholder": "",
+                "real_time_refresh": true,
+                "required": false,
+                "show": true,
+                "title_case": false,
+                "tool_mode": false,
+                "trace_as_metadata": true,
+                "type": "tab",
+                "value": "Parser"
+              },
+              "pattern": {
+                "_input_type": "MultilineInput",
+                "advanced": false,
+                "copy_field": false,
+                "display_name": "Template",
+                "dynamic": true,
+                "info": "Use variables within curly brackets to extract column values for DataFrames or key values for Data.For example: `Name: {Name}, Age: {Age}, Country: {Country}`",
+                "input_types": [
+                  "Message"
+                ],
+                "list": false,
+                "list_add_label": "Add More",
+                "load_from_db": false,
+                "multiline": true,
+                "name": "pattern",
+                "placeholder": "",
+                "required": true,
+                "show": true,
+                "title_case": false,
+                "tool_mode": false,
+                "trace_as_input": true,
+                "trace_as_metadata": true,
+                "type": "str",
+                "value": "# Company Profile\n\n## Basic Information\n- **Domain:** {domain}\n- **LinkedIn URL:** {linkedinUrl}\n\n## Pricing and Plans\n- **Cheapest Plan:** {cheapestPlan}\n- **Has Free Trial:** {hasFreeTrial}\n- **Has Enterprise Plan:** {hasEnterprisePlan}\n\n## Technical Capabilities\n- **Has API:** {hasAPI}\n\n## Market and Target Audience\n- **Market:** {market}\n- **Target Industries:** {targetIndustries}\n\n## Pricing Structure\n{pricingTiers}\n\n## Key Features\n{KeyFeatures}\n"
+              },
+              "sep": {
+                "_input_type": "MessageTextInput",
+                "advanced": true,
+                "display_name": "Separator",
+                "dynamic": false,
+                "info": "String used to separate rows/items.",
+                "input_types": [
+                  "Message"
+                ],
+                "list": false,
+                "list_add_label": "Add More",
+                "load_from_db": false,
+                "name": "sep",
+                "placeholder": "",
+                "required": false,
+                "show": true,
+                "title_case": false,
+                "tool_mode": false,
+                "trace_as_input": true,
+                "trace_as_metadata": true,
+                "type": "str",
+                "value": "\n"
+              }
+            },
+            "tool_mode": false
+          },
+          "selected_output": "parsed_text",
+          "showNode": true,
+          "type": "parser"
+        },
+        "dragging": false,
+        "id": "parser-aZaOt",
+        "measured": {
+          "height": 361,
+          "width": 320
+        },
+        "position": {
+          "x": 2132.7576351687417,
+          "y": 744.0431534971781
+        },
+        "selected": false,
+        "type": "genericNode"
+      },
+      {
+        "data": {
+          "id": "LanguageModelComponent-Kco5w",
+          "node": {
+            "base_classes": [
+              "LanguageModel",
+              "Message"
+            ],
+            "beta": false,
+            "conditional_paths": [],
+            "custom_fields": {},
+            "description": "Runs a language model given a specified provider. ",
+            "display_name": "Language Model",
+            "documentation": "",
+            "edited": false,
+            "field_order": [
+              "provider",
+              "model_name",
+              "api_key",
+              "input_value",
+              "system_message",
+              "stream",
+              "temperature"
+            ],
+            "frozen": false,
+            "icon": "brain-circuit",
+            "last_updated": "2025-07-04T18:21:21.140Z",
+            "legacy": false,
+            "metadata": {
+              "keywords": [
+                "model",
+                "llm",
+                "language model",
+                "large language model"
+              ]
+            },
+            "minimized": false,
+            "output_types": [],
+            "outputs": [
+              {
+                "allows_loop": false,
+                "cache": true,
+                "display_name": "Model Response",
+                "group_outputs": false,
+                "method": "text_response",
+                "name": "text_output",
+                "options": null,
+                "required_inputs": null,
+                "selected": "Message",
+                "tool_mode": true,
+                "types": [
+                  "Message"
+                ],
+                "value": "__UNDEFINED__"
+              },
+              {
+                "allows_loop": false,
+                "cache": true,
+                "display_name": "Language Model",
+                "group_outputs": false,
+                "method": "build_model",
+                "name": "model_output",
+                "options": null,
+                "required_inputs": null,
+                "selected": "LanguageModel",
+                "tool_mode": true,
+                "types": [
+                  "LanguageModel"
+                ],
+                "value": "__UNDEFINED__"
+              }
+            ],
+            "pinned": false,
+            "priority": 0,
+            "template": {
+              "_type": "Component",
+              "api_key": {
+                "_input_type": "SecretStrInput",
+                "advanced": false,
+                "display_name": "OpenAI API Key",
+                "dynamic": false,
+                "info": "Model Provider API key",
+                "input_types": [],
+                "load_from_db": true,
+                "name": "api_key",
+                "password": true,
+                "placeholder": "",
+                "real_time_refresh": true,
+                "required": false,
+                "show": true,
+                "title_case": false,
+                "type": "str",
+                "value": "OPENAI_API_KEY"
+              },
+              "code": {
+                "advanced": true,
+                "dynamic": true,
+                "fileTypes": [],
+                "file_path": "",
+                "info": "",
+                "list": false,
+                "load_from_db": false,
+                "multiline": true,
+                "name": "code",
+                "password": false,
+                "placeholder": "",
+                "required": true,
+                "show": true,
+                "title_case": false,
+                "type": "code",
+                "value": "from typing import Any\n\nfrom langchain_anthropic import ChatAnthropic\nfrom langchain_google_genai import ChatGoogleGenerativeAI\nfrom langchain_openai import ChatOpenAI\n\nfrom langflow.base.models.anthropic_constants import ANTHROPIC_MODELS\nfrom langflow.base.models.google_generative_ai_constants import GOOGLE_GENERATIVE_AI_MODELS\nfrom langflow.base.models.model import LCModelComponent\nfrom langflow.base.models.openai_constants import OPENAI_MODEL_NAMES\nfrom langflow.field_typing import LanguageModel\nfrom langflow.field_typing.range_spec import RangeSpec\nfrom langflow.inputs.inputs import BoolInput\nfrom langflow.io import DropdownInput, MessageInput, MultilineInput, SecretStrInput, SliderInput\nfrom langflow.schema.dotdict import dotdict\n\n\nclass LanguageModelComponent(LCModelComponent):\n    display_name = \"Language Model\"\n    description = \"Runs a language model given a specified provider.\"\n    documentation: str = \"https://docs.langflow.org/components-models\"\n    icon = \"brain-circuit\"\n    category = \"models\"\n    priority = 0  # Set priority to 0 to make it appear first\n\n    inputs = [\n        DropdownInput(\n            name=\"provider\",\n            display_name=\"Model Provider\",\n            options=[\"OpenAI\", \"Anthropic\", \"Google\"],\n            value=\"OpenAI\",\n            info=\"Select the model provider\",\n            real_time_refresh=True,\n            options_metadata=[{\"icon\": \"OpenAI\"}, {\"icon\": \"Anthropic\"}, {\"icon\": \"GoogleGenerativeAI\"}],\n        ),\n        DropdownInput(\n            name=\"model_name\",\n            display_name=\"Model Name\",\n            options=OPENAI_MODEL_NAMES,\n            value=OPENAI_MODEL_NAMES[0],\n            info=\"Select the model to use\",\n        ),\n        SecretStrInput(\n            name=\"api_key\",\n            display_name=\"OpenAI API Key\",\n            info=\"Model Provider API key\",\n            required=False,\n            show=True,\n            real_time_refresh=True,\n        ),\n        MessageInput(\n            name=\"input_value\",\n            display_name=\"Input\",\n            info=\"The input text to send to the model\",\n        ),\n        MultilineInput(\n            name=\"system_message\",\n            display_name=\"System Message\",\n            info=\"A system message that helps set the behavior of the assistant\",\n            advanced=True,\n        ),\n        BoolInput(\n            name=\"stream\",\n            display_name=\"Stream\",\n            info=\"Whether to stream the response\",\n            value=False,\n            advanced=True,\n        ),\n        SliderInput(\n            name=\"temperature\",\n            display_name=\"Temperature\",\n            value=0.1,\n            info=\"Controls randomness in responses\",\n            range_spec=RangeSpec(min=0, max=1, step=0.01),\n            advanced=True,\n        ),\n    ]\n\n    def build_model(self) -> LanguageModel:\n        provider = self.provider\n        model_name = self.model_name\n        temperature = self.temperature\n        stream = self.stream\n\n        if provider == \"OpenAI\":\n            if not self.api_key:\n                msg = \"OpenAI API key is required when using OpenAI provider\"\n                raise ValueError(msg)\n            return ChatOpenAI(\n                model_name=model_name,\n                temperature=temperature,\n                streaming=stream,\n                openai_api_key=self.api_key,\n            )\n        if provider == \"Anthropic\":\n            if not self.api_key:\n                msg = \"Anthropic API key is required when using Anthropic provider\"\n                raise ValueError(msg)\n            return ChatAnthropic(\n                model=model_name,\n                temperature=temperature,\n                streaming=stream,\n                anthropic_api_key=self.api_key,\n            )\n        if provider == \"Google\":\n            if not self.api_key:\n                msg = \"Google API key is required when using Google provider\"\n                raise ValueError(msg)\n            return ChatGoogleGenerativeAI(\n                model=model_name,\n                temperature=temperature,\n                streaming=stream,\n                google_api_key=self.api_key,\n            )\n        msg = f\"Unknown provider: {provider}\"\n        raise ValueError(msg)\n\n    def update_build_config(self, build_config: dotdict, field_value: Any, field_name: str | None = None) -> dotdict:\n        if field_name == \"provider\":\n            if field_value == \"OpenAI\":\n                build_config[\"model_name\"][\"options\"] = OPENAI_MODEL_NAMES\n                build_config[\"model_name\"][\"value\"] = OPENAI_MODEL_NAMES[0]\n                build_config[\"api_key\"][\"display_name\"] = \"OpenAI API Key\"\n            elif field_value == \"Anthropic\":\n                build_config[\"model_name\"][\"options\"] = ANTHROPIC_MODELS\n                build_config[\"model_name\"][\"value\"] = ANTHROPIC_MODELS[0]\n                build_config[\"api_key\"][\"display_name\"] = \"Anthropic API Key\"\n            elif field_value == \"Google\":\n                build_config[\"model_name\"][\"options\"] = GOOGLE_GENERATIVE_AI_MODELS\n                build_config[\"model_name\"][\"value\"] = GOOGLE_GENERATIVE_AI_MODELS[0]\n                build_config[\"api_key\"][\"display_name\"] = \"Google API Key\"\n        return build_config\n"
+              },
+              "input_value": {
+                "_input_type": "MessageInput",
+                "advanced": false,
+                "display_name": "Input",
+                "dynamic": false,
+                "info": "The input text to send to the model",
+                "input_types": [
+                  "Message"
+                ],
+                "list": false,
+                "list_add_label": "Add More",
+                "load_from_db": false,
+                "name": "input_value",
+                "placeholder": "",
+                "required": false,
+                "show": true,
+                "title_case": false,
+                "tool_mode": false,
+                "trace_as_input": true,
+                "trace_as_metadata": true,
+                "type": "str",
+                "value": ""
+              },
+              "model_name": {
+                "_input_type": "DropdownInput",
+                "advanced": false,
+                "combobox": false,
+                "dialog_inputs": {},
+                "display_name": "Model Name",
+                "dynamic": false,
+                "info": "Select the model to use",
+                "name": "model_name",
+                "options": [
+                  "gpt-4o-mini",
+                  "gpt-4o",
+                  "gpt-4.1",
+                  "gpt-4.1-mini",
+                  "gpt-4.1-nano",
+                  "gpt-4.5-preview",
+                  "gpt-4-turbo",
+                  "gpt-4-turbo-preview",
+                  "gpt-4",
+                  "gpt-3.5-turbo"
+                ],
+                "options_metadata": [],
+                "placeholder": "",
+                "required": false,
+                "show": true,
+                "title_case": false,
+                "toggle": false,
+                "tool_mode": false,
+                "trace_as_metadata": true,
+                "type": "str",
+                "value": "gpt-4o-mini"
+              },
+              "provider": {
+                "_input_type": "DropdownInput",
+                "advanced": false,
+                "combobox": false,
+                "dialog_inputs": {},
+                "display_name": "Model Provider",
+                "dynamic": false,
+                "info": "Select the model provider",
+                "name": "provider",
+                "options": [
+                  "OpenAI",
+                  "Anthropic",
+                  "Google"
+                ],
+                "options_metadata": [
+                  {
+                    "icon": "OpenAI"
+                  },
+                  {
+                    "icon": "Anthropic"
+                  },
+                  {
+                    "icon": "GoogleGenerativeAI"
+                  }
+                ],
+                "placeholder": "",
+                "real_time_refresh": true,
+                "required": false,
+                "show": true,
+                "title_case": false,
+                "toggle": false,
+                "tool_mode": false,
+                "trace_as_metadata": true,
+                "type": "str",
+                "value": "OpenAI"
+              },
+              "stream": {
+                "_input_type": "BoolInput",
+                "advanced": true,
+                "display_name": "Stream",
+                "dynamic": false,
+                "info": "Whether to stream the response",
+                "list": false,
+                "list_add_label": "Add More",
+                "name": "stream",
+                "placeholder": "",
+                "required": false,
+                "show": true,
+                "title_case": false,
+                "tool_mode": false,
+                "trace_as_metadata": true,
+                "type": "bool",
+                "value": false
+              },
+              "system_message": {
+                "_input_type": "MultilineInput",
+                "advanced": true,
+                "copy_field": false,
+                "display_name": "System Message",
+                "dynamic": false,
+                "info": "A system message that helps set the behavior of the assistant",
+                "input_types": [
+                  "Message"
+                ],
+                "list": false,
+                "list_add_label": "Add More",
+                "load_from_db": false,
+                "multiline": true,
+                "name": "system_message",
+                "placeholder": "",
+                "required": false,
+                "show": true,
+                "title_case": false,
+                "tool_mode": false,
+                "trace_as_input": true,
+                "trace_as_metadata": true,
+                "type": "str",
+                "value": ""
+              },
+              "temperature": {
+                "_input_type": "SliderInput",
+                "advanced": true,
+                "display_name": "Temperature",
+                "dynamic": false,
+                "info": "Controls randomness in responses",
+                "max_label": "",
+                "max_label_icon": "",
+                "min_label": "",
+                "min_label_icon": "",
+                "name": "temperature",
+                "placeholder": "",
+                "range_spec": {
+                  "max": 1,
+                  "min": 0,
+                  "step": 0.01,
+                  "step_type": "float"
+                },
+                "required": false,
+                "show": true,
+                "slider_buttons": false,
+                "slider_buttons_options": [],
+                "slider_input": false,
+                "title_case": false,
+                "tool_mode": false,
+                "type": "slider",
+                "value": 0.1
+              }
+            },
+            "tool_mode": false
+          },
+          "selected_output": "model_output",
+          "showNode": true,
+          "type": "LanguageModelComponent"
+        },
+        "dragging": false,
+        "id": "LanguageModelComponent-Kco5w",
+        "measured": {
+          "height": 451,
+          "width": 320
+        },
+        "position": {
+          "x": 1238.9336326592597,
+          "y": 1187.129728383852
+        },
+        "selected": false,
+        "type": "genericNode"
+      },
+      {
+        "data": {
+          "id": "Agent-utXPU",
+          "node": {
+            "base_classes": [
+              "Message"
+            ],
+            "beta": false,
+            "category": "agents",
+            "conditional_paths": [],
+            "custom_fields": {},
+            "description": "Define the agent's instructions, then enter a task to complete using tools.",
+            "display_name": "Agent",
+            "documentation": "",
+            "edited": false,
+            "field_order": [
+              "agent_llm",
+              "max_tokens",
+              "model_kwargs",
+              "json_mode",
+              "model_name",
+              "openai_api_base",
+              "api_key",
+              "temperature",
+              "seed",
+              "max_retries",
+              "timeout",
+              "system_prompt",
+              "n_messages",
+              "tools",
+              "input_value",
+              "handle_parsing_errors",
+              "verbose",
+              "max_iterations",
+              "agent_description",
+              "add_current_date_tool"
+            ],
+            "frozen": false,
+            "icon": "bot",
+            "key": "Agent",
+            "last_updated": "2025-07-04T18:21:21.143Z",
+            "legacy": false,
+            "metadata": {},
+            "minimized": false,
+            "output_types": [],
+            "outputs": [
+              {
+                "allows_loop": false,
+                "cache": true,
+                "display_name": "Response",
+                "group_outputs": false,
+                "method": "message_response",
+                "name": "response",
+                "options": null,
+                "required_inputs": null,
+                "selected": "Message",
+                "tool_mode": true,
+                "types": [
+                  "Message"
+                ],
+                "value": "__UNDEFINED__"
+              }
+            ],
+            "pinned": false,
+            "score": 1.1732828199964098e-19,
+            "template": {
+              "_type": "Component",
+              "add_current_date_tool": {
+                "_input_type": "BoolInput",
+                "advanced": true,
+                "display_name": "Current Date",
+                "dynamic": false,
+                "info": "If true, will add a tool to the agent that returns the current date.",
+                "list": false,
+                "list_add_label": "Add More",
+                "name": "add_current_date_tool",
+                "placeholder": "",
+                "required": false,
+                "show": true,
+                "title_case": false,
+                "tool_mode": false,
+                "trace_as_metadata": true,
+                "type": "bool",
+                "value": true
+              },
+              "agent_description": {
+                "_input_type": "MultilineInput",
+                "advanced": true,
+                "copy_field": false,
+                "display_name": "Agent Description [Deprecated]",
+                "dynamic": false,
+                "info": "The description of the agent. This is only used when in Tool Mode. Defaults to 'A helpful assistant with access to the following tools:' and tools are added dynamically. This feature is deprecated and will be removed in future versions.",
+                "input_types": [
+                  "Message"
+                ],
+                "list": false,
+                "list_add_label": "Add More",
+                "load_from_db": false,
+                "multiline": true,
+                "name": "agent_description",
+                "placeholder": "",
+                "required": false,
+                "show": true,
+                "title_case": false,
+                "tool_mode": false,
+                "trace_as_input": true,
+                "trace_as_metadata": true,
+                "type": "str",
+                "value": "A helpful assistant with access to the following tools:"
+              },
+              "agent_llm": {
+                "_input_type": "DropdownInput",
+                "advanced": false,
+                "combobox": false,
+                "dialog_inputs": {},
+                "display_name": "Model Provider",
+                "dynamic": false,
+                "info": "The provider of the language model that the agent will use to generate responses.",
+                "input_types": [],
+                "name": "agent_llm",
+                "options": [
+                  "Anthropic",
+                  "Google Generative AI",
+                  "Groq",
+                  "OpenAI",
+                  "Custom"
+                ],
+                "options_metadata": [
+                  {
+                    "icon": "Anthropic"
+                  },
+                  {
+                    "icon": "GoogleGenerativeAI"
+                  },
+                  {
+                    "icon": "Groq"
+                  },
+                  {
+                    "icon": "OpenAI"
+                  },
+                  {
+                    "icon": "brain"
+                  }
+                ],
+                "placeholder": "",
+                "real_time_refresh": true,
+                "required": false,
+                "show": true,
+                "title_case": false,
+                "toggle": false,
+                "tool_mode": false,
+                "trace_as_metadata": true,
+                "type": "str",
+                "value": "OpenAI"
+              },
+              "api_key": {
+                "_input_type": "SecretStrInput",
+                "advanced": false,
+                "display_name": "OpenAI API Key",
+                "dynamic": false,
+                "info": "The OpenAI API Key to use for the OpenAI model.",
+                "input_types": [],
+                "load_from_db": true,
+                "name": "api_key",
+                "password": true,
+                "placeholder": "",
+                "real_time_refresh": true,
+                "required": true,
+                "show": true,
+                "title_case": false,
+                "type": "str",
+                "value": "OPENAI_API_KEY"
+              },
+              "code": {
+                "advanced": true,
+                "dynamic": true,
+                "fileTypes": [],
+                "file_path": "",
+                "info": "",
+                "list": false,
+                "load_from_db": false,
+                "multiline": true,
+                "name": "code",
+                "password": false,
+                "placeholder": "",
+                "required": true,
+                "show": true,
+                "title_case": false,
+                "type": "code",
+                "value": "from langchain_core.tools import StructuredTool\n\nfrom langflow.base.agents.agent import LCToolsAgentComponent\nfrom langflow.base.agents.events import ExceptionWithMessageError\nfrom langflow.base.models.model_input_constants import (\n    ALL_PROVIDER_FIELDS,\n    MODEL_DYNAMIC_UPDATE_FIELDS,\n    MODEL_PROVIDERS,\n    MODEL_PROVIDERS_DICT,\n    MODELS_METADATA,\n)\nfrom langflow.base.models.model_utils import get_model_name\nfrom langflow.components.helpers.current_date import CurrentDateComponent\nfrom langflow.components.helpers.memory import MemoryComponent\nfrom langflow.components.langchain_utilities.tool_calling import ToolCallingAgentComponent\nfrom langflow.custom.custom_component.component import _get_component_toolkit\nfrom langflow.custom.utils import update_component_build_config\nfrom langflow.field_typing import Tool\nfrom langflow.io import BoolInput, DropdownInput, IntInput, MultilineInput, Output\nfrom langflow.logging import logger\nfrom langflow.schema.dotdict import dotdict\nfrom langflow.schema.message import Message\n\n\ndef set_advanced_true(component_input):\n    component_input.advanced = True\n    return component_input\n\n\nMODEL_PROVIDERS_LIST = [\"Anthropic\", \"Google Generative AI\", \"Groq\", \"OpenAI\"]\n\n\nclass AgentComponent(ToolCallingAgentComponent):\n    display_name: str = \"Agent\"\n    description: str = \"Define the agent's instructions, then enter a task to complete using tools.\"\n    icon = \"bot\"\n    beta = False\n    name = \"Agent\"\n\n    memory_inputs = [set_advanced_true(component_input) for component_input in MemoryComponent().inputs]\n\n    inputs = [\n        DropdownInput(\n            name=\"agent_llm\",\n            display_name=\"Model Provider\",\n            info=\"The provider of the language model that the agent will use to generate responses.\",\n            options=[*MODEL_PROVIDERS_LIST, \"Custom\"],\n            value=\"OpenAI\",\n            real_time_refresh=True,\n            input_types=[],\n            options_metadata=[MODELS_METADATA[key] for key in MODEL_PROVIDERS_LIST] + [{\"icon\": \"brain\"}],\n        ),\n        *MODEL_PROVIDERS_DICT[\"OpenAI\"][\"inputs\"],\n        MultilineInput(\n            name=\"system_prompt\",\n            display_name=\"Agent Instructions\",\n            info=\"System Prompt: Initial instructions and context provided to guide the agent's behavior.\",\n            value=\"You are a helpful assistant that can use tools to answer questions and perform tasks.\",\n            advanced=False,\n        ),\n        IntInput(\n            name=\"n_messages\",\n            display_name=\"Number of Chat History Messages\",\n            value=100,\n            info=\"Number of chat history messages to retrieve.\",\n            advanced=True,\n            show=True,\n        ),\n        *LCToolsAgentComponent._base_inputs,\n        # removed memory inputs from agent component\n        # *memory_inputs,\n        BoolInput(\n            name=\"add_current_date_tool\",\n            display_name=\"Current Date\",\n            advanced=True,\n            info=\"If true, will add a tool to the agent that returns the current date.\",\n            value=True,\n        ),\n    ]\n    outputs = [Output(name=\"response\", display_name=\"Response\", method=\"message_response\")]\n\n    async def message_response(self) -> Message:\n        try:\n            # Get LLM model and validate\n            llm_model, display_name = self.get_llm()\n            if llm_model is None:\n                msg = \"No language model selected. Please choose a model to proceed.\"\n                raise ValueError(msg)\n            self.model_name = get_model_name(llm_model, display_name=display_name)\n\n            # Get memory data\n            self.chat_history = await self.get_memory_data()\n            if isinstance(self.chat_history, Message):\n                self.chat_history = [self.chat_history]\n\n            # Add current date tool if enabled\n            if self.add_current_date_tool:\n                if not isinstance(self.tools, list):  # type: ignore[has-type]\n                    self.tools = []\n                current_date_tool = (await CurrentDateComponent(**self.get_base_args()).to_toolkit()).pop(0)\n                if not isinstance(current_date_tool, StructuredTool):\n                    msg = \"CurrentDateComponent must be converted to a StructuredTool\"\n                    raise TypeError(msg)\n                self.tools.append(current_date_tool)\n            # note the tools are not required to run the agent, hence the validation removed.\n\n            # Set up and run agent\n            self.set(\n                llm=llm_model,\n                tools=self.tools or [],\n                chat_history=self.chat_history,\n                input_value=self.input_value,\n                system_prompt=self.system_prompt,\n            )\n            agent = self.create_agent_runnable()\n            return await self.run_agent(agent)\n\n        except (ValueError, TypeError, KeyError) as e:\n            logger.error(f\"{type(e).__name__}: {e!s}\")\n            raise\n        except ExceptionWithMessageError as e:\n            logger.error(f\"ExceptionWithMessageError occurred: {e}\")\n            raise\n        except Exception as e:\n            logger.error(f\"Unexpected error: {e!s}\")\n            raise\n\n    async def get_memory_data(self):\n        return (\n            await MemoryComponent(**self.get_base_args())\n            .set(session_id=self.graph.session_id, order=\"Ascending\", n_messages=self.n_messages)\n            .retrieve_messages()\n        )\n\n    def get_llm(self):\n        if not isinstance(self.agent_llm, str):\n            return self.agent_llm, None\n\n        try:\n            provider_info = MODEL_PROVIDERS_DICT.get(self.agent_llm)\n            if not provider_info:\n                msg = f\"Invalid model provider: {self.agent_llm}\"\n                raise ValueError(msg)\n\n            component_class = provider_info.get(\"component_class\")\n            display_name = component_class.display_name\n            inputs = provider_info.get(\"inputs\")\n            prefix = provider_info.get(\"prefix\", \"\")\n\n            return self._build_llm_model(component_class, inputs, prefix), display_name\n\n        except Exception as e:\n            logger.error(f\"Error building {self.agent_llm} language model: {e!s}\")\n            msg = f\"Failed to initialize language model: {e!s}\"\n            raise ValueError(msg) from e\n\n    def _build_llm_model(self, component, inputs, prefix=\"\"):\n        model_kwargs = {}\n        for input_ in inputs:\n            if hasattr(self, f\"{prefix}{input_.name}\"):\n                model_kwargs[input_.name] = getattr(self, f\"{prefix}{input_.name}\")\n        return component.set(**model_kwargs).build_model()\n\n    def set_component_params(self, component):\n        provider_info = MODEL_PROVIDERS_DICT.get(self.agent_llm)\n        if provider_info:\n            inputs = provider_info.get(\"inputs\")\n            prefix = provider_info.get(\"prefix\")\n            model_kwargs = {input_.name: getattr(self, f\"{prefix}{input_.name}\") for input_ in inputs}\n\n            return component.set(**model_kwargs)\n        return component\n\n    def delete_fields(self, build_config: dotdict, fields: dict | list[str]) -> None:\n        \"\"\"Delete specified fields from build_config.\"\"\"\n        for field in fields:\n            build_config.pop(field, None)\n\n    def update_input_types(self, build_config: dotdict) -> dotdict:\n        \"\"\"Update input types for all fields in build_config.\"\"\"\n        for key, value in build_config.items():\n            if isinstance(value, dict):\n                if value.get(\"input_types\") is None:\n                    build_config[key][\"input_types\"] = []\n            elif hasattr(value, \"input_types\") and value.input_types is None:\n                value.input_types = []\n        return build_config\n\n    async def update_build_config(\n        self, build_config: dotdict, field_value: str, field_name: str | None = None\n    ) -> dotdict:\n        # Iterate over all providers in the MODEL_PROVIDERS_DICT\n        # Existing logic for updating build_config\n        if field_name in (\"agent_llm\",):\n            build_config[\"agent_llm\"][\"value\"] = field_value\n            provider_info = MODEL_PROVIDERS_DICT.get(field_value)\n            if provider_info:\n                component_class = provider_info.get(\"component_class\")\n                if component_class and hasattr(component_class, \"update_build_config\"):\n                    # Call the component class's update_build_config method\n                    build_config = await update_component_build_config(\n                        component_class, build_config, field_value, \"model_name\"\n                    )\n\n            provider_configs: dict[str, tuple[dict, list[dict]]] = {\n                provider: (\n                    MODEL_PROVIDERS_DICT[provider][\"fields\"],\n                    [\n                        MODEL_PROVIDERS_DICT[other_provider][\"fields\"]\n                        for other_provider in MODEL_PROVIDERS_DICT\n                        if other_provider != provider\n                    ],\n                )\n                for provider in MODEL_PROVIDERS_DICT\n            }\n            if field_value in provider_configs:\n                fields_to_add, fields_to_delete = provider_configs[field_value]\n\n                # Delete fields from other providers\n                for fields in fields_to_delete:\n                    self.delete_fields(build_config, fields)\n\n                # Add provider-specific fields\n                if field_value == \"OpenAI\" and not any(field in build_config for field in fields_to_add):\n                    build_config.update(fields_to_add)\n                else:\n                    build_config.update(fields_to_add)\n                # Reset input types for agent_llm\n                build_config[\"agent_llm\"][\"input_types\"] = []\n            elif field_value == \"Custom\":\n                # Delete all provider fields\n                self.delete_fields(build_config, ALL_PROVIDER_FIELDS)\n                # Update with custom component\n                custom_component = DropdownInput(\n                    name=\"agent_llm\",\n                    display_name=\"Language Model\",\n                    options=[*sorted(MODEL_PROVIDERS), \"Custom\"],\n                    value=\"Custom\",\n                    real_time_refresh=True,\n                    input_types=[\"LanguageModel\"],\n                    options_metadata=[MODELS_METADATA[key] for key in sorted(MODELS_METADATA.keys())]\n                    + [{\"icon\": \"brain\"}],\n                )\n                build_config.update({\"agent_llm\": custom_component.to_dict()})\n            # Update input types for all fields\n            build_config = self.update_input_types(build_config)\n\n            # Validate required keys\n            default_keys = [\n                \"code\",\n                \"_type\",\n                \"agent_llm\",\n                \"tools\",\n                \"input_value\",\n                \"add_current_date_tool\",\n                \"system_prompt\",\n                \"agent_description\",\n                \"max_iterations\",\n                \"handle_parsing_errors\",\n                \"verbose\",\n            ]\n            missing_keys = [key for key in default_keys if key not in build_config]\n            if missing_keys:\n                msg = f\"Missing required keys in build_config: {missing_keys}\"\n                raise ValueError(msg)\n        if (\n            isinstance(self.agent_llm, str)\n            and self.agent_llm in MODEL_PROVIDERS_DICT\n            and field_name in MODEL_DYNAMIC_UPDATE_FIELDS\n        ):\n            provider_info = MODEL_PROVIDERS_DICT.get(self.agent_llm)\n            if provider_info:\n                component_class = provider_info.get(\"component_class\")\n                component_class = self.set_component_params(component_class)\n                prefix = provider_info.get(\"prefix\")\n                if component_class and hasattr(component_class, \"update_build_config\"):\n                    # Call each component class's update_build_config method\n                    # remove the prefix from the field_name\n                    if isinstance(field_name, str) and isinstance(prefix, str):\n                        field_name = field_name.replace(prefix, \"\")\n                    build_config = await update_component_build_config(\n                        component_class, build_config, field_value, \"model_name\"\n                    )\n        return dotdict({k: v.to_dict() if hasattr(v, \"to_dict\") else v for k, v in build_config.items()})\n\n    async def _get_tools(self) -> list[Tool]:\n        component_toolkit = _get_component_toolkit()\n        tools_names = self._build_tools_names()\n        agent_description = self.get_tool_description()\n        # TODO: Agent Description Depreciated Feature to be removed\n        description = f\"{agent_description}{tools_names}\"\n        tools = component_toolkit(component=self).get_tools(\n            tool_name=\"Call_Agent\", tool_description=description, callbacks=self.get_langchain_callbacks()\n        )\n        if hasattr(self, \"tools_metadata\"):\n            tools = component_toolkit(component=self, metadata=self.tools_metadata).update_tools_metadata(tools=tools)\n        return tools\n"
+              },
+              "handle_parsing_errors": {
+                "_input_type": "BoolInput",
+                "advanced": true,
+                "display_name": "Handle Parse Errors",
+                "dynamic": false,
+                "info": "Should the Agent fix errors when reading user input for better processing?",
+                "list": false,
+                "list_add_label": "Add More",
+                "name": "handle_parsing_errors",
+                "placeholder": "",
+                "required": false,
+                "show": true,
+                "title_case": false,
+                "tool_mode": false,
+                "trace_as_metadata": true,
+                "type": "bool",
+                "value": true
+              },
+              "input_value": {
+                "_input_type": "MessageTextInput",
+                "advanced": false,
+                "display_name": "Input",
+                "dynamic": false,
+                "info": "The input provided by the user for the agent to process.",
+                "input_types": [
+                  "Message"
+                ],
+                "list": false,
+                "list_add_label": "Add More",
+                "load_from_db": false,
+                "name": "input_value",
+                "placeholder": "",
+                "required": false,
+                "show": true,
+                "title_case": false,
+                "tool_mode": true,
+                "trace_as_input": true,
+                "trace_as_metadata": true,
+                "type": "str",
+                "value": ""
+              },
+              "json_mode": {
+                "_input_type": "BoolInput",
+                "advanced": true,
+                "display_name": "JSON Mode",
+                "dynamic": false,
+                "info": "If True, it will output JSON regardless of passing a schema.",
+                "list": false,
+                "list_add_label": "Add More",
+                "name": "json_mode",
+                "placeholder": "",
+                "required": false,
+                "show": true,
+                "title_case": false,
+                "tool_mode": false,
+                "trace_as_metadata": true,
+                "type": "bool",
+                "value": false
+              },
+              "max_iterations": {
+                "_input_type": "IntInput",
+                "advanced": true,
+                "display_name": "Max Iterations",
+                "dynamic": false,
+                "info": "The maximum number of attempts the agent can make to complete its task before it stops.",
+                "list": false,
+                "list_add_label": "Add More",
+                "name": "max_iterations",
+                "placeholder": "",
+                "required": false,
+                "show": true,
+                "title_case": false,
+                "tool_mode": false,
+                "trace_as_metadata": true,
+                "type": "int",
+                "value": 15
+              },
+              "max_retries": {
+                "_input_type": "IntInput",
+                "advanced": true,
+                "display_name": "Max Retries",
+                "dynamic": false,
+                "info": "The maximum number of retries to make when generating.",
+                "list": false,
+                "list_add_label": "Add More",
+                "name": "max_retries",
+                "placeholder": "",
+                "required": false,
+                "show": true,
+                "title_case": false,
+                "tool_mode": false,
+                "trace_as_metadata": true,
+                "type": "int",
+                "value": 5
+              },
+              "max_tokens": {
+                "_input_type": "IntInput",
+                "advanced": true,
+                "display_name": "Max Tokens",
+                "dynamic": false,
+                "info": "The maximum number of tokens to generate. Set to 0 for unlimited tokens.",
+                "list": false,
+                "list_add_label": "Add More",
+                "name": "max_tokens",
+                "placeholder": "",
+                "range_spec": {
+                  "max": 128000,
+                  "min": 0,
+                  "step": 0.1,
+                  "step_type": "float"
+                },
+                "required": false,
+                "show": true,
+                "title_case": false,
+                "tool_mode": false,
+                "trace_as_metadata": true,
+                "type": "int",
+                "value": ""
+              },
+              "model_kwargs": {
+                "_input_type": "DictInput",
+                "advanced": true,
+                "display_name": "Model Kwargs",
+                "dynamic": false,
+                "info": "Additional keyword arguments to pass to the model.",
+                "list": false,
+                "list_add_label": "Add More",
+                "name": "model_kwargs",
+                "placeholder": "",
+                "required": false,
+                "show": true,
+                "title_case": false,
+                "tool_mode": false,
+                "trace_as_input": true,
+                "type": "dict",
+                "value": {}
+              },
+              "model_name": {
+                "_input_type": "DropdownInput",
+                "advanced": false,
+                "combobox": true,
+                "dialog_inputs": {},
+                "display_name": "Model Name",
+                "dynamic": false,
+                "info": "To see the model names, first choose a provider. Then, enter your API key and click the refresh button next to the model name.",
+                "name": "model_name",
+                "options": [
+                  "gpt-4o-mini",
+                  "gpt-4o",
+                  "gpt-4.1",
+                  "gpt-4.1-mini",
+                  "gpt-4.1-nano",
+                  "gpt-4.5-preview",
+                  "gpt-4-turbo",
+                  "gpt-4-turbo-preview",
+                  "gpt-4",
+                  "gpt-3.5-turbo",
+                  "o1"
+                ],
+                "options_metadata": [],
+                "placeholder": "",
+                "real_time_refresh": false,
+                "required": false,
+                "show": true,
+                "title_case": false,
+                "toggle": false,
+                "tool_mode": false,
+                "trace_as_metadata": true,
+                "type": "str",
+                "value": "gpt-4o"
+              },
+              "n_messages": {
+                "_input_type": "IntInput",
+                "advanced": true,
+                "display_name": "Number of Chat History Messages",
+                "dynamic": false,
+                "info": "Number of chat history messages to retrieve.",
+                "list": false,
+                "list_add_label": "Add More",
+                "name": "n_messages",
+                "placeholder": "",
+                "required": false,
+                "show": true,
+                "title_case": false,
+                "tool_mode": false,
+                "trace_as_metadata": true,
+                "type": "int",
+                "value": 100
+              },
+              "openai_api_base": {
+                "_input_type": "StrInput",
+                "advanced": true,
+                "display_name": "OpenAI API Base",
+                "dynamic": false,
+                "info": "The base URL of the OpenAI API. Defaults to https://api.openai.com/v1. You can change this to use other APIs like JinaChat, LocalAI and Prem.",
+                "list": false,
+                "list_add_label": "Add More",
+                "load_from_db": false,
+                "name": "openai_api_base",
+                "placeholder": "",
+                "required": false,
+                "show": true,
+                "title_case": false,
+                "tool_mode": false,
+                "trace_as_metadata": true,
+                "type": "str",
+                "value": ""
+              },
+              "seed": {
+                "_input_type": "IntInput",
+                "advanced": true,
+                "display_name": "Seed",
+                "dynamic": false,
+                "info": "The seed controls the reproducibility of the job.",
+                "list": false,
+                "list_add_label": "Add More",
+                "name": "seed",
+                "placeholder": "",
+                "required": false,
+                "show": true,
+                "title_case": false,
+                "tool_mode": false,
+                "trace_as_metadata": true,
+                "type": "int",
+                "value": 1
+              },
+              "system_prompt": {
+                "_input_type": "MultilineInput",
+                "advanced": false,
+                "copy_field": false,
+                "display_name": "Agent Instructions",
+                "dynamic": false,
+                "info": "System Prompt: Initial instructions and context provided to guide the agent's behavior.",
+                "input_types": [
+                  "Message"
+                ],
+                "list": false,
+                "list_add_label": "Add More",
+                "load_from_db": false,
+                "multiline": true,
+                "name": "system_prompt",
+                "placeholder": "",
+                "required": false,
+                "show": true,
+                "title_case": false,
+                "tool_mode": false,
+                "trace_as_input": true,
+                "trace_as_metadata": true,
+                "type": "str",
+                "value": "You are a helpful assistant that can use tools to answer questions and perform tasks."
+              },
+              "temperature": {
+                "_input_type": "SliderInput",
+                "advanced": true,
+                "display_name": "Temperature",
+                "dynamic": false,
+                "info": "",
+                "max_label": "",
+                "max_label_icon": "",
+                "min_label": "",
+                "min_label_icon": "",
+                "name": "temperature",
+                "placeholder": "",
+                "range_spec": {
+                  "max": 1,
+                  "min": 0,
+                  "step": 0.01,
+                  "step_type": "float"
+                },
+                "required": false,
+                "show": true,
+                "slider_buttons": false,
+                "slider_buttons_options": [],
+                "slider_input": false,
+                "title_case": false,
+                "tool_mode": false,
+                "type": "slider",
+                "value": 0.1
+              },
+              "timeout": {
+                "_input_type": "IntInput",
+                "advanced": true,
+                "display_name": "Timeout",
+                "dynamic": false,
+                "info": "The timeout for requests to OpenAI completion API.",
+                "list": false,
+                "list_add_label": "Add More",
+                "name": "timeout",
+                "placeholder": "",
+                "required": false,
+                "show": true,
+                "title_case": false,
+                "tool_mode": false,
+                "trace_as_metadata": true,
+                "type": "int",
+                "value": 700
+              },
+              "tools": {
+                "_input_type": "HandleInput",
+                "advanced": false,
+                "display_name": "Tools",
+                "dynamic": false,
+                "info": "These are the tools that the agent can use to help with tasks.",
+                "input_types": [
+                  "Tool"
+                ],
+                "list": true,
+                "list_add_label": "Add More",
+                "name": "tools",
+                "placeholder": "",
+                "required": false,
+                "show": true,
+                "title_case": false,
+                "trace_as_metadata": true,
+                "type": "other",
+                "value": ""
+              },
+              "verbose": {
+                "_input_type": "BoolInput",
+                "advanced": true,
+                "display_name": "Verbose",
+                "dynamic": false,
+                "info": "",
+                "list": false,
+                "list_add_label": "Add More",
+                "name": "verbose",
+                "placeholder": "",
+                "required": false,
+                "show": true,
+                "title_case": false,
+                "tool_mode": false,
+                "trace_as_metadata": true,
+                "type": "bool",
+                "value": true
+              }
+            },
+            "tool_mode": false
+          },
+          "showNode": true,
+          "type": "Agent"
+        },
+        "dragging": false,
+        "id": "Agent-utXPU",
+        "measured": {
+          "height": 594,
+          "width": 320
+        },
+        "position": {
+          "x": 1260.684187419134,
+          "y": 453.54283602809056
+        },
+        "selected": false,
+        "type": "genericNode"
+      },
+      {
+        "data": {
+          "id": "StructuredOutput-dRw3i",
+          "node": {
+            "base_classes": [
+              "Data"
+            ],
+            "beta": false,
+            "category": "processing",
             "conditional_paths": [],
             "custom_fields": {},
             "description": "Uses an LLM to generate structured data. Ideal for extraction and consistency.",
@@ -825,13 +2240,12 @@
               "input_value",
               "system_prompt",
               "schema_name",
-              "output_schema",
-              "multiple"
+              "output_schema"
             ],
             "frozen": false,
             "icon": "braces",
+            "key": "StructuredOutput",
             "legacy": false,
-            "lf_version": "1.2.0",
             "metadata": {},
             "minimized": false,
             "output_types": [],
@@ -852,6 +2266,7 @@
               }
             ],
             "pinned": false,
+            "score": 0.007568328950209746,
             "template": {
               "_type": "Component",
               "code": {
@@ -870,15 +2285,12 @@
                 "show": true,
                 "title_case": false,
                 "type": "code",
-<<<<<<< HEAD
-                "value": "from pydantic import BaseModel, Field, create_model\nfrom trustcall import create_extractor\n\nfrom langflow.base.models.chat_result import get_chat_result\nfrom langflow.custom.custom_component.component import Component\nfrom langflow.helpers.base_model import build_model_from_schema\nfrom langflow.io import (\n    HandleInput,\n    MessageTextInput,\n    MultilineInput,\n    Output,\n    TableInput,\n)\nfrom langflow.schema.data import Data\nfrom langflow.schema.table import EditMode\n\n\nclass StructuredOutputComponent(Component):\n    display_name = \"Structured Output\"\n    description = \"Uses an LLM to generate structured data. Ideal for extraction and consistency.\"\n    name = \"StructuredOutput\"\n    icon = \"braces\"\n\n    inputs = [\n        HandleInput(\n            name=\"llm\",\n            display_name=\"Language Model\",\n            info=\"The language model to use to generate the structured output.\",\n            input_types=[\"LanguageModel\"],\n            required=True,\n        ),\n        MultilineInput(\n            name=\"input_value\",\n            display_name=\"Input Message\",\n            info=\"The input message to the language model.\",\n            tool_mode=True,\n            required=True,\n        ),\n        MultilineInput(\n            name=\"system_prompt\",\n            display_name=\"Format Instructions\",\n            info=\"The instructions to the language model for formatting the output.\",\n            value=(\n                \"Extract data from input_text and return only a JSON array matching the provided schema. \"\n                \"First check relevance: if the text lacks information for any schema field \"\n                \"(e.g., it is purely conversational), output a single object with defaults only. \"\n                \"Otherwise, emit one object per entity found. \"\n                \"Include every key in schema order, enforce types, and replace missing or \"\n                \"unparseable values with defaults (string N/A, integer 0, float 0.0, date null). \"\n                \"Produce nothing beyond the JSON.\"\n            ),\n            required=True,\n            advanced=True,\n        ),\n        MessageTextInput(\n            name=\"schema_name\",\n            display_name=\"Schema Name\",\n            info=\"Provide a name for the output data schema.\",\n            advanced=True,\n        ),\n        TableInput(\n            name=\"output_schema\",\n            display_name=\"Output Schema\",\n            info=\"Define the structure and data types for the model's output.\",\n            required=True,\n            # TODO: remove deault value\n            table_schema=[\n                {\n                    \"name\": \"name\",\n                    \"display_name\": \"Name\",\n                    \"type\": \"str\",\n                    \"description\": \"Specify the name of the output field.\",\n                    \"default\": \"field\",\n                    \"edit_mode\": EditMode.INLINE,\n                },\n                {\n                    \"name\": \"description\",\n                    \"display_name\": \"Description\",\n                    \"type\": \"str\",\n                    \"description\": \"Describe the purpose of the output field.\",\n                    \"default\": \"description of field\",\n                    \"edit_mode\": EditMode.POPOVER,\n                },\n                {\n                    \"name\": \"type\",\n                    \"display_name\": \"Type\",\n                    \"type\": \"str\",\n                    \"edit_mode\": EditMode.INLINE,\n                    \"description\": (\"Indicate the data type of the output field (e.g., str, int, float, bool, dict).\"),\n                    \"options\": [\"str\", \"int\", \"float\", \"bool\", \"dict\"],\n                    \"default\": \"str\",\n                },\n                {\n                    \"name\": \"multiple\",\n                    \"display_name\": \"As List\",\n                    \"type\": \"boolean\",\n                    \"description\": \"Set to True if this output field should be a list of the specified type.\",\n                    \"default\": \"False\",\n                    \"edit_mode\": EditMode.INLINE,\n                },\n            ],\n            value=[\n                {\n                    \"name\": \"field\",\n                    \"description\": \"description of field\",\n                    \"type\": \"str\",\n                    \"multiple\": \"False\",\n                }\n            ],\n        ),\n    ]\n\n    outputs = [\n        Output(\n            name=\"structured_output\",\n            display_name=\"Structured Output\",\n            method=\"build_structured_output\",\n        ),\n    ]\n\n    def build_structured_output_base(self):\n        schema_name = self.schema_name or \"OutputModel\"\n\n        if not hasattr(self.llm, \"with_structured_output\"):\n            msg = \"Language model does not support structured output.\"\n            raise TypeError(msg)\n        if not self.output_schema:\n            msg = \"Output schema cannot be empty\"\n            raise ValueError(msg)\n\n        output_model_ = build_model_from_schema(self.output_schema)\n\n        output_model = create_model(\n            schema_name,\n            __doc__=f\"A list of {schema_name}.\",\n            objects=(list[output_model_], Field(description=f\"A list of {schema_name}.\")),  # type: ignore[valid-type]\n        )\n\n        try:\n            llm_with_structured_output = create_extractor(self.llm, tools=[output_model])\n        except NotImplementedError as exc:\n            msg = f\"{self.llm.__class__.__name__} does not support structured output.\"\n            raise TypeError(msg) from exc\n\n        config_dict = {\n            \"run_name\": self.display_name,\n            \"project_name\": self.get_project_name(),\n            \"callbacks\": self.get_langchain_callbacks(),\n        }\n        result = get_chat_result(\n            runnable=llm_with_structured_output,\n            system_message=self.system_prompt,\n            input_value=self.input_value,\n            config=config_dict,\n        )\n\n        # OPTIMIZATION NOTE: Simplified processing based on trustcall response structure\n        # Handle non-dict responses (shouldn't happen with trustcall, but defensive)\n        if not isinstance(result, dict):\n            return result\n\n        # Extract first response and convert BaseModel to dict\n        responses = result.get(\"responses\", [])\n        if not responses:\n            return result\n\n        # Convert BaseModel to dict (creates the \"objects\" key)\n        first_response = responses[0]\n        structured_data = first_response.model_dump() if isinstance(first_response, BaseModel) else first_response\n\n        # Extract the objects array (guaranteed to exist due to our Pydantic model structure)\n        return structured_data.get(\"objects\", structured_data)\n\n    def build_structured_output(self) -> Data:\n        output = self.build_structured_output_base()\n\n        if not isinstance(output, list) or not output:\n            # handle empty or unexpected type case\n            msg = (\n                \"No structured output was returned.\"\n                \"Please review your input or update the system message to obtain a better result.\"\n            )\n            raise ValueError(msg)\n        if len(output) != 1:\n            msg = \"Multiple structured outputs returned\"\n            raise ValueError(msg)\n        return Data(data=output[0])\n"
-=======
-                "value": "from pydantic import BaseModel, Field, create_model\nfrom trustcall import create_extractor\n\nfrom langflow.base.models.chat_result import get_chat_result\nfrom langflow.custom.custom_component.component import Component\nfrom langflow.helpers.base_model import build_model_from_schema\nfrom langflow.io import (\n    HandleInput,\n    MessageTextInput,\n    MultilineInput,\n    Output,\n    TableInput,\n)\nfrom langflow.schema.data import Data\nfrom langflow.schema.table import EditMode\n\n\nclass StructuredOutputComponent(Component):\n    display_name = \"Structured Output\"\n    description = \"Uses an LLM to generate structured data. Ideal for extraction and consistency.\"\n    documentation: str = \"https://docs.langflow.org/components-processing#structured-output\"\n    name = \"StructuredOutput\"\n    icon = \"braces\"\n\n    inputs = [\n        HandleInput(\n            name=\"llm\",\n            display_name=\"Language Model\",\n            info=\"The language model to use to generate the structured output.\",\n            input_types=[\"LanguageModel\"],\n            required=True,\n        ),\n        MultilineInput(\n            name=\"input_value\",\n            display_name=\"Input Message\",\n            info=\"The input message to the language model.\",\n            tool_mode=True,\n            required=True,\n        ),\n        MultilineInput(\n            name=\"system_prompt\",\n            display_name=\"Format Instructions\",\n            info=\"The instructions to the language model for formatting the output.\",\n            value=(\n                \"You are an AI that extracts one structured JSON object from unstructured text. \"\n                \"Use a predefined schema with expected types (str, int, float, bool, dict). \"\n                \"If multiple structures exist, extract only the first most complete one. \"\n                \"Fill missing or ambiguous values with defaults: null for missing values. \"\n                \"Ignore duplicates and partial repeats. \"\n                \"Always return one valid JSON, never throw errors or return multiple objects.\"\n                \"Output: A single well-formed JSON object, and nothing else.\"\n            ),\n            required=True,\n            advanced=True,\n        ),\n        MessageTextInput(\n            name=\"schema_name\",\n            display_name=\"Schema Name\",\n            info=\"Provide a name for the output data schema.\",\n            advanced=True,\n        ),\n        TableInput(\n            name=\"output_schema\",\n            display_name=\"Output Schema\",\n            info=\"Define the structure and data types for the model's output.\",\n            required=True,\n            # TODO: remove deault value\n            table_schema=[\n                {\n                    \"name\": \"name\",\n                    \"display_name\": \"Name\",\n                    \"type\": \"str\",\n                    \"description\": \"Specify the name of the output field.\",\n                    \"default\": \"field\",\n                    \"edit_mode\": EditMode.INLINE,\n                },\n                {\n                    \"name\": \"description\",\n                    \"display_name\": \"Description\",\n                    \"type\": \"str\",\n                    \"description\": \"Describe the purpose of the output field.\",\n                    \"default\": \"description of field\",\n                    \"edit_mode\": EditMode.POPOVER,\n                },\n                {\n                    \"name\": \"type\",\n                    \"display_name\": \"Type\",\n                    \"type\": \"str\",\n                    \"edit_mode\": EditMode.INLINE,\n                    \"description\": (\"Indicate the data type of the output field (e.g., str, int, float, bool, dict).\"),\n                    \"options\": [\"str\", \"int\", \"float\", \"bool\", \"dict\"],\n                    \"default\": \"str\",\n                },\n                {\n                    \"name\": \"multiple\",\n                    \"display_name\": \"As List\",\n                    \"type\": \"boolean\",\n                    \"description\": \"Set to True if this output field should be a list of the specified type.\",\n                    \"default\": \"False\",\n                    \"edit_mode\": EditMode.INLINE,\n                },\n            ],\n            value=[\n                {\n                    \"name\": \"field\",\n                    \"description\": \"description of field\",\n                    \"type\": \"str\",\n                    \"multiple\": \"False\",\n                }\n            ],\n        ),\n    ]\n\n    outputs = [\n        Output(\n            name=\"structured_output\",\n            display_name=\"Structured Output\",\n            method=\"build_structured_output\",\n        ),\n    ]\n\n    def build_structured_output_base(self):\n        schema_name = self.schema_name or \"OutputModel\"\n\n        if not hasattr(self.llm, \"with_structured_output\"):\n            msg = \"Language model does not support structured output.\"\n            raise TypeError(msg)\n        if not self.output_schema:\n            msg = \"Output schema cannot be empty\"\n            raise ValueError(msg)\n\n        output_model_ = build_model_from_schema(self.output_schema)\n\n        output_model = create_model(\n            schema_name,\n            __doc__=f\"A list of {schema_name}.\",\n            objects=(list[output_model_], Field(description=f\"A list of {schema_name}.\")),  # type: ignore[valid-type]\n        )\n\n        try:\n            llm_with_structured_output = create_extractor(self.llm, tools=[output_model])\n        except NotImplementedError as exc:\n            msg = f\"{self.llm.__class__.__name__} does not support structured output.\"\n            raise TypeError(msg) from exc\n\n        config_dict = {\n            \"run_name\": self.display_name,\n            \"project_name\": self.get_project_name(),\n            \"callbacks\": self.get_langchain_callbacks(),\n        }\n        result = get_chat_result(\n            runnable=llm_with_structured_output,\n            system_message=self.system_prompt,\n            input_value=self.input_value,\n            config=config_dict,\n        )\n\n        # OPTIMIZATION NOTE: Simplified processing based on trustcall response structure\n        # Handle non-dict responses (shouldn't happen with trustcall, but defensive)\n        if not isinstance(result, dict):\n            return result\n\n        # Extract first response and convert BaseModel to dict\n        responses = result.get(\"responses\", [])\n        if not responses:\n            return result\n\n        # Convert BaseModel to dict (creates the \"objects\" key)\n        first_response = responses[0]\n        structured_data = first_response.model_dump() if isinstance(first_response, BaseModel) else first_response\n\n        # Extract the objects array (guaranteed to exist due to our Pydantic model structure)\n        return structured_data.get(\"objects\", structured_data)\n\n    def build_structured_output(self) -> Data:\n        output = self.build_structured_output_base()\n        if not isinstance(output, list) or not output:\n            # handle empty or unexpected type case\n            msg = \"No structured output returned\"\n            raise ValueError(msg)\n        if len(output) != 1:\n            msg = \"Multiple structured outputs returned\"\n            raise ValueError(msg)\n        return Data(data=output[0])\n"
->>>>>>> 98c4e6ec
+                "value": "from pydantic import BaseModel, Field, create_model\nfrom trustcall import create_extractor\n\nfrom langflow.base.models.chat_result import get_chat_result\nfrom langflow.custom.custom_component.component import Component\nfrom langflow.helpers.base_model import build_model_from_schema\nfrom langflow.io import (\n    HandleInput,\n    MessageTextInput,\n    MultilineInput,\n    Output,\n    TableInput,\n)\nfrom langflow.schema.data import Data\nfrom langflow.schema.table import EditMode\n\n\nclass StructuredOutputComponent(Component):\n    display_name = \"Structured Output\"\n    description = \"Uses an LLM to generate structured data. Ideal for extraction and consistency.\"\n    documentation: str = \"https://docs.langflow.org/components-processing#structured-output\"\n    name = \"StructuredOutput\"\n    icon = \"braces\"\n\n    inputs = [\n        HandleInput(\n            name=\"llm\",\n            display_name=\"Language Model\",\n            info=\"The language model to use to generate the structured output.\",\n            input_types=[\"LanguageModel\"],\n            required=True,\n        ),\n        MultilineInput(\n            name=\"input_value\",\n            display_name=\"Input Message\",\n            info=\"The input message to the language model.\",\n            tool_mode=True,\n            required=True,\n        ),\n        MultilineInput(\n            name=\"system_prompt\",\n            display_name=\"Format Instructions\",\n            info=\"The instructions to the language model for formatting the output.\",\n            value=(\n                \"Extract data from input_text and return only a JSON array matching the provided schema. \"\n                \"First check relevance: if the text lacks information for any schema field \"\n                \"(e.g., it is purely conversational), output a single object with defaults only. \"\n                \"Otherwise, emit one object per entity found. \"\n                \"Include every key in schema order, enforce types, and replace missing or \"\n                \"unparseable values with defaults (string N/A, integer 0, float 0.0, date null). \"\n                \"Produce nothing beyond the JSON.\"\n            ),\n            required=True,\n            advanced=True,\n        ),\n        MessageTextInput(\n            name=\"schema_name\",\n            display_name=\"Schema Name\",\n            info=\"Provide a name for the output data schema.\",\n            advanced=True,\n        ),\n        TableInput(\n            name=\"output_schema\",\n            display_name=\"Output Schema\",\n            info=\"Define the structure and data types for the model's output.\",\n            required=True,\n            # TODO: remove deault value\n            table_schema=[\n                {\n                    \"name\": \"name\",\n                    \"display_name\": \"Name\",\n                    \"type\": \"str\",\n                    \"description\": \"Specify the name of the output field.\",\n                    \"default\": \"field\",\n                    \"edit_mode\": EditMode.INLINE,\n                },\n                {\n                    \"name\": \"description\",\n                    \"display_name\": \"Description\",\n                    \"type\": \"str\",\n                    \"description\": \"Describe the purpose of the output field.\",\n                    \"default\": \"description of field\",\n                    \"edit_mode\": EditMode.POPOVER,\n                },\n                {\n                    \"name\": \"type\",\n                    \"display_name\": \"Type\",\n                    \"type\": \"str\",\n                    \"edit_mode\": EditMode.INLINE,\n                    \"description\": (\"Indicate the data type of the output field (e.g., str, int, float, bool, dict).\"),\n                    \"options\": [\"str\", \"int\", \"float\", \"bool\", \"dict\"],\n                    \"default\": \"str\",\n                },\n                {\n                    \"name\": \"multiple\",\n                    \"display_name\": \"As List\",\n                    \"type\": \"boolean\",\n                    \"description\": \"Set to True if this output field should be a list of the specified type.\",\n                    \"default\": \"False\",\n                    \"edit_mode\": EditMode.INLINE,\n                },\n            ],\n            value=[\n                {\n                    \"name\": \"field\",\n                    \"description\": \"description of field\",\n                    \"type\": \"str\",\n                    \"multiple\": \"False\",\n                }\n            ],\n        ),\n    ]\n\n    outputs = [\n        Output(\n            name=\"structured_output\",\n            display_name=\"Structured Output\",\n            method=\"build_structured_output\",\n        ),\n    ]\n\n    def build_structured_output_base(self):\n        schema_name = self.schema_name or \"OutputModel\"\n\n        if not hasattr(self.llm, \"with_structured_output\"):\n            msg = \"Language model does not support structured output.\"\n            raise TypeError(msg)\n        if not self.output_schema:\n            msg = \"Output schema cannot be empty\"\n            raise ValueError(msg)\n\n        output_model_ = build_model_from_schema(self.output_schema)\n\n        output_model = create_model(\n            schema_name,\n            __doc__=f\"A list of {schema_name}.\",\n            objects=(list[output_model_], Field(description=f\"A list of {schema_name}.\")),  # type: ignore[valid-type]\n        )\n\n        try:\n            llm_with_structured_output = create_extractor(self.llm, tools=[output_model])\n        except NotImplementedError as exc:\n            msg = f\"{self.llm.__class__.__name__} does not support structured output.\"\n            raise TypeError(msg) from exc\n\n        config_dict = {\n            \"run_name\": self.display_name,\n            \"project_name\": self.get_project_name(),\n            \"callbacks\": self.get_langchain_callbacks(),\n        }\n        result = get_chat_result(\n            runnable=llm_with_structured_output,\n            system_message=self.system_prompt,\n            input_value=self.input_value,\n            config=config_dict,\n        )\n\n        # OPTIMIZATION NOTE: Simplified processing based on trustcall response structure\n        # Handle non-dict responses (shouldn't happen with trustcall, but defensive)\n        if not isinstance(result, dict):\n            return result\n\n        # Extract first response and convert BaseModel to dict\n        responses = result.get(\"responses\", [])\n        if not responses:\n            return result\n\n        # Convert BaseModel to dict (creates the \"objects\" key)\n        first_response = responses[0]\n        structured_data = first_response.model_dump() if isinstance(first_response, BaseModel) else first_response\n\n        # Extract the objects array (guaranteed to exist due to our Pydantic model structure)\n        return structured_data.get(\"objects\", structured_data)\n\n    def build_structured_output(self) -> Data:\n        output = self.build_structured_output_base()\n\n        if not isinstance(output, list) or not output:\n            # handle empty or unexpected type case\n            msg = (\n                \"No structured output was returned.\"\n                \"Please review your input or update the system message to obtain a better result.\"\n            )\n            raise ValueError(msg)\n        if len(output) != 1:\n            msg = \"Multiple structured outputs returned\"\n            raise ValueError(msg)\n        return Data(data=output[0])\n"
               },
               "input_value": {
-                "_input_type": "MessageTextInput",
+                "_input_type": "MultilineInput",
                 "advanced": false,
+                "copy_field": false,
                 "display_name": "Input Message",
                 "dynamic": false,
                 "info": "The input message to the language model.",
@@ -888,6 +2300,7 @@
                 "list": false,
                 "list_add_label": "Add More",
                 "load_from_db": false,
+                "multiline": true,
                 "name": "input_value",
                 "placeholder": "",
                 "required": true,
@@ -927,7 +2340,6 @@
                 "info": "Define the structure and data types for the model's output.",
                 "is_list": true,
                 "list_add_label": "Add More",
-                "load_from_db": false,
                 "name": "output_schema",
                 "placeholder": "",
                 "required": true,
@@ -963,7 +2375,7 @@
                     },
                     {
                       "default": "str",
-                      "description": "Indicate the data type of the output field (e.g., str, int, float, bool, list, dict).",
+                      "description": "Indicate the data type of the output field (e.g., str, int, float, bool, dict).",
                       "disable_edit": false,
                       "display_name": "Type",
                       "edit_mode": "inline",
@@ -976,7 +2388,6 @@
                         "int",
                         "float",
                         "bool",
-                        "list",
                         "dict"
                       ],
                       "sortable": true,
@@ -986,7 +2397,7 @@
                       "default": false,
                       "description": "Set to True if this output field should be a list of the specified type.",
                       "disable_edit": false,
-                      "display_name": "Multiple",
+                      "display_name": "As List",
                       "edit_mode": "inline",
                       "filterable": true,
                       "formatter": "boolean",
@@ -1005,64 +2416,10 @@
                 "type": "table",
                 "value": [
                   {
-                    "description": "Primary company domain name",
+                    "description": "description of field",
                     "multiple": "False",
-                    "name": "domain",
-                    "type": "text"
-                  },
-                  {
-                    "description": "Company's LinkedIn URL",
-                    "multiple": "False",
-                    "name": "linkedinUrl",
-                    "type": "text"
-                  },
-                  {
-                    "description": "Lowest priced plan in USD (number only)",
-                    "multiple": "False",
-                    "name": "cheapestPlan",
-                    "type": "text"
-                  },
-                  {
-                    "description": "Boolean indicating if they offer a free trial",
-                    "multiple": "False",
-                    "name": "hasFreeTrial",
-                    "type": "bool"
-                  },
-                  {
-                    "description": "Boolean indicating if they have enterprise options",
-                    "multiple": "False",
-                    "name": "hasEnterprisePlan",
-                    "type": "bool"
-                  },
-                  {
-                    "description": "Boolean indicating if they offer API access",
-                    "multiple": "False",
-                    "name": "hasAPI",
-                    "type": "bool"
-                  },
-                  {
-                    "description": "Either 'B2B' or 'B2C' or 'Both",
-                    "multiple": "False",
-                    "name": "market",
-                    "type": "text"
-                  },
-                  {
-                    "description": "List of available pricing tiers",
-                    "multiple": "True",
-                    "name": "pricingTiers",
-                    "type": "text"
-                  },
-                  {
-                    "description": "List of main features",
-                    "multiple": "True",
-                    "name": "KeyFeatures",
-                    "type": "text"
-                  },
-                  {
-                    "description": "List of target industries",
-                    "multiple": "True",
-                    "name": "targetIndustries",
-                    "type": "text"
+                    "name": "field",
+                    "type": "str"
                   }
                 ]
               },
@@ -1087,7 +2444,7 @@
                 "trace_as_input": true,
                 "trace_as_metadata": true,
                 "type": "str",
-                "value": "output_schema"
+                "value": ""
               },
               "system_prompt": {
                 "_input_type": "MultilineInput",
@@ -1112,1451 +2469,37 @@
                 "trace_as_input": true,
                 "trace_as_metadata": true,
                 "type": "str",
-                "value": "You are an AI system designed to extract structured information from unstructured text.Given the input_text, return a JSON object with predefined keys based on the expected structure.Extract values accurately and format them according to the specified type (e.g., string, integer, float, date).If a value is missing or cannot be determined, return a default (e.g., null, 0, or 'N/A').If multiple instances of the expected structure exist within the input_text, stream each as a separate JSON object."
-              }
-            },
-            "tool_mode": false
-          },
-          "selected_output": "structured_output_dataframe",
-          "type": "StructuredOutput"
-        },
-        "dragging": false,
-        "height": 541,
-        "id": "StructuredOutput-Q7VB2",
-        "measured": {
-          "height": 541,
-          "width": 320
-        },
-        "position": {
-          "x": 1716.7237308033855,
-          "y": 852.4871875579063
-        },
-        "positionAbsolute": {
-          "x": 1770.7096106546323,
-          "y": 518.8182475390113
-        },
-        "selected": false,
-        "type": "genericNode",
-        "width": 320
-      },
-      {
-        "data": {
-          "description": "**Tavily AI** is a search engine optimized for LLMs and RAG,         aimed at efficient, quick, and persistent search results.",
-          "display_name": "Tavily AI Search",
-          "id": "TavilySearchComponent-6v78l",
-          "node": {
-            "base_classes": [
-              "Data",
-              "Message"
-            ],
-            "beta": false,
-            "conditional_paths": [],
-            "custom_fields": {},
-            "description": "**Tavily Search** is a search engine optimized for LLMs and RAG,         aimed at efficient, quick, and persistent search results.",
-            "display_name": "Tavily AI Search",
-            "documentation": "",
-            "edited": false,
-            "field_order": [
-              "api_key",
-              "query",
-              "search_depth",
-              "topic",
-              "time_range",
-              "max_results",
-              "include_images",
-              "include_answer"
-            ],
-            "frozen": false,
-            "icon": "TavilyIcon",
-            "legacy": false,
-            "lf_version": "1.2.0",
-            "metadata": {},
-            "minimized": false,
-            "output_types": [],
-            "outputs": [
-              {
-                "allows_loop": false,
-                "cache": true,
-                "display_name": "Toolset",
-                "group_outputs": false,
-                "hidden": null,
-                "method": "to_toolkit",
-                "name": "component_as_tool",
-                "options": null,
-                "required_inputs": null,
-                "selected": "Tool",
-                "tool_mode": true,
-                "types": [
-                  "Tool"
-                ],
-                "value": "__UNDEFINED__"
-              }
-            ],
-            "pinned": false,
-            "template": {
-              "_type": "Component",
-              "api_key": {
-                "_input_type": "SecretStrInput",
-                "advanced": false,
-                "display_name": "Tavily API Key",
-                "dynamic": false,
-                "info": "Your Tavily API Key.",
-                "input_types": [],
-                "load_from_db": true,
-                "name": "api_key",
-                "password": true,
-                "placeholder": "",
-                "required": true,
-                "show": true,
-                "title_case": false,
-                "type": "str",
-                "value": "TAVILY_API_KEY"
-              },
-              "chunks_per_source": {
-                "_input_type": "IntInput",
-                "advanced": true,
-                "display_name": "Chunks Per Source",
-                "dynamic": false,
-                "info": "The number of content chunks to retrieve from each source (1-3). Only works with advanced search.",
-                "list": false,
-                "list_add_label": "Add More",
-                "name": "chunks_per_source",
-                "placeholder": "",
-                "required": false,
-                "show": true,
-                "title_case": false,
-                "tool_mode": false,
-                "trace_as_metadata": true,
-                "type": "int",
-                "value": 3
-              },
-              "code": {
-                "advanced": true,
-                "dynamic": true,
-                "fileTypes": [],
-                "file_path": "",
-                "info": "",
-                "list": false,
-                "load_from_db": false,
-                "multiline": true,
-                "name": "code",
-                "password": false,
-                "placeholder": "",
-                "required": true,
-                "show": true,
-                "title_case": false,
-                "type": "code",
-                "value": "import httpx\nfrom loguru import logger\n\nfrom langflow.custom.custom_component.component import Component\nfrom langflow.inputs.inputs import BoolInput, DropdownInput, IntInput, MessageTextInput, SecretStrInput\nfrom langflow.schema.data import Data\nfrom langflow.schema.dataframe import DataFrame\nfrom langflow.template.field.base import Output\n\n\nclass TavilySearchComponent(Component):\n    display_name = \"Tavily Search API\"\n    description = \"\"\"**Tavily Search** is a search engine optimized for LLMs and RAG, \\\n        aimed at efficient, quick, and persistent search results.\"\"\"\n    icon = \"TavilyIcon\"\n\n    inputs = [\n        SecretStrInput(\n            name=\"api_key\",\n            display_name=\"Tavily API Key\",\n            required=True,\n            info=\"Your Tavily API Key.\",\n        ),\n        MessageTextInput(\n            name=\"query\",\n            display_name=\"Search Query\",\n            info=\"The search query you want to execute with Tavily.\",\n            tool_mode=True,\n        ),\n        DropdownInput(\n            name=\"search_depth\",\n            display_name=\"Search Depth\",\n            info=\"The depth of the search.\",\n            options=[\"basic\", \"advanced\"],\n            value=\"advanced\",\n            advanced=True,\n        ),\n        IntInput(\n            name=\"chunks_per_source\",\n            display_name=\"Chunks Per Source\",\n            info=(\"The number of content chunks to retrieve from each source (1-3). Only works with advanced search.\"),\n            value=3,\n            advanced=True,\n        ),\n        DropdownInput(\n            name=\"topic\",\n            display_name=\"Search Topic\",\n            info=\"The category of the search.\",\n            options=[\"general\", \"news\"],\n            value=\"general\",\n            advanced=True,\n        ),\n        IntInput(\n            name=\"days\",\n            display_name=\"Days\",\n            info=\"Number of days back from current date to include. Only available with news topic.\",\n            value=7,\n            advanced=True,\n        ),\n        IntInput(\n            name=\"max_results\",\n            display_name=\"Max Results\",\n            info=\"The maximum number of search results to return.\",\n            value=5,\n            advanced=True,\n        ),\n        BoolInput(\n            name=\"include_answer\",\n            display_name=\"Include Answer\",\n            info=\"Include a short answer to original query.\",\n            value=True,\n            advanced=True,\n        ),\n        DropdownInput(\n            name=\"time_range\",\n            display_name=\"Time Range\",\n            info=\"The time range back from the current date to filter results.\",\n            options=[\"day\", \"week\", \"month\", \"year\"],\n            value=None,  # Default to None to make it optional\n            advanced=True,\n        ),\n        BoolInput(\n            name=\"include_images\",\n            display_name=\"Include Images\",\n            info=\"Include a list of query-related images in the response.\",\n            value=True,\n            advanced=True,\n        ),\n        MessageTextInput(\n            name=\"include_domains\",\n            display_name=\"Include Domains\",\n            info=\"Comma-separated list of domains to include in the search results.\",\n            advanced=True,\n        ),\n        MessageTextInput(\n            name=\"exclude_domains\",\n            display_name=\"Exclude Domains\",\n            info=\"Comma-separated list of domains to exclude from the search results.\",\n            advanced=True,\n        ),\n        BoolInput(\n            name=\"include_raw_content\",\n            display_name=\"Include Raw Content\",\n            info=\"Include the cleaned and parsed HTML content of each search result.\",\n            value=False,\n            advanced=True,\n        ),\n    ]\n\n    outputs = [\n        Output(display_name=\"DataFrame\", name=\"dataframe\", method=\"fetch_content_dataframe\"),\n    ]\n\n    def fetch_content(self) -> list[Data]:\n        try:\n            # Only process domains if they're provided\n            include_domains = None\n            exclude_domains = None\n\n            if self.include_domains:\n                include_domains = [domain.strip() for domain in self.include_domains.split(\",\") if domain.strip()]\n\n            if self.exclude_domains:\n                exclude_domains = [domain.strip() for domain in self.exclude_domains.split(\",\") if domain.strip()]\n\n            url = \"https://api.tavily.com/search\"\n            headers = {\n                \"content-type\": \"application/json\",\n                \"accept\": \"application/json\",\n            }\n\n            payload = {\n                \"api_key\": self.api_key,\n                \"query\": self.query,\n                \"search_depth\": self.search_depth,\n                \"topic\": self.topic,\n                \"max_results\": self.max_results,\n                \"include_images\": self.include_images,\n                \"include_answer\": self.include_answer,\n                \"include_raw_content\": self.include_raw_content,\n                \"days\": self.days,\n                \"time_range\": self.time_range,\n            }\n\n            # Only add domains to payload if they exist and have values\n            if include_domains:\n                payload[\"include_domains\"] = include_domains\n            if exclude_domains:\n                payload[\"exclude_domains\"] = exclude_domains\n\n            # Add conditional parameters only if they should be included\n            if self.search_depth == \"advanced\" and self.chunks_per_source:\n                payload[\"chunks_per_source\"] = self.chunks_per_source\n\n            if self.topic == \"news\" and self.days:\n                payload[\"days\"] = int(self.days)  # Ensure days is an integer\n\n            # Add time_range if it's set\n            if hasattr(self, \"time_range\") and self.time_range:\n                payload[\"time_range\"] = self.time_range\n\n            # Add timeout handling\n            with httpx.Client(timeout=90.0) as client:\n                response = client.post(url, json=payload, headers=headers)\n\n            response.raise_for_status()\n            search_results = response.json()\n\n            data_results = []\n\n            if self.include_answer and search_results.get(\"answer\"):\n                data_results.append(Data(text=search_results[\"answer\"]))\n\n            for result in search_results.get(\"results\", []):\n                content = result.get(\"content\", \"\")\n                result_data = {\n                    \"title\": result.get(\"title\"),\n                    \"url\": result.get(\"url\"),\n                    \"content\": content,\n                    \"score\": result.get(\"score\"),\n                }\n                if self.include_raw_content:\n                    result_data[\"raw_content\"] = result.get(\"raw_content\")\n\n                data_results.append(Data(text=content, data=result_data))\n\n            if self.include_images and search_results.get(\"images\"):\n                data_results.append(Data(text=\"Images found\", data={\"images\": search_results[\"images\"]}))\n\n        except httpx.TimeoutException:\n            error_message = \"Request timed out (90s). Please try again or adjust parameters.\"\n            logger.error(error_message)\n            return [Data(text=error_message, data={\"error\": error_message})]\n        except httpx.HTTPStatusError as exc:\n            error_message = f\"HTTP error occurred: {exc.response.status_code} - {exc.response.text}\"\n            logger.error(error_message)\n            return [Data(text=error_message, data={\"error\": error_message})]\n        except httpx.RequestError as exc:\n            error_message = f\"Request error occurred: {exc}\"\n            logger.error(error_message)\n            return [Data(text=error_message, data={\"error\": error_message})]\n        except ValueError as exc:\n            error_message = f\"Invalid response format: {exc}\"\n            logger.error(error_message)\n            return [Data(text=error_message, data={\"error\": error_message})]\n        else:\n            self.status = data_results\n            return data_results\n\n    def fetch_content_dataframe(self) -> DataFrame:\n        data = self.fetch_content()\n        return DataFrame(data)\n"
-              },
-              "days": {
-                "_input_type": "IntInput",
-                "advanced": true,
-                "display_name": "Days",
-                "dynamic": false,
-                "info": "Number of days back from current date to include. Only available with news topic.",
-                "list": false,
-                "list_add_label": "Add More",
-                "name": "days",
-                "placeholder": "",
-                "required": false,
-                "show": true,
-                "title_case": false,
-                "tool_mode": false,
-                "trace_as_metadata": true,
-                "type": "int",
-                "value": 7
-              },
-              "exclude_domains": {
-                "_input_type": "MessageTextInput",
-                "advanced": true,
-                "display_name": "Exclude Domains",
-                "dynamic": false,
-                "info": "Comma-separated list of domains to exclude from the search results.",
-                "input_types": [
-                  "Message"
-                ],
-                "list": false,
-                "list_add_label": "Add More",
-                "load_from_db": false,
-                "name": "exclude_domains",
-                "placeholder": "",
-                "required": false,
-                "show": true,
-                "title_case": false,
-                "tool_mode": false,
-                "trace_as_input": true,
-                "trace_as_metadata": true,
-                "type": "str",
-                "value": ""
-              },
-              "include_answer": {
-                "_input_type": "BoolInput",
-                "advanced": true,
-                "display_name": "Include Answer",
-                "dynamic": false,
-                "info": "Include a short answer to original query.",
-                "list": false,
-                "list_add_label": "Add More",
-                "name": "include_answer",
-                "placeholder": "",
-                "required": false,
-                "show": true,
-                "title_case": false,
-                "tool_mode": false,
-                "trace_as_metadata": true,
-                "type": "bool",
-                "value": true
-              },
-              "include_domains": {
-                "_input_type": "MessageTextInput",
-                "advanced": true,
-                "display_name": "Include Domains",
-                "dynamic": false,
-                "info": "Comma-separated list of domains to include in the search results.",
-                "input_types": [
-                  "Message"
-                ],
-                "list": false,
-                "list_add_label": "Add More",
-                "load_from_db": false,
-                "name": "include_domains",
-                "placeholder": "",
-                "required": false,
-                "show": true,
-                "title_case": false,
-                "tool_mode": false,
-                "trace_as_input": true,
-                "trace_as_metadata": true,
-                "type": "str",
-                "value": ""
-              },
-              "include_images": {
-                "_input_type": "BoolInput",
-                "advanced": true,
-                "display_name": "Include Images",
-                "dynamic": false,
-                "info": "Include a list of query-related images in the response.",
-                "list": false,
-                "list_add_label": "Add More",
-                "name": "include_images",
-                "placeholder": "",
-                "required": false,
-                "show": true,
-                "title_case": false,
-                "tool_mode": false,
-                "trace_as_metadata": true,
-                "type": "bool",
-                "value": true
-              },
-              "include_raw_content": {
-                "_input_type": "BoolInput",
-                "advanced": true,
-                "display_name": "Include Raw Content",
-                "dynamic": false,
-                "info": "Include the cleaned and parsed HTML content of each search result.",
-                "list": false,
-                "list_add_label": "Add More",
-                "name": "include_raw_content",
-                "placeholder": "",
-                "required": false,
-                "show": true,
-                "title_case": false,
-                "tool_mode": false,
-                "trace_as_metadata": true,
-                "type": "bool",
-                "value": false
-              },
-              "max_results": {
-                "_input_type": "IntInput",
-                "advanced": true,
-                "display_name": "Max Results",
-                "dynamic": false,
-                "info": "The maximum number of search results to return.",
-                "list": false,
-                "list_add_label": "Add More",
-                "name": "max_results",
-                "placeholder": "",
-                "required": false,
-                "show": true,
-                "title_case": false,
-                "tool_mode": false,
-                "trace_as_metadata": true,
-                "type": "int",
-                "value": 5
-              },
-              "query": {
-                "_input_type": "MessageTextInput",
-                "advanced": false,
-                "display_name": "Search Query",
-                "dynamic": false,
-                "info": "The search query you want to execute with Tavily.",
-                "input_types": [
-                  "Message"
-                ],
-                "list": false,
-                "list_add_label": "Add More",
-                "load_from_db": false,
-                "name": "query",
-                "placeholder": "",
-                "required": false,
-                "show": true,
-                "title_case": false,
-                "tool_mode": true,
-                "trace_as_input": true,
-                "trace_as_metadata": true,
-                "type": "str",
-                "value": ""
-              },
-              "search_depth": {
-                "_input_type": "DropdownInput",
-                "advanced": true,
-                "combobox": false,
-                "dialog_inputs": {},
-                "display_name": "Search Depth",
-                "dynamic": false,
-                "info": "The depth of the search.",
-                "name": "search_depth",
-                "options": [
-                  "basic",
-                  "advanced"
-                ],
-                "options_metadata": [],
-                "placeholder": "",
-                "required": false,
-                "show": true,
-                "title_case": false,
-                "tool_mode": false,
-                "trace_as_metadata": true,
-                "type": "str",
-                "value": "advanced"
-              },
-              "time_range": {
-                "_input_type": "DropdownInput",
-                "advanced": true,
-                "combobox": false,
-                "dialog_inputs": {},
-                "display_name": "Time Range",
-                "dynamic": false,
-                "info": "The time range back from the current date to filter results.",
-                "name": "time_range",
-                "options": [
-                  "day",
-                  "week",
-                  "month",
-                  "year"
-                ],
-                "options_metadata": [],
-                "placeholder": "",
-                "required": false,
-                "show": true,
-                "title_case": false,
-                "tool_mode": false,
-                "trace_as_metadata": true,
-                "type": "str"
-              },
-              "tools_metadata": {
-                "_input_type": "ToolsInput",
-                "advanced": false,
-                "display_name": "Actions",
-                "dynamic": false,
-                "info": "Modify tool names and descriptions to help agents understand when to use each tool.",
-                "is_list": true,
-                "list_add_label": "Add More",
-                "name": "tools_metadata",
-                "placeholder": "",
-                "real_time_refresh": true,
-                "required": false,
-                "show": true,
-                "title_case": false,
-                "tool_mode": false,
-                "trace_as_metadata": true,
-                "type": "tools",
-                "value": [
-                  {
-                    "args": {
-                      "query": {
-                        "default": "",
-                        "description": "The search query you want to execute with Tavily.",
-                        "title": "Query",
-                        "type": "string"
-                      }
-                    },
-                    "description": "TavilySearchComponent. fetch_content_dataframe - **Tavily Search** is a search engine optimized for LLMs and RAG,         aimed at efficient, quick, and persistent search results.",
-                    "display_description": "TavilySearchComponent. fetch_content_dataframe - **Tavily Search** is a search engine optimized for LLMs and RAG,         aimed at efficient, quick, and persistent search results.",
-                    "display_name": "fetch_content_dataframe",
-                    "name": "fetch_content_dataframe",
-                    "readonly": false,
-                    "status": true,
-                    "tags": [
-                      "fetch_content_dataframe"
-                    ]
-                  }
-                ]
-              },
-              "topic": {
-                "_input_type": "DropdownInput",
-                "advanced": true,
-                "combobox": false,
-                "dialog_inputs": {},
-                "display_name": "Search Topic",
-                "dynamic": false,
-                "info": "The category of the search.",
-                "name": "topic",
-                "options": [
-                  "general",
-                  "news"
-                ],
-                "options_metadata": [],
-                "placeholder": "",
-                "required": false,
-                "show": true,
-                "title_case": false,
-                "tool_mode": false,
-                "trace_as_metadata": true,
-                "type": "str",
-                "value": "general"
-              }
-            },
-            "tool_mode": true
-          },
-          "selected_output": "component_as_tool",
-          "showNode": true,
-          "type": "TavilySearchComponent"
-        },
-        "dragging": false,
-        "id": "TavilySearchComponent-6v78l",
-        "measured": {
-          "height": 316,
-          "width": 320
-        },
-        "position": {
-          "x": 868.5433981701304,
-          "y": 653.9732314682851
-        },
-        "selected": false,
-        "type": "genericNode"
-      },
-      {
-        "data": {
-          "id": "parser-0bZeT",
-          "node": {
-            "base_classes": [
-              "Message"
-            ],
-            "beta": false,
-            "category": "processing",
-            "conditional_paths": [],
-            "custom_fields": {},
-            "description": "Format a DataFrame or Data object into text using a template. Enable 'Stringify' to convert input into a readable string instead.",
-            "display_name": "Parser",
-            "documentation": "",
-            "edited": false,
-            "field_order": [
-              "mode",
-              "pattern",
-              "input_data",
-              "sep"
-            ],
-            "frozen": false,
-            "icon": "braces",
-            "key": "parser",
-            "legacy": false,
-            "metadata": {},
-            "minimized": false,
-            "output_types": [],
-            "outputs": [
-              {
-                "allows_loop": false,
-                "cache": true,
-                "display_name": "Parsed Text",
-                "method": "parse_combined_text",
-                "name": "parsed_text",
-                "selected": "Message",
-                "tool_mode": true,
-                "types": [
-                  "Message"
-                ],
-                "value": "__UNDEFINED__"
-              }
-            ],
-            "pinned": false,
-            "score": 2.220446049250313e-16,
-            "template": {
-              "_type": "Component",
-              "code": {
-                "advanced": true,
-                "dynamic": true,
-                "fileTypes": [],
-                "file_path": "",
-                "info": "",
-                "list": false,
-                "load_from_db": false,
-                "multiline": true,
-                "name": "code",
-                "password": false,
-                "placeholder": "",
-                "required": true,
-                "show": true,
-                "title_case": false,
-                "type": "code",
-                "value": "import json\nfrom typing import Any\n\nfrom langflow.custom import Component\nfrom langflow.io import (\n    BoolInput,\n    HandleInput,\n    MessageTextInput,\n    MultilineInput,\n    Output,\n    TabInput,\n)\nfrom langflow.schema import Data, DataFrame\nfrom langflow.schema.message import Message\n\n\nclass ParserComponent(Component):\n    name = \"parser\"\n    display_name = \"Parser\"\n    description = (\n        \"Format a DataFrame or Data object into text using a template. \"\n        \"Enable 'Stringify' to convert input into a readable string instead.\"\n    )\n    icon = \"braces\"\n\n    inputs = [\n        TabInput(\n            name=\"mode\",\n            display_name=\"Mode\",\n            options=[\"Parser\", \"Stringify\"],\n            value=\"Parser\",\n            info=\"Convert into raw string instead of using a template.\",\n            real_time_refresh=True,\n        ),\n        MultilineInput(\n            name=\"pattern\",\n            display_name=\"Template\",\n            info=(\n                \"Use variables within curly brackets to extract column values for DataFrames \"\n                \"or key values for Data.\"\n                \"For example: `Name: {Name}, Age: {Age}, Country: {Country}`\"\n            ),\n            value=\"Text: {text}\",  # Example default\n            dynamic=True,\n            show=True,\n            required=True,\n        ),\n        HandleInput(\n            name=\"input_data\",\n            display_name=\"Data or DataFrame\",\n            input_types=[\"DataFrame\", \"Data\"],\n            info=\"Accepts either a DataFrame or a Data object.\",\n            required=True,\n        ),\n        MessageTextInput(\n            name=\"sep\",\n            display_name=\"Separator\",\n            advanced=True,\n            value=\"\\n\",\n            info=\"String used to separate rows/items.\",\n        ),\n    ]\n\n    outputs = [\n        Output(\n            display_name=\"Parsed Text\",\n            name=\"parsed_text\",\n            info=\"Formatted text output.\",\n            method=\"parse_combined_text\",\n        ),\n    ]\n\n    def update_build_config(self, build_config, field_value, field_name=None):\n        \"\"\"Dynamically hide/show `template` and enforce requirement based on `stringify`.\"\"\"\n        if field_name == \"mode\":\n            build_config[\"pattern\"][\"show\"] = self.mode == \"Parser\"\n            build_config[\"pattern\"][\"required\"] = self.mode == \"Parser\"\n            if field_value:\n                clean_data = BoolInput(\n                    name=\"clean_data\",\n                    display_name=\"Clean Data\",\n                    info=(\n                        \"Enable to clean the data by removing empty rows and lines \"\n                        \"in each cell of the DataFrame/ Data object.\"\n                    ),\n                    value=True,\n                    advanced=True,\n                    required=False,\n                )\n                build_config[\"clean_data\"] = clean_data.to_dict()\n            else:\n                build_config.pop(\"clean_data\", None)\n\n        return build_config\n\n    def _clean_args(self):\n        \"\"\"Prepare arguments based on input type.\"\"\"\n        input_data = self.input_data\n\n        match input_data:\n            case list() if all(isinstance(item, Data) for item in input_data):\n                msg = \"List of Data objects is not supported.\"\n                raise ValueError(msg)\n            case DataFrame():\n                return input_data, None\n            case Data():\n                return None, input_data\n            case dict() if \"data\" in input_data:\n                try:\n                    if \"columns\" in input_data:  # Likely a DataFrame\n                        return DataFrame.from_dict(input_data), None\n                    # Likely a Data object\n                    return None, Data(**input_data)\n                except (TypeError, ValueError, KeyError) as e:\n                    msg = f\"Invalid structured input provided: {e!s}\"\n                    raise ValueError(msg) from e\n            case _:\n                msg = f\"Unsupported input type: {type(input_data)}. Expected DataFrame or Data.\"\n                raise ValueError(msg)\n\n    def parse_combined_text(self) -> Message:\n        \"\"\"Parse all rows/items into a single text or convert input to string if `stringify` is enabled.\"\"\"\n        # Early return for stringify option\n        if self.mode == \"Stringify\":\n            return self.convert_to_string()\n\n        df, data = self._clean_args()\n\n        lines = []\n        if df is not None:\n            for _, row in df.iterrows():\n                formatted_text = self.pattern.format(**row.to_dict())\n                lines.append(formatted_text)\n        elif data is not None:\n            formatted_text = self.pattern.format(**data.data)\n            lines.append(formatted_text)\n\n        combined_text = self.sep.join(lines)\n        self.status = combined_text\n        return Message(text=combined_text)\n\n    def _safe_convert(self, data: Any) -> str:\n        \"\"\"Safely convert input data to string.\"\"\"\n        try:\n            if isinstance(data, str):\n                return data\n            if isinstance(data, Message):\n                return data.get_text()\n            if isinstance(data, Data):\n                return json.dumps(data.data)\n            if isinstance(data, DataFrame):\n                if hasattr(self, \"clean_data\") and self.clean_data:\n                    # Remove empty rows\n                    data = data.dropna(how=\"all\")\n                    # Remove empty lines in each cell\n                    data = data.replace(r\"^\\s*$\", \"\", regex=True)\n                    # Replace multiple newlines with a single newline\n                    data = data.replace(r\"\\n+\", \"\\n\", regex=True)\n                return data.to_markdown(index=False)\n            return str(data)\n        except (ValueError, TypeError, AttributeError) as e:\n            msg = f\"Error converting data: {e!s}\"\n            raise ValueError(msg) from e\n\n    def convert_to_string(self) -> Message:\n        \"\"\"Convert input data to string with proper error handling.\"\"\"\n        result = \"\"\n        if isinstance(self.input_data, list):\n            result = \"\\n\".join([self._safe_convert(item) for item in self.input_data])\n        else:\n            result = self._safe_convert(self.input_data)\n        self.log(f\"Converted to string with length: {len(result)}\")\n\n        message = Message(text=result)\n        self.status = message\n        return message\n"
-              },
-              "input_data": {
-                "_input_type": "HandleInput",
-                "advanced": false,
-                "display_name": "Data or DataFrame",
-                "dynamic": false,
-                "info": "Accepts either a DataFrame or a Data object.",
-                "input_types": [
-                  "DataFrame",
-                  "Data"
-                ],
-                "list": false,
-                "list_add_label": "Add More",
-                "name": "input_data",
-                "placeholder": "",
-                "required": true,
-                "show": true,
-                "title_case": false,
-                "trace_as_metadata": true,
-                "type": "other",
-                "value": ""
-              },
-              "mode": {
-                "_input_type": "TabInput",
-                "advanced": false,
-                "display_name": "Mode",
-                "dynamic": false,
-                "info": "Convert into raw string instead of using a template.",
-                "name": "mode",
-                "options": [
-                  "Parser",
-                  "Stringify"
-                ],
-                "placeholder": "",
-                "real_time_refresh": true,
-                "required": false,
-                "show": true,
-                "title_case": false,
-                "tool_mode": false,
-                "trace_as_metadata": true,
-                "type": "tab",
-                "value": "Parser"
-              },
-              "pattern": {
-                "_input_type": "MultilineInput",
-                "advanced": false,
-                "copy_field": false,
-                "display_name": "Template",
-                "dynamic": true,
-                "info": "Use variables within curly brackets to extract column values for DataFrames or key values for Data.For example: `Name: {Name}, Age: {Age}, Country: {Country}`",
-                "input_types": [
-                  "Message"
-                ],
-                "list": false,
-                "list_add_label": "Add More",
-                "load_from_db": false,
-                "multiline": true,
-                "name": "pattern",
-                "placeholder": "",
-                "required": true,
-                "show": true,
-                "title_case": false,
-                "tool_mode": false,
-                "trace_as_input": true,
-                "trace_as_metadata": true,
-                "type": "str",
-                "value": "# Company Profile\n\n## Basic Information\n- **Domain:** {domain}\n- **LinkedIn URL:** {linkedinUrl}\n\n## Pricing and Plans\n- **Cheapest Plan:** {cheapestPlan}\n- **Has Free Trial:** {hasFreeTrial}\n- **Has Enterprise Plan:** {hasEnterprisePlan}\n\n## Technical Capabilities\n- **Has API:** {hasAPI}\n\n## Market and Target Audience\n- **Market:** {market}\n- **Target Industries:** {targetIndustries}\n\n## Pricing Structure\n{pricingTiers}\n\n## Key Features\n{KeyFeatures}\n"
-              },
-              "sep": {
-                "_input_type": "MessageTextInput",
-                "advanced": true,
-                "display_name": "Separator",
-                "dynamic": false,
-                "info": "String used to separate rows/items.",
-                "input_types": [
-                  "Message"
-                ],
-                "list": false,
-                "list_add_label": "Add More",
-                "load_from_db": false,
-                "name": "sep",
-                "placeholder": "",
-                "required": false,
-                "show": true,
-                "title_case": false,
-                "tool_mode": false,
-                "trace_as_input": true,
-                "trace_as_metadata": true,
-                "type": "str",
-                "value": "\n"
-              }
-            },
-            "tool_mode": false
-          },
-          "selected_output": "parsed_text",
-          "showNode": true,
-          "type": "parser"
-        },
-        "dragging": false,
-        "id": "parser-0bZeT",
-        "measured": {
-          "height": 361,
-          "width": 320
-        },
-        "position": {
-          "x": 2132.7576351687417,
-          "y": 744.0431534971781
-        },
-        "selected": false,
-        "type": "genericNode"
-      },
-      {
-        "data": {
-          "id": "LanguageModelComponent-06zGA",
-          "node": {
-            "base_classes": [
-              "LanguageModel",
-              "Message"
-            ],
-            "beta": false,
-            "conditional_paths": [],
-            "custom_fields": {},
-            "description": "Runs a language model given a specified provider. ",
-            "display_name": "Language Model",
-            "documentation": "",
-            "edited": false,
-            "field_order": [
-              "provider",
-              "model_name",
-              "api_key",
-              "input_value",
-              "system_message",
-              "stream",
-              "temperature"
-            ],
-            "frozen": false,
-            "icon": "brain-circuit",
-            "legacy": false,
-            "metadata": {
-              "keywords": [
-                "model",
-                "llm",
-                "language model",
-                "large language model"
-              ]
-            },
-            "minimized": false,
-            "output_types": [],
-            "outputs": [
-              {
-                "allows_loop": false,
-                "cache": true,
-                "display_name": "Model Response",
-                "group_outputs": false,
-                "method": "text_response",
-                "name": "text_output",
-                "options": null,
-                "required_inputs": null,
-                "tool_mode": true,
-                "types": [
-                  "Message"
-                ],
-                "value": "__UNDEFINED__"
-              },
-              {
-                "allows_loop": false,
-                "cache": true,
-                "display_name": "Language Model",
-                "group_outputs": false,
-                "method": "build_model",
-                "name": "model_output",
-                "options": null,
-                "required_inputs": null,
-                "selected": "LanguageModel",
-                "tool_mode": true,
-                "types": [
-                  "LanguageModel"
-                ],
-                "value": "__UNDEFINED__"
-              }
-            ],
-            "pinned": false,
-            "priority": 0,
-            "template": {
-              "_type": "Component",
-              "api_key": {
-                "_input_type": "SecretStrInput",
-                "advanced": false,
-                "display_name": "OpenAI API Key",
-                "dynamic": false,
-                "info": "Model Provider API key",
-                "input_types": [],
-                "load_from_db": true,
-                "name": "api_key",
-                "password": true,
-                "placeholder": "",
-                "real_time_refresh": true,
-                "required": false,
-                "show": true,
-                "title_case": false,
-                "type": "str",
-                "value": "OPENAI_API_KEY"
-              },
-              "code": {
-                "advanced": true,
-                "dynamic": true,
-                "fileTypes": [],
-                "file_path": "",
-                "info": "",
-                "list": false,
-                "load_from_db": false,
-                "multiline": true,
-                "name": "code",
-                "password": false,
-                "placeholder": "",
-                "required": true,
-                "show": true,
-                "title_case": false,
-                "type": "code",
-                "value": "from typing import Any\n\nfrom langchain_anthropic import ChatAnthropic\nfrom langchain_google_genai import ChatGoogleGenerativeAI\nfrom langchain_openai import ChatOpenAI\n\nfrom langflow.base.models.anthropic_constants import ANTHROPIC_MODELS\nfrom langflow.base.models.google_generative_ai_constants import GOOGLE_GENERATIVE_AI_MODELS\nfrom langflow.base.models.model import LCModelComponent\nfrom langflow.base.models.openai_constants import OPENAI_MODEL_NAMES\nfrom langflow.field_typing import LanguageModel\nfrom langflow.field_typing.range_spec import RangeSpec\nfrom langflow.inputs.inputs import BoolInput\nfrom langflow.io import DropdownInput, MessageInput, MultilineInput, SecretStrInput, SliderInput\nfrom langflow.schema.dotdict import dotdict\n\n\nclass LanguageModelComponent(LCModelComponent):\n    display_name = \"Language Model\"\n    description = \"Runs a language model given a specified provider.\"\n    documentation: str = \"https://docs.langflow.org/components-models\"\n    icon = \"brain-circuit\"\n    category = \"models\"\n    priority = 0  # Set priority to 0 to make it appear first\n\n    inputs = [\n        DropdownInput(\n            name=\"provider\",\n            display_name=\"Model Provider\",\n            options=[\"OpenAI\", \"Anthropic\", \"Google\"],\n            value=\"OpenAI\",\n            info=\"Select the model provider\",\n            real_time_refresh=True,\n            options_metadata=[{\"icon\": \"OpenAI\"}, {\"icon\": \"Anthropic\"}, {\"icon\": \"GoogleGenerativeAI\"}],\n        ),\n        DropdownInput(\n            name=\"model_name\",\n            display_name=\"Model Name\",\n            options=OPENAI_MODEL_NAMES,\n            value=OPENAI_MODEL_NAMES[0],\n            info=\"Select the model to use\",\n        ),\n        SecretStrInput(\n            name=\"api_key\",\n            display_name=\"OpenAI API Key\",\n            info=\"Model Provider API key\",\n            required=False,\n            show=True,\n            real_time_refresh=True,\n        ),\n        MessageInput(\n            name=\"input_value\",\n            display_name=\"Input\",\n            info=\"The input text to send to the model\",\n        ),\n        MultilineInput(\n            name=\"system_message\",\n            display_name=\"System Message\",\n            info=\"A system message that helps set the behavior of the assistant\",\n            advanced=True,\n        ),\n        BoolInput(\n            name=\"stream\",\n            display_name=\"Stream\",\n            info=\"Whether to stream the response\",\n            value=False,\n            advanced=True,\n        ),\n        SliderInput(\n            name=\"temperature\",\n            display_name=\"Temperature\",\n            value=0.1,\n            info=\"Controls randomness in responses\",\n            range_spec=RangeSpec(min=0, max=1, step=0.01),\n            advanced=True,\n        ),\n    ]\n\n    def build_model(self) -> LanguageModel:\n        provider = self.provider\n        model_name = self.model_name\n        temperature = self.temperature\n        stream = self.stream\n\n        if provider == \"OpenAI\":\n            if not self.api_key:\n                msg = \"OpenAI API key is required when using OpenAI provider\"\n                raise ValueError(msg)\n            return ChatOpenAI(\n                model_name=model_name,\n                temperature=temperature,\n                streaming=stream,\n                openai_api_key=self.api_key,\n            )\n        if provider == \"Anthropic\":\n            if not self.api_key:\n                msg = \"Anthropic API key is required when using Anthropic provider\"\n                raise ValueError(msg)\n            return ChatAnthropic(\n                model=model_name,\n                temperature=temperature,\n                streaming=stream,\n                anthropic_api_key=self.api_key,\n            )\n        if provider == \"Google\":\n            if not self.api_key:\n                msg = \"Google API key is required when using Google provider\"\n                raise ValueError(msg)\n            return ChatGoogleGenerativeAI(\n                model=model_name,\n                temperature=temperature,\n                streaming=stream,\n                google_api_key=self.api_key,\n            )\n        msg = f\"Unknown provider: {provider}\"\n        raise ValueError(msg)\n\n    def update_build_config(self, build_config: dotdict, field_value: Any, field_name: str | None = None) -> dotdict:\n        if field_name == \"provider\":\n            if field_value == \"OpenAI\":\n                build_config[\"model_name\"][\"options\"] = OPENAI_MODEL_NAMES\n                build_config[\"model_name\"][\"value\"] = OPENAI_MODEL_NAMES[0]\n                build_config[\"api_key\"][\"display_name\"] = \"OpenAI API Key\"\n            elif field_value == \"Anthropic\":\n                build_config[\"model_name\"][\"options\"] = ANTHROPIC_MODELS\n                build_config[\"model_name\"][\"value\"] = ANTHROPIC_MODELS[0]\n                build_config[\"api_key\"][\"display_name\"] = \"Anthropic API Key\"\n            elif field_value == \"Google\":\n                build_config[\"model_name\"][\"options\"] = GOOGLE_GENERATIVE_AI_MODELS\n                build_config[\"model_name\"][\"value\"] = GOOGLE_GENERATIVE_AI_MODELS[0]\n                build_config[\"api_key\"][\"display_name\"] = \"Google API Key\"\n        return build_config\n"
-              },
-              "input_value": {
-                "_input_type": "MessageInput",
-                "advanced": false,
-                "display_name": "Input",
-                "dynamic": false,
-                "info": "The input text to send to the model",
-                "input_types": [
-                  "Message"
-                ],
-                "list": false,
-                "list_add_label": "Add More",
-                "load_from_db": false,
-                "name": "input_value",
-                "placeholder": "",
-                "required": false,
-                "show": true,
-                "title_case": false,
-                "tool_mode": false,
-                "trace_as_input": true,
-                "trace_as_metadata": true,
-                "type": "str",
-                "value": ""
-              },
-              "model_name": {
-                "_input_type": "DropdownInput",
-                "advanced": false,
-                "combobox": false,
-                "dialog_inputs": {},
-                "display_name": "Model Name",
-                "dynamic": false,
-                "info": "Select the model to use",
-                "name": "model_name",
-                "options": [
-                  "gpt-4o-mini",
-                  "gpt-4o",
-                  "gpt-4.1",
-                  "gpt-4.1-mini",
-                  "gpt-4.1-nano",
-                  "gpt-4.5-preview",
-                  "gpt-4-turbo",
-                  "gpt-4-turbo-preview",
-                  "gpt-4",
-                  "gpt-3.5-turbo"
-                ],
-                "options_metadata": [],
-                "placeholder": "",
-                "required": false,
-                "show": true,
-                "title_case": false,
-                "toggle": false,
-                "tool_mode": false,
-                "trace_as_metadata": true,
-                "type": "str",
-                "value": "gpt-4o-mini"
-              },
-              "provider": {
-                "_input_type": "DropdownInput",
-                "advanced": false,
-                "combobox": false,
-                "dialog_inputs": {},
-                "display_name": "Model Provider",
-                "dynamic": false,
-                "info": "Select the model provider",
-                "name": "provider",
-                "options": [
-                  "OpenAI",
-                  "Anthropic",
-                  "Google"
-                ],
-                "options_metadata": [
-                  {
-                    "icon": "OpenAI"
-                  },
-                  {
-                    "icon": "Anthropic"
-                  },
-                  {
-                    "icon": "GoogleGenerativeAI"
-                  }
-                ],
-                "placeholder": "",
-                "real_time_refresh": true,
-                "required": false,
-                "show": true,
-                "title_case": false,
-                "toggle": false,
-                "tool_mode": false,
-                "trace_as_metadata": true,
-                "type": "str",
-                "value": "OpenAI"
-              },
-              "stream": {
-                "_input_type": "BoolInput",
-                "advanced": true,
-                "display_name": "Stream",
-                "dynamic": false,
-                "info": "Whether to stream the response",
-                "list": false,
-                "list_add_label": "Add More",
-                "name": "stream",
-                "placeholder": "",
-                "required": false,
-                "show": true,
-                "title_case": false,
-                "tool_mode": false,
-                "trace_as_metadata": true,
-                "type": "bool",
-                "value": false
-              },
-              "system_message": {
-                "_input_type": "MultilineInput",
-                "advanced": true,
-                "copy_field": false,
-                "display_name": "System Message",
-                "dynamic": false,
-                "info": "A system message that helps set the behavior of the assistant",
-                "input_types": [
-                  "Message"
-                ],
-                "list": false,
-                "list_add_label": "Add More",
-                "load_from_db": false,
-                "multiline": true,
-                "name": "system_message",
-                "placeholder": "",
-                "required": false,
-                "show": true,
-                "title_case": false,
-                "tool_mode": false,
-                "trace_as_input": true,
-                "trace_as_metadata": true,
-                "type": "str",
-                "value": ""
-              },
-              "temperature": {
-                "_input_type": "SliderInput",
-                "advanced": true,
-                "display_name": "Temperature",
-                "dynamic": false,
-                "info": "Controls randomness in responses",
-                "max_label": "",
-                "max_label_icon": "",
-                "min_label": "",
-                "min_label_icon": "",
-                "name": "temperature",
-                "placeholder": "",
-                "range_spec": {
-                  "max": 1,
-                  "min": 0,
-                  "step": 0.01,
-                  "step_type": "float"
-                },
-                "required": false,
-                "show": true,
-                "slider_buttons": false,
-                "slider_buttons_options": [],
-                "slider_input": false,
-                "title_case": false,
-                "tool_mode": false,
-                "type": "slider",
-                "value": 0.1
-              }
-            },
-            "tool_mode": false
-          },
-          "selected_output": "model_output",
-          "showNode": true,
-          "type": "LanguageModelComponent"
-        },
-        "dragging": false,
-        "id": "LanguageModelComponent-06zGA",
-        "measured": {
-          "height": 451,
-          "width": 320
-        },
-        "position": {
-          "x": 1238.9336326592597,
-          "y": 1187.129728383852
-        },
-        "selected": false,
-        "type": "genericNode"
-      },
-      {
-        "data": {
-          "id": "Agent-rpeeh",
-          "node": {
-            "base_classes": [
-              "Message"
-            ],
-            "beta": false,
-            "category": "agents",
-            "conditional_paths": [],
-            "custom_fields": {},
-            "description": "Define the agent's instructions, then enter a task to complete using tools.",
-            "display_name": "Agent",
-            "documentation": "",
-            "edited": false,
-            "field_order": [
-              "agent_llm",
-              "max_tokens",
-              "model_kwargs",
-              "json_mode",
-              "model_name",
-              "openai_api_base",
-              "api_key",
-              "temperature",
-              "seed",
-              "max_retries",
-              "timeout",
-              "system_prompt",
-              "n_messages",
-              "tools",
-              "input_value",
-              "handle_parsing_errors",
-              "verbose",
-              "max_iterations",
-              "agent_description",
-              "add_current_date_tool"
-            ],
-            "frozen": false,
-            "icon": "bot",
-            "key": "Agent",
-            "legacy": false,
-            "metadata": {},
-            "minimized": false,
-            "output_types": [],
-            "outputs": [
-              {
-                "allows_loop": false,
-                "cache": true,
-                "display_name": "Response",
-                "group_outputs": false,
-                "method": "message_response",
-                "name": "response",
-                "options": null,
-                "required_inputs": null,
-                "selected": "Message",
-                "tool_mode": true,
-                "types": [
-                  "Message"
-                ],
-                "value": "__UNDEFINED__"
-              }
-            ],
-            "pinned": false,
-            "score": 1.1732828199964098e-19,
-            "template": {
-              "_type": "Component",
-              "add_current_date_tool": {
-                "_input_type": "BoolInput",
-                "advanced": true,
-                "display_name": "Current Date",
-                "dynamic": false,
-                "info": "If true, will add a tool to the agent that returns the current date.",
-                "list": false,
-                "list_add_label": "Add More",
-                "name": "add_current_date_tool",
-                "placeholder": "",
-                "required": false,
-                "show": true,
-                "title_case": false,
-                "tool_mode": false,
-                "trace_as_metadata": true,
-                "type": "bool",
-                "value": true
-              },
-              "agent_description": {
-                "_input_type": "MultilineInput",
-                "advanced": true,
-                "copy_field": false,
-                "display_name": "Agent Description [Deprecated]",
-                "dynamic": false,
-                "info": "The description of the agent. This is only used when in Tool Mode. Defaults to 'A helpful assistant with access to the following tools:' and tools are added dynamically. This feature is deprecated and will be removed in future versions.",
-                "input_types": [
-                  "Message"
-                ],
-                "list": false,
-                "list_add_label": "Add More",
-                "load_from_db": false,
-                "multiline": true,
-                "name": "agent_description",
-                "placeholder": "",
-                "required": false,
-                "show": true,
-                "title_case": false,
-                "tool_mode": false,
-                "trace_as_input": true,
-                "trace_as_metadata": true,
-                "type": "str",
-                "value": "A helpful assistant with access to the following tools:"
-              },
-              "agent_llm": {
-                "_input_type": "DropdownInput",
-                "advanced": false,
-                "combobox": false,
-                "dialog_inputs": {},
-                "display_name": "Model Provider",
-                "dynamic": false,
-                "info": "The provider of the language model that the agent will use to generate responses.",
-                "input_types": [],
-                "name": "agent_llm",
-                "options": [
-                  "Anthropic",
-                  "Google Generative AI",
-                  "Groq",
-                  "OpenAI",
-                  "Custom"
-                ],
-                "options_metadata": [
-                  {
-                    "icon": "Anthropic"
-                  },
-                  {
-                    "icon": "GoogleGenerativeAI"
-                  },
-                  {
-                    "icon": "Groq"
-                  },
-                  {
-                    "icon": "OpenAI"
-                  },
-                  {
-                    "icon": "brain"
-                  }
-                ],
-                "placeholder": "",
-                "real_time_refresh": true,
-                "required": false,
-                "show": true,
-                "title_case": false,
-                "toggle": false,
-                "tool_mode": false,
-                "trace_as_metadata": true,
-                "type": "str",
-                "value": "OpenAI"
-              },
-              "api_key": {
-                "_input_type": "SecretStrInput",
-                "advanced": false,
-                "display_name": "OpenAI API Key",
-                "dynamic": false,
-                "info": "The OpenAI API Key to use for the OpenAI model.",
-                "input_types": [],
-                "load_from_db": true,
-                "name": "api_key",
-                "password": true,
-                "placeholder": "",
-                "real_time_refresh": true,
-                "required": true,
-                "show": true,
-                "title_case": false,
-                "type": "str",
-                "value": "OPENAI_API_KEY"
-              },
-              "code": {
-                "advanced": true,
-                "dynamic": true,
-                "fileTypes": [],
-                "file_path": "",
-                "info": "",
-                "list": false,
-                "load_from_db": false,
-                "multiline": true,
-                "name": "code",
-                "password": false,
-                "placeholder": "",
-                "required": true,
-                "show": true,
-                "title_case": false,
-                "type": "code",
-                "value": "from langchain_core.tools import StructuredTool\n\nfrom langflow.base.agents.agent import LCToolsAgentComponent\nfrom langflow.base.agents.events import ExceptionWithMessageError\nfrom langflow.base.models.model_input_constants import (\n    ALL_PROVIDER_FIELDS,\n    MODEL_DYNAMIC_UPDATE_FIELDS,\n    MODEL_PROVIDERS,\n    MODEL_PROVIDERS_DICT,\n    MODELS_METADATA,\n)\nfrom langflow.base.models.model_utils import get_model_name\nfrom langflow.components.helpers.current_date import CurrentDateComponent\nfrom langflow.components.helpers.memory import MemoryComponent\nfrom langflow.components.langchain_utilities.tool_calling import ToolCallingAgentComponent\nfrom langflow.custom.custom_component.component import _get_component_toolkit\nfrom langflow.custom.utils import update_component_build_config\nfrom langflow.field_typing import Tool\nfrom langflow.io import BoolInput, DropdownInput, IntInput, MultilineInput, Output\nfrom langflow.logging import logger\nfrom langflow.schema.dotdict import dotdict\nfrom langflow.schema.message import Message\n\n\ndef set_advanced_true(component_input):\n    component_input.advanced = True\n    return component_input\n\n\nMODEL_PROVIDERS_LIST = [\"Anthropic\", \"Google Generative AI\", \"Groq\", \"OpenAI\"]\n\n\nclass AgentComponent(ToolCallingAgentComponent):\n    display_name: str = \"Agent\"\n    description: str = \"Define the agent's instructions, then enter a task to complete using tools.\"\n    icon = \"bot\"\n    beta = False\n    name = \"Agent\"\n\n    memory_inputs = [set_advanced_true(component_input) for component_input in MemoryComponent().inputs]\n\n    inputs = [\n        DropdownInput(\n            name=\"agent_llm\",\n            display_name=\"Model Provider\",\n            info=\"The provider of the language model that the agent will use to generate responses.\",\n            options=[*MODEL_PROVIDERS_LIST, \"Custom\"],\n            value=\"OpenAI\",\n            real_time_refresh=True,\n            input_types=[],\n            options_metadata=[MODELS_METADATA[key] for key in MODEL_PROVIDERS_LIST] + [{\"icon\": \"brain\"}],\n        ),\n        *MODEL_PROVIDERS_DICT[\"OpenAI\"][\"inputs\"],\n        MultilineInput(\n            name=\"system_prompt\",\n            display_name=\"Agent Instructions\",\n            info=\"System Prompt: Initial instructions and context provided to guide the agent's behavior.\",\n            value=\"You are a helpful assistant that can use tools to answer questions and perform tasks.\",\n            advanced=False,\n        ),\n        IntInput(\n            name=\"n_messages\",\n            display_name=\"Number of Chat History Messages\",\n            value=100,\n            info=\"Number of chat history messages to retrieve.\",\n            advanced=True,\n            show=True,\n        ),\n        *LCToolsAgentComponent._base_inputs,\n        # removed memory inputs from agent component\n        # *memory_inputs,\n        BoolInput(\n            name=\"add_current_date_tool\",\n            display_name=\"Current Date\",\n            advanced=True,\n            info=\"If true, will add a tool to the agent that returns the current date.\",\n            value=True,\n        ),\n    ]\n    outputs = [Output(name=\"response\", display_name=\"Response\", method=\"message_response\")]\n\n    async def message_response(self) -> Message:\n        try:\n            # Get LLM model and validate\n            llm_model, display_name = self.get_llm()\n            if llm_model is None:\n                msg = \"No language model selected. Please choose a model to proceed.\"\n                raise ValueError(msg)\n            self.model_name = get_model_name(llm_model, display_name=display_name)\n\n            # Get memory data\n            self.chat_history = await self.get_memory_data()\n            if isinstance(self.chat_history, Message):\n                self.chat_history = [self.chat_history]\n\n            # Add current date tool if enabled\n            if self.add_current_date_tool:\n                if not isinstance(self.tools, list):  # type: ignore[has-type]\n                    self.tools = []\n                current_date_tool = (await CurrentDateComponent(**self.get_base_args()).to_toolkit()).pop(0)\n                if not isinstance(current_date_tool, StructuredTool):\n                    msg = \"CurrentDateComponent must be converted to a StructuredTool\"\n                    raise TypeError(msg)\n                self.tools.append(current_date_tool)\n            # note the tools are not required to run the agent, hence the validation removed.\n\n            # Set up and run agent\n            self.set(\n                llm=llm_model,\n                tools=self.tools or [],\n                chat_history=self.chat_history,\n                input_value=self.input_value,\n                system_prompt=self.system_prompt,\n            )\n            agent = self.create_agent_runnable()\n            return await self.run_agent(agent)\n\n        except (ValueError, TypeError, KeyError) as e:\n            logger.error(f\"{type(e).__name__}: {e!s}\")\n            raise\n        except ExceptionWithMessageError as e:\n            logger.error(f\"ExceptionWithMessageError occurred: {e}\")\n            raise\n        except Exception as e:\n            logger.error(f\"Unexpected error: {e!s}\")\n            raise\n\n    async def get_memory_data(self):\n        return (\n            await MemoryComponent(**self.get_base_args())\n            .set(session_id=self.graph.session_id, order=\"Ascending\", n_messages=self.n_messages)\n            .retrieve_messages()\n        )\n\n    def get_llm(self):\n        if not isinstance(self.agent_llm, str):\n            return self.agent_llm, None\n\n        try:\n            provider_info = MODEL_PROVIDERS_DICT.get(self.agent_llm)\n            if not provider_info:\n                msg = f\"Invalid model provider: {self.agent_llm}\"\n                raise ValueError(msg)\n\n            component_class = provider_info.get(\"component_class\")\n            display_name = component_class.display_name\n            inputs = provider_info.get(\"inputs\")\n            prefix = provider_info.get(\"prefix\", \"\")\n\n            return self._build_llm_model(component_class, inputs, prefix), display_name\n\n        except Exception as e:\n            logger.error(f\"Error building {self.agent_llm} language model: {e!s}\")\n            msg = f\"Failed to initialize language model: {e!s}\"\n            raise ValueError(msg) from e\n\n    def _build_llm_model(self, component, inputs, prefix=\"\"):\n        model_kwargs = {}\n        for input_ in inputs:\n            if hasattr(self, f\"{prefix}{input_.name}\"):\n                model_kwargs[input_.name] = getattr(self, f\"{prefix}{input_.name}\")\n        return component.set(**model_kwargs).build_model()\n\n    def set_component_params(self, component):\n        provider_info = MODEL_PROVIDERS_DICT.get(self.agent_llm)\n        if provider_info:\n            inputs = provider_info.get(\"inputs\")\n            prefix = provider_info.get(\"prefix\")\n            model_kwargs = {input_.name: getattr(self, f\"{prefix}{input_.name}\") for input_ in inputs}\n\n            return component.set(**model_kwargs)\n        return component\n\n    def delete_fields(self, build_config: dotdict, fields: dict | list[str]) -> None:\n        \"\"\"Delete specified fields from build_config.\"\"\"\n        for field in fields:\n            build_config.pop(field, None)\n\n    def update_input_types(self, build_config: dotdict) -> dotdict:\n        \"\"\"Update input types for all fields in build_config.\"\"\"\n        for key, value in build_config.items():\n            if isinstance(value, dict):\n                if value.get(\"input_types\") is None:\n                    build_config[key][\"input_types\"] = []\n            elif hasattr(value, \"input_types\") and value.input_types is None:\n                value.input_types = []\n        return build_config\n\n    async def update_build_config(\n        self, build_config: dotdict, field_value: str, field_name: str | None = None\n    ) -> dotdict:\n        # Iterate over all providers in the MODEL_PROVIDERS_DICT\n        # Existing logic for updating build_config\n        if field_name in (\"agent_llm\",):\n            build_config[\"agent_llm\"][\"value\"] = field_value\n            provider_info = MODEL_PROVIDERS_DICT.get(field_value)\n            if provider_info:\n                component_class = provider_info.get(\"component_class\")\n                if component_class and hasattr(component_class, \"update_build_config\"):\n                    # Call the component class's update_build_config method\n                    build_config = await update_component_build_config(\n                        component_class, build_config, field_value, \"model_name\"\n                    )\n\n            provider_configs: dict[str, tuple[dict, list[dict]]] = {\n                provider: (\n                    MODEL_PROVIDERS_DICT[provider][\"fields\"],\n                    [\n                        MODEL_PROVIDERS_DICT[other_provider][\"fields\"]\n                        for other_provider in MODEL_PROVIDERS_DICT\n                        if other_provider != provider\n                    ],\n                )\n                for provider in MODEL_PROVIDERS_DICT\n            }\n            if field_value in provider_configs:\n                fields_to_add, fields_to_delete = provider_configs[field_value]\n\n                # Delete fields from other providers\n                for fields in fields_to_delete:\n                    self.delete_fields(build_config, fields)\n\n                # Add provider-specific fields\n                if field_value == \"OpenAI\" and not any(field in build_config for field in fields_to_add):\n                    build_config.update(fields_to_add)\n                else:\n                    build_config.update(fields_to_add)\n                # Reset input types for agent_llm\n                build_config[\"agent_llm\"][\"input_types\"] = []\n            elif field_value == \"Custom\":\n                # Delete all provider fields\n                self.delete_fields(build_config, ALL_PROVIDER_FIELDS)\n                # Update with custom component\n                custom_component = DropdownInput(\n                    name=\"agent_llm\",\n                    display_name=\"Language Model\",\n                    options=[*sorted(MODEL_PROVIDERS), \"Custom\"],\n                    value=\"Custom\",\n                    real_time_refresh=True,\n                    input_types=[\"LanguageModel\"],\n                    options_metadata=[MODELS_METADATA[key] for key in sorted(MODELS_METADATA.keys())]\n                    + [{\"icon\": \"brain\"}],\n                )\n                build_config.update({\"agent_llm\": custom_component.to_dict()})\n            # Update input types for all fields\n            build_config = self.update_input_types(build_config)\n\n            # Validate required keys\n            default_keys = [\n                \"code\",\n                \"_type\",\n                \"agent_llm\",\n                \"tools\",\n                \"input_value\",\n                \"add_current_date_tool\",\n                \"system_prompt\",\n                \"agent_description\",\n                \"max_iterations\",\n                \"handle_parsing_errors\",\n                \"verbose\",\n            ]\n            missing_keys = [key for key in default_keys if key not in build_config]\n            if missing_keys:\n                msg = f\"Missing required keys in build_config: {missing_keys}\"\n                raise ValueError(msg)\n        if (\n            isinstance(self.agent_llm, str)\n            and self.agent_llm in MODEL_PROVIDERS_DICT\n            and field_name in MODEL_DYNAMIC_UPDATE_FIELDS\n        ):\n            provider_info = MODEL_PROVIDERS_DICT.get(self.agent_llm)\n            if provider_info:\n                component_class = provider_info.get(\"component_class\")\n                component_class = self.set_component_params(component_class)\n                prefix = provider_info.get(\"prefix\")\n                if component_class and hasattr(component_class, \"update_build_config\"):\n                    # Call each component class's update_build_config method\n                    # remove the prefix from the field_name\n                    if isinstance(field_name, str) and isinstance(prefix, str):\n                        field_name = field_name.replace(prefix, \"\")\n                    build_config = await update_component_build_config(\n                        component_class, build_config, field_value, \"model_name\"\n                    )\n        return dotdict({k: v.to_dict() if hasattr(v, \"to_dict\") else v for k, v in build_config.items()})\n\n    async def _get_tools(self) -> list[Tool]:\n        component_toolkit = _get_component_toolkit()\n        tools_names = self._build_tools_names()\n        agent_description = self.get_tool_description()\n        # TODO: Agent Description Depreciated Feature to be removed\n        description = f\"{agent_description}{tools_names}\"\n        tools = component_toolkit(component=self).get_tools(\n            tool_name=\"Call_Agent\", tool_description=description, callbacks=self.get_langchain_callbacks()\n        )\n        if hasattr(self, \"tools_metadata\"):\n            tools = component_toolkit(component=self, metadata=self.tools_metadata).update_tools_metadata(tools=tools)\n        return tools\n"
-              },
-              "handle_parsing_errors": {
-                "_input_type": "BoolInput",
-                "advanced": true,
-                "display_name": "Handle Parse Errors",
-                "dynamic": false,
-                "info": "Should the Agent fix errors when reading user input for better processing?",
-                "list": false,
-                "list_add_label": "Add More",
-                "name": "handle_parsing_errors",
-                "placeholder": "",
-                "required": false,
-                "show": true,
-                "title_case": false,
-                "tool_mode": false,
-                "trace_as_metadata": true,
-                "type": "bool",
-                "value": true
-              },
-              "input_value": {
-                "_input_type": "MessageTextInput",
-                "advanced": false,
-                "display_name": "Input",
-                "dynamic": false,
-                "info": "The input provided by the user for the agent to process.",
-                "input_types": [
-                  "Message"
-                ],
-                "list": false,
-                "list_add_label": "Add More",
-                "load_from_db": false,
-                "name": "input_value",
-                "placeholder": "",
-                "required": false,
-                "show": true,
-                "title_case": false,
-                "tool_mode": true,
-                "trace_as_input": true,
-                "trace_as_metadata": true,
-                "type": "str",
-                "value": ""
-              },
-              "json_mode": {
-                "_input_type": "BoolInput",
-                "advanced": true,
-                "display_name": "JSON Mode",
-                "dynamic": false,
-                "info": "If True, it will output JSON regardless of passing a schema.",
-                "list": false,
-                "list_add_label": "Add More",
-                "name": "json_mode",
-                "placeholder": "",
-                "required": false,
-                "show": true,
-                "title_case": false,
-                "tool_mode": false,
-                "trace_as_metadata": true,
-                "type": "bool",
-                "value": false
-              },
-              "max_iterations": {
-                "_input_type": "IntInput",
-                "advanced": true,
-                "display_name": "Max Iterations",
-                "dynamic": false,
-                "info": "The maximum number of attempts the agent can make to complete its task before it stops.",
-                "list": false,
-                "list_add_label": "Add More",
-                "name": "max_iterations",
-                "placeholder": "",
-                "required": false,
-                "show": true,
-                "title_case": false,
-                "tool_mode": false,
-                "trace_as_metadata": true,
-                "type": "int",
-                "value": 15
-              },
-              "max_retries": {
-                "_input_type": "IntInput",
-                "advanced": true,
-                "display_name": "Max Retries",
-                "dynamic": false,
-                "info": "The maximum number of retries to make when generating.",
-                "list": false,
-                "list_add_label": "Add More",
-                "name": "max_retries",
-                "placeholder": "",
-                "required": false,
-                "show": true,
-                "title_case": false,
-                "tool_mode": false,
-                "trace_as_metadata": true,
-                "type": "int",
-                "value": 5
-              },
-              "max_tokens": {
-                "_input_type": "IntInput",
-                "advanced": true,
-                "display_name": "Max Tokens",
-                "dynamic": false,
-                "info": "The maximum number of tokens to generate. Set to 0 for unlimited tokens.",
-                "list": false,
-                "list_add_label": "Add More",
-                "name": "max_tokens",
-                "placeholder": "",
-                "range_spec": {
-                  "max": 128000,
-                  "min": 0,
-                  "step": 0.1,
-                  "step_type": "float"
-                },
-                "required": false,
-                "show": true,
-                "title_case": false,
-                "tool_mode": false,
-                "trace_as_metadata": true,
-                "type": "int",
-                "value": ""
-              },
-              "model_kwargs": {
-                "_input_type": "DictInput",
-                "advanced": true,
-                "display_name": "Model Kwargs",
-                "dynamic": false,
-                "info": "Additional keyword arguments to pass to the model.",
-                "list": false,
-                "list_add_label": "Add More",
-                "name": "model_kwargs",
-                "placeholder": "",
-                "required": false,
-                "show": true,
-                "title_case": false,
-                "tool_mode": false,
-                "trace_as_input": true,
-                "type": "dict",
-                "value": {}
-              },
-              "model_name": {
-                "_input_type": "DropdownInput",
-                "advanced": false,
-                "combobox": true,
-                "dialog_inputs": {},
-                "display_name": "Model Name",
-                "dynamic": false,
-                "info": "To see the model names, first choose a provider. Then, enter your API key and click the refresh button next to the model name.",
-                "name": "model_name",
-                "options": [
-                  "gpt-4o-mini",
-                  "gpt-4o",
-                  "gpt-4.1",
-                  "gpt-4.1-mini",
-                  "gpt-4.1-nano",
-                  "gpt-4.5-preview",
-                  "gpt-4-turbo",
-                  "gpt-4-turbo-preview",
-                  "gpt-4",
-                  "gpt-3.5-turbo",
-                  "o1"
-                ],
-                "options_metadata": [],
-                "placeholder": "",
-                "real_time_refresh": false,
-                "required": false,
-                "show": true,
-                "title_case": false,
-                "toggle": false,
-                "tool_mode": false,
-                "trace_as_metadata": true,
-                "type": "str",
-                "value": "gpt-4o"
-              },
-              "n_messages": {
-                "_input_type": "IntInput",
-                "advanced": true,
-                "display_name": "Number of Chat History Messages",
-                "dynamic": false,
-                "info": "Number of chat history messages to retrieve.",
-                "list": false,
-                "list_add_label": "Add More",
-                "name": "n_messages",
-                "placeholder": "",
-                "required": false,
-                "show": true,
-                "title_case": false,
-                "tool_mode": false,
-                "trace_as_metadata": true,
-                "type": "int",
-                "value": 100
-              },
-              "openai_api_base": {
-                "_input_type": "StrInput",
-                "advanced": true,
-                "display_name": "OpenAI API Base",
-                "dynamic": false,
-                "info": "The base URL of the OpenAI API. Defaults to https://api.openai.com/v1. You can change this to use other APIs like JinaChat, LocalAI and Prem.",
-                "list": false,
-                "list_add_label": "Add More",
-                "load_from_db": false,
-                "name": "openai_api_base",
-                "placeholder": "",
-                "required": false,
-                "show": true,
-                "title_case": false,
-                "tool_mode": false,
-                "trace_as_metadata": true,
-                "type": "str",
-                "value": ""
-              },
-              "seed": {
-                "_input_type": "IntInput",
-                "advanced": true,
-                "display_name": "Seed",
-                "dynamic": false,
-                "info": "The seed controls the reproducibility of the job.",
-                "list": false,
-                "list_add_label": "Add More",
-                "name": "seed",
-                "placeholder": "",
-                "required": false,
-                "show": true,
-                "title_case": false,
-                "tool_mode": false,
-                "trace_as_metadata": true,
-                "type": "int",
-                "value": 1
-              },
-              "system_prompt": {
-                "_input_type": "MultilineInput",
-                "advanced": false,
-                "copy_field": false,
-                "display_name": "Agent Instructions",
-                "dynamic": false,
-                "info": "System Prompt: Initial instructions and context provided to guide the agent's behavior.",
-                "input_types": [
-                  "Message"
-                ],
-                "list": false,
-                "list_add_label": "Add More",
-                "load_from_db": false,
-                "multiline": true,
-                "name": "system_prompt",
-                "placeholder": "",
-                "required": false,
-                "show": true,
-                "title_case": false,
-                "tool_mode": false,
-                "trace_as_input": true,
-                "trace_as_metadata": true,
-                "type": "str",
-                "value": "You are a helpful assistant that can use tools to answer questions and perform tasks."
-              },
-              "temperature": {
-                "_input_type": "SliderInput",
-                "advanced": true,
-                "display_name": "Temperature",
-                "dynamic": false,
-                "info": "",
-                "max_label": "",
-                "max_label_icon": "",
-                "min_label": "",
-                "min_label_icon": "",
-                "name": "temperature",
-                "placeholder": "",
-                "range_spec": {
-                  "max": 1,
-                  "min": 0,
-                  "step": 0.01,
-                  "step_type": "float"
-                },
-                "required": false,
-                "show": true,
-                "slider_buttons": false,
-                "slider_buttons_options": [],
-                "slider_input": false,
-                "title_case": false,
-                "tool_mode": false,
-                "type": "slider",
-                "value": 0.1
-              },
-              "timeout": {
-                "_input_type": "IntInput",
-                "advanced": true,
-                "display_name": "Timeout",
-                "dynamic": false,
-                "info": "The timeout for requests to OpenAI completion API.",
-                "list": false,
-                "list_add_label": "Add More",
-                "name": "timeout",
-                "placeholder": "",
-                "required": false,
-                "show": true,
-                "title_case": false,
-                "tool_mode": false,
-                "trace_as_metadata": true,
-                "type": "int",
-                "value": 700
-              },
-              "tools": {
-                "_input_type": "HandleInput",
-                "advanced": false,
-                "display_name": "Tools",
-                "dynamic": false,
-                "info": "These are the tools that the agent can use to help with tasks.",
-                "input_types": [
-                  "Tool"
-                ],
-                "list": true,
-                "list_add_label": "Add More",
-                "name": "tools",
-                "placeholder": "",
-                "required": false,
-                "show": true,
-                "title_case": false,
-                "trace_as_metadata": true,
-                "type": "other",
-                "value": ""
-              },
-              "verbose": {
-                "_input_type": "BoolInput",
-                "advanced": true,
-                "display_name": "Verbose",
-                "dynamic": false,
-                "info": "",
-                "list": false,
-                "list_add_label": "Add More",
-                "name": "verbose",
-                "placeholder": "",
-                "required": false,
-                "show": true,
-                "title_case": false,
-                "tool_mode": false,
-                "trace_as_metadata": true,
-                "type": "bool",
-                "value": true
+                "value": "Extract data from input_text and return only a JSON array matching the provided schema. First check relevance: if the text lacks information for any schema field (e.g., it is purely conversational), output a single object with defaults only. Otherwise, emit one object per entity found. Include every key in schema order, enforce types, and replace missing or unparseable values with defaults (string N/A, integer 0, float 0.0, date null). Produce nothing beyond the JSON."
               }
             },
             "tool_mode": false
           },
           "showNode": true,
-          "type": "Agent"
+          "type": "StructuredOutput"
         },
         "dragging": false,
-        "id": "Agent-rpeeh",
+        "id": "StructuredOutput-dRw3i",
         "measured": {
-          "height": 594,
+          "height": 349,
           "width": 320
         },
         "position": {
-          "x": 1260.684187419134,
-          "y": 453.54283602809056
+          "x": 1716.222273469712,
+          "y": 847.0049662381192
         },
         "selected": false,
         "type": "genericNode"
       }
     ],
     "viewport": {
-      "x": -241.57114311371276,
-      "y": -33.37213562537306,
-      "zoom": 0.5057342270778734
+      "x": -977.4540481890024,
+      "y": -661.6961747826977,
+      "zoom": 0.860025490288704
     }
   },
   "description": "Researches companies, extracts key business data, and presents structured information for efficient analysis. ",
   "endpoint_name": null,
-  "id": "b8fa39d0-e814-4e2c-ad35-f57f75abbc0a",
+  "id": "4855e7e3-dbce-4404-a694-35ed898d1e11",
   "is_component": false,
   "last_tested_version": "1.4.3",
   "name": "Market Research",
