{
  "data": {
    "nodes": [
      {
        "data": {
          "description": "Get chat inputs from the Playground.",
          "display_name": "Chat Input",
          "id": "ChatInput-N6esY",
          "node": {
            "base_classes": [
              "Message"
            ],
            "beta": false,
            "conditional_paths": [],
            "custom_fields": {},
            "description": "Get chat inputs from the Playground.",
            "display_name": "Chat Input",
            "documentation": "",
            "edited": false,
            "field_order": [
              "input_value",
              "should_store_message",
              "sender",
              "sender_name",
              "session_id",
              "files",
              "background_color",
              "chat_icon",
              "text_color"
            ],
            "frozen": false,
            "icon": "MessagesSquare",
            "legacy": false,
            "lf_version": "1.1.1",
            "metadata": {},
            "output_types": [],
            "outputs": [
              {
                "allows_loop": false,
                "cache": true,
                "display_name": "Message",
                "method": "message_response",
                "name": "message",
                "selected": "Message",
                "types": [
                  "Message"
                ],
                "value": "__UNDEFINED__"
              }
            ],
            "pinned": false,
            "template": {
              "_type": "Component",
              "background_color": {
                "_input_type": "MessageTextInput",
                "advanced": true,
                "display_name": "Background Color",
                "dynamic": false,
                "info": "The background color of the icon.",
                "input_types": [
                  "Message"
                ],
                "list": false,
                "load_from_db": false,
                "name": "background_color",
                "placeholder": "",
                "required": false,
                "show": true,
                "title_case": false,
                "trace_as_input": true,
                "trace_as_metadata": true,
                "type": "str",
                "value": ""
              },
              "chat_icon": {
                "_input_type": "MessageTextInput",
                "advanced": true,
                "display_name": "Icon",
                "dynamic": false,
                "info": "The icon of the message.",
                "input_types": [
                  "Message"
                ],
                "list": false,
                "load_from_db": false,
                "name": "chat_icon",
                "placeholder": "",
                "required": false,
                "show": true,
                "title_case": false,
                "trace_as_input": true,
                "trace_as_metadata": true,
                "type": "str",
                "value": ""
              },
              "code": {
                "advanced": true,
                "dynamic": true,
                "fileTypes": [],
                "file_path": "",
                "info": "",
                "list": false,
                "load_from_db": false,
                "multiline": true,
                "name": "code",
                "password": false,
                "placeholder": "",
                "required": true,
                "show": true,
                "title_case": false,
                "type": "code",
                "value": "from langflow.base.data.utils import IMG_FILE_TYPES, TEXT_FILE_TYPES\nfrom langflow.base.io.chat import ChatComponent\nfrom langflow.inputs import BoolInput\nfrom langflow.io import (\n    DropdownInput,\n    FileInput,\n    MessageTextInput,\n    MultilineInput,\n    Output,\n)\nfrom langflow.schema.message import Message\nfrom langflow.utils.constants import (\n    MESSAGE_SENDER_AI,\n    MESSAGE_SENDER_NAME_USER,\n    MESSAGE_SENDER_USER,\n)\n\n\nclass ChatInput(ChatComponent):\n    display_name = \"Chat Input\"\n    description = \"Get chat inputs from the Playground.\"\n    icon = \"MessagesSquare\"\n    name = \"ChatInput\"\n    minimized = True\n\n    inputs = [\n        MultilineInput(\n            name=\"input_value\",\n            display_name=\"Text\",\n            value=\"\",\n            info=\"Message to be passed as input.\",\n            input_types=[],\n        ),\n        BoolInput(\n            name=\"should_store_message\",\n            display_name=\"Store Messages\",\n            info=\"Store the message in the history.\",\n            value=True,\n            advanced=True,\n        ),\n        DropdownInput(\n            name=\"sender\",\n            display_name=\"Sender Type\",\n            options=[MESSAGE_SENDER_AI, MESSAGE_SENDER_USER],\n            value=MESSAGE_SENDER_USER,\n            info=\"Type of sender.\",\n            advanced=True,\n        ),\n        MessageTextInput(\n            name=\"sender_name\",\n            display_name=\"Sender Name\",\n            info=\"Name of the sender.\",\n            value=MESSAGE_SENDER_NAME_USER,\n            advanced=True,\n        ),\n        MessageTextInput(\n            name=\"session_id\",\n            display_name=\"Session ID\",\n            info=\"The session ID of the chat. If empty, the current session ID parameter will be used.\",\n            advanced=True,\n        ),\n        FileInput(\n            name=\"files\",\n            display_name=\"Files\",\n            file_types=TEXT_FILE_TYPES + IMG_FILE_TYPES,\n            info=\"Files to be sent with the message.\",\n            advanced=True,\n            is_list=True,\n        ),\n        MessageTextInput(\n            name=\"background_color\",\n            display_name=\"Background Color\",\n            info=\"The background color of the icon.\",\n            advanced=True,\n        ),\n        MessageTextInput(\n            name=\"chat_icon\",\n            display_name=\"Icon\",\n            info=\"The icon of the message.\",\n            advanced=True,\n        ),\n        MessageTextInput(\n            name=\"text_color\",\n            display_name=\"Text Color\",\n            info=\"The text color of the name\",\n            advanced=True,\n        ),\n    ]\n    outputs = [\n        Output(display_name=\"Message\", name=\"message\", method=\"message_response\"),\n    ]\n\n    async def message_response(self) -> Message:\n        background_color = self.background_color\n        text_color = self.text_color\n        icon = self.chat_icon\n\n        message = await Message.create(\n            text=self.input_value,\n            sender=self.sender,\n            sender_name=self.sender_name,\n            session_id=self.session_id,\n            files=self.files,\n            properties={\n                \"background_color\": background_color,\n                \"text_color\": text_color,\n                \"icon\": icon,\n            },\n        )\n        if self.session_id and isinstance(message, Message) and self.should_store_message:\n            stored_message = await self.send_message(\n                message,\n            )\n            self.message.value = stored_message\n            message = stored_message\n\n        self.status = message\n        return message\n"
              },
              "files": {
                "_input_type": "FileInput",
                "advanced": true,
                "display_name": "Files",
                "dynamic": false,
                "fileTypes": [
                  "txt",
                  "md",
                  "mdx",
                  "csv",
                  "json",
                  "yaml",
                  "yml",
                  "xml",
                  "html",
                  "htm",
                  "pdf",
                  "docx",
                  "py",
                  "sh",
                  "sql",
                  "js",
                  "ts",
                  "tsx",
                  "jpg",
                  "jpeg",
                  "png",
                  "bmp",
                  "image"
                ],
                "file_path": "",
                "info": "Files to be sent with the message.",
                "list": true,
                "name": "files",
                "placeholder": "",
                "required": false,
                "show": true,
                "title_case": false,
                "trace_as_metadata": true,
                "type": "file",
                "value": ""
              },
              "input_value": {
                "_input_type": "MultilineInput",
                "advanced": false,
                "display_name": "Text",
                "dynamic": false,
                "info": "Message to be passed as input.",
                "input_types": [],
                "list": false,
                "load_from_db": false,
                "multiline": true,
                "name": "input_value",
                "placeholder": "",
                "required": false,
                "show": true,
                "title_case": false,
                "trace_as_input": true,
                "trace_as_metadata": true,
                "type": "str",
                "value": "Amazon"
              },
              "sender": {
                "_input_type": "DropdownInput",
                "advanced": true,
                "combobox": false,
                "display_name": "Sender Type",
                "dynamic": false,
                "info": "Type of sender.",
                "name": "sender",
                "options": [
                  "Machine",
                  "User"
                ],
                "placeholder": "",
                "required": false,
                "show": true,
                "title_case": false,
                "trace_as_metadata": true,
                "type": "str",
                "value": "User"
              },
              "sender_name": {
                "_input_type": "MessageTextInput",
                "advanced": true,
                "display_name": "Sender Name",
                "dynamic": false,
                "info": "Name of the sender.",
                "input_types": [
                  "Message"
                ],
                "list": false,
                "load_from_db": false,
                "name": "sender_name",
                "placeholder": "",
                "required": false,
                "show": true,
                "title_case": false,
                "trace_as_input": true,
                "trace_as_metadata": true,
                "type": "str",
                "value": "User"
              },
              "session_id": {
                "_input_type": "MessageTextInput",
                "advanced": true,
                "display_name": "Session ID",
                "dynamic": false,
                "info": "The session ID of the chat. If empty, the current session ID parameter will be used.",
                "input_types": [
                  "Message"
                ],
                "list": false,
                "load_from_db": false,
                "name": "session_id",
                "placeholder": "",
                "required": false,
                "show": true,
                "title_case": false,
                "trace_as_input": true,
                "trace_as_metadata": true,
                "type": "str",
                "value": ""
              },
              "should_store_message": {
                "_input_type": "BoolInput",
                "advanced": true,
                "display_name": "Store Messages",
                "dynamic": false,
                "info": "Store the message in the history.",
                "list": false,
                "name": "should_store_message",
                "placeholder": "",
                "required": false,
                "show": true,
                "title_case": false,
                "trace_as_metadata": true,
                "type": "bool",
                "value": true
              },
              "text_color": {
                "_input_type": "MessageTextInput",
                "advanced": true,
                "display_name": "Text Color",
                "dynamic": false,
                "info": "The text color of the name",
                "input_types": [
                  "Message"
                ],
                "list": false,
                "load_from_db": false,
                "name": "text_color",
                "placeholder": "",
                "required": false,
                "show": true,
                "title_case": false,
                "trace_as_input": true,
                "trace_as_metadata": true,
                "type": "str",
                "value": ""
              }
            }
          },
          "type": "ChatInput"
        },
        "dragging": false,
        "height": 234,
        "id": "ChatInput-N6esY",
        "position": {
          "x": 472.38251755471583,
          "y": 889.8398446936101
        },
        "positionAbsolute": {
          "x": 472.38251755471583,
          "y": 889.8398446936101
        },
        "selected": false,
        "type": "genericNode",
        "width": 320,
        "measured": {
          "width": 360,
          "height": 234
        }
      },
      {
        "data": {
          "description": "Display a chat message in the Playground.",
          "display_name": "Chat Output",
          "id": "ChatOutput-NJfzg",
          "node": {
            "base_classes": [
              "Message"
            ],
            "beta": false,
            "conditional_paths": [],
            "custom_fields": {},
            "description": "Display a chat message in the Playground.",
            "display_name": "Chat Output",
            "documentation": "",
            "edited": false,
            "field_order": [
              "input_value",
              "should_store_message",
              "sender",
              "sender_name",
              "session_id",
              "data_template",
              "background_color",
              "chat_icon",
              "text_color"
            ],
            "frozen": false,
            "icon": "MessagesSquare",
            "legacy": false,
            "lf_version": "1.0.19.post2",
            "metadata": {},
            "output_types": [],
            "outputs": [
              {
                "allows_loop": false,
                "cache": true,
                "display_name": "Message",
                "method": "message_response",
                "name": "message",
                "selected": "Message",
                "types": [
                  "Message"
                ],
                "value": "__UNDEFINED__"
              }
            ],
            "pinned": false,
            "template": {
              "_type": "Component",
              "background_color": {
                "_input_type": "MessageTextInput",
                "advanced": true,
                "display_name": "Background Color",
                "dynamic": false,
                "info": "The background color of the icon.",
                "input_types": [
                  "Message"
                ],
                "list": false,
                "load_from_db": false,
                "name": "background_color",
                "placeholder": "",
                "required": false,
                "show": true,
                "title_case": false,
                "tool_mode": false,
                "trace_as_input": true,
                "trace_as_metadata": true,
                "type": "str",
                "value": ""
              },
              "chat_icon": {
                "_input_type": "MessageTextInput",
                "advanced": true,
                "display_name": "Icon",
                "dynamic": false,
                "info": "The icon of the message.",
                "input_types": [
                  "Message"
                ],
                "list": false,
                "load_from_db": false,
                "name": "chat_icon",
                "placeholder": "",
                "required": false,
                "show": true,
                "title_case": false,
                "tool_mode": false,
                "trace_as_input": true,
                "trace_as_metadata": true,
                "type": "str",
                "value": ""
              },
              "code": {
                "advanced": true,
                "dynamic": true,
                "fileTypes": [],
                "file_path": "",
                "info": "",
                "list": false,
                "load_from_db": false,
                "multiline": true,
                "name": "code",
                "password": false,
                "placeholder": "",
                "required": true,
                "show": true,
                "title_case": false,
                "type": "code",
                "value": "from langflow.base.io.chat import ChatComponent\nfrom langflow.inputs import BoolInput\nfrom langflow.io import DropdownInput, MessageInput, MessageTextInput, Output\nfrom langflow.schema.message import Message\nfrom langflow.schema.properties import Source\nfrom langflow.utils.constants import (\n    MESSAGE_SENDER_AI,\n    MESSAGE_SENDER_NAME_AI,\n    MESSAGE_SENDER_USER,\n)\n\n\nclass ChatOutput(ChatComponent):\n    display_name = \"Chat Output\"\n    description = \"Display a chat message in the Playground.\"\n    icon = \"MessagesSquare\"\n    name = \"ChatOutput\"\n    minimized = True\n\n    inputs = [\n        MessageInput(\n            name=\"input_value\",\n            display_name=\"Text\",\n            info=\"Message to be passed as output.\",\n        ),\n        BoolInput(\n            name=\"should_store_message\",\n            display_name=\"Store Messages\",\n            info=\"Store the message in the history.\",\n            value=True,\n            advanced=True,\n        ),\n        DropdownInput(\n            name=\"sender\",\n            display_name=\"Sender Type\",\n            options=[MESSAGE_SENDER_AI, MESSAGE_SENDER_USER],\n            value=MESSAGE_SENDER_AI,\n            advanced=True,\n            info=\"Type of sender.\",\n        ),\n        MessageTextInput(\n            name=\"sender_name\",\n            display_name=\"Sender Name\",\n            info=\"Name of the sender.\",\n            value=MESSAGE_SENDER_NAME_AI,\n            advanced=True,\n        ),\n        MessageTextInput(\n            name=\"session_id\",\n            display_name=\"Session ID\",\n            info=\"The session ID of the chat. If empty, the current session ID parameter will be used.\",\n            advanced=True,\n        ),\n        MessageTextInput(\n            name=\"data_template\",\n            display_name=\"Data Template\",\n            value=\"{text}\",\n            advanced=True,\n            info=\"Template to convert Data to Text. If left empty, it will be dynamically set to the Data's text key.\",\n        ),\n        MessageTextInput(\n            name=\"background_color\",\n            display_name=\"Background Color\",\n            info=\"The background color of the icon.\",\n            advanced=True,\n        ),\n        MessageTextInput(\n            name=\"chat_icon\",\n            display_name=\"Icon\",\n            info=\"The icon of the message.\",\n            advanced=True,\n        ),\n        MessageTextInput(\n            name=\"text_color\",\n            display_name=\"Text Color\",\n            info=\"The text color of the name\",\n            advanced=True,\n        ),\n    ]\n    outputs = [\n        Output(\n            display_name=\"Message\",\n            name=\"message\",\n            method=\"message_response\",\n        ),\n    ]\n\n    def _build_source(self, id_: str | None, display_name: str | None, source: str | None) -> Source:\n        source_dict = {}\n        if id_:\n            source_dict[\"id\"] = id_\n        if display_name:\n            source_dict[\"display_name\"] = display_name\n        if source:\n            source_dict[\"source\"] = source\n        return Source(**source_dict)\n\n    async def message_response(self) -> Message:\n        source, icon, display_name, source_id = self.get_properties_from_source_component()\n        background_color = self.background_color\n        text_color = self.text_color\n        if self.chat_icon:\n            icon = self.chat_icon\n        message = self.input_value if isinstance(self.input_value, Message) else Message(text=self.input_value)\n        message.sender = self.sender\n        message.sender_name = self.sender_name\n        message.session_id = self.session_id\n        message.flow_id = self.graph.flow_id if hasattr(self, \"graph\") else None\n        message.properties.source = self._build_source(source_id, display_name, source)\n        message.properties.icon = icon\n        message.properties.background_color = background_color\n        message.properties.text_color = text_color\n        if self.session_id and isinstance(message, Message) and self.should_store_message:\n            stored_message = await self.send_message(\n                message,\n            )\n            self.message.value = stored_message\n            message = stored_message\n\n        self.status = message\n        return message\n"
              },
              "data_template": {
                "_input_type": "MessageTextInput",
                "advanced": true,
                "display_name": "Data Template",
                "dynamic": false,
                "info": "Template to convert Data to Text. If left empty, it will be dynamically set to the Data's text key.",
                "input_types": [
                  "Message"
                ],
                "list": false,
                "load_from_db": false,
                "name": "data_template",
                "placeholder": "",
                "required": false,
                "show": true,
                "title_case": false,
                "tool_mode": false,
                "trace_as_input": true,
                "trace_as_metadata": true,
                "type": "str",
                "value": "{text}"
              },
              "input_value": {
                "_input_type": "MessageInput",
                "advanced": false,
                "display_name": "Text",
                "dynamic": false,
                "info": "Message to be passed as output.",
                "input_types": [
                  "Message"
                ],
                "list": false,
                "load_from_db": false,
                "name": "input_value",
                "placeholder": "",
                "required": false,
                "show": true,
                "title_case": false,
                "trace_as_input": true,
                "trace_as_metadata": true,
                "type": "str",
                "value": ""
              },
              "sender": {
                "_input_type": "DropdownInput",
                "advanced": true,
                "combobox": false,
                "display_name": "Sender Type",
                "dynamic": false,
                "info": "Type of sender.",
                "name": "sender",
                "options": [
                  "Machine",
                  "User"
                ],
                "placeholder": "",
                "required": false,
                "show": true,
                "title_case": false,
                "tool_mode": false,
                "trace_as_metadata": true,
                "type": "str",
                "value": "Machine"
              },
              "sender_name": {
                "_input_type": "MessageTextInput",
                "advanced": true,
                "display_name": "Sender Name",
                "dynamic": false,
                "info": "Name of the sender.",
                "input_types": [
                  "Message"
                ],
                "list": false,
                "load_from_db": false,
                "name": "sender_name",
                "placeholder": "",
                "required": false,
                "show": true,
                "title_case": false,
                "tool_mode": false,
                "trace_as_input": true,
                "trace_as_metadata": true,
                "type": "str",
                "value": "AI"
              },
              "session_id": {
                "_input_type": "MessageTextInput",
                "advanced": true,
                "display_name": "Session ID",
                "dynamic": false,
                "info": "The session ID of the chat. If empty, the current session ID parameter will be used.",
                "input_types": [
                  "Message"
                ],
                "list": false,
                "load_from_db": false,
                "name": "session_id",
                "placeholder": "",
                "required": false,
                "show": true,
                "title_case": false,
                "tool_mode": false,
                "trace_as_input": true,
                "trace_as_metadata": true,
                "type": "str",
                "value": ""
              },
              "should_store_message": {
                "_input_type": "BoolInput",
                "advanced": true,
                "display_name": "Store Messages",
                "dynamic": false,
                "info": "Store the message in the history.",
                "list": false,
                "name": "should_store_message",
                "placeholder": "",
                "required": false,
                "show": true,
                "title_case": false,
                "trace_as_metadata": true,
                "type": "bool",
                "value": true
              },
              "text_color": {
                "_input_type": "MessageTextInput",
                "advanced": true,
                "display_name": "Text Color",
                "dynamic": false,
                "info": "The text color of the name",
                "input_types": [
                  "Message"
                ],
                "list": false,
                "load_from_db": false,
                "name": "text_color",
                "placeholder": "",
                "required": false,
                "show": true,
                "title_case": false,
                "tool_mode": false,
                "trace_as_input": true,
                "trace_as_metadata": true,
                "type": "str",
                "value": ""
              }
            },
            "tool_mode": false
          },
          "type": "ChatOutput"
        },
        "dragging": false,
        "height": 234,
        "id": "ChatOutput-NJfzg",
        "position": {
          "x": 2518.282039019285,
          "y": 855.3686932779933
        },
        "positionAbsolute": {
          "x": 2518.282039019285,
          "y": 855.3686932779933
        },
        "selected": false,
        "type": "genericNode",
        "width": 320,
        "measured": {
          "width": 360,
          "height": 234
        }
      },
      {
        "data": {
          "id": "note-40RoE",
          "node": {
            "description": "The StructuredOutputComponent, when utilized with our company information schema, performs the following functions:\n\n1. Accepts an input query regarding a company.\n2. Employs a Language Model (LLM) to analyze the query.\n3. Instructs the LLM to generate a structured response adhering to the predefined schema:\n   - Domain\n   - LinkedIn URL\n   - Cheapest Plan\n   - Has Free Trial\n   - Has Enterprise Plan\n   - Has API\n   - Market\n   - Pricing Tiers\n   - Key Features\n   - Target Industries\n\n4. Validates the LLM output against this schema.\n5. Returns a Data object containing the company information structured according to the schema.\n\nIn essence, this component transforms a free-text query about a company into a structured, consistent dataset, facilitating subsequent analysis and application of the information.",
            "display_name": "",
            "documentation": "",
            "template": {
              "backgroundColor": "blue"
            }
          },
          "type": "note"
        },
        "dragging": false,
        "height": 403,
        "id": "note-40RoE",
        "position": {
          "x": 2089.5869930853464,
          "y": 311.41660832449514
        },
        "positionAbsolute": {
          "x": 2089.5869930853464,
          "y": 311.41660832449514
        },
        "resizing": false,
        "selected": false,
        "style": {
          "height": 403,
          "width": 461
        },
        "type": "noteNode",
        "width": 461,
        "measured": {
          "width": 328,
          "height": 403
        }
      },
      {
        "data": {
          "id": "note-hgOqR",
          "node": {
            "description": "PURPOSE:\nConverts unstructured company research into standardized JSON format\n\nKEY FUNCTIONS:\n- Extracts specific business data points\n- Validates and formats information\n- Ensures data consistency\n\nINPUT:\n- Raw company research data\n\nOUTPUT:\nStructured JSON with:\n- Domain information\n- Social links\n- Pricing details\n- Feature availability\n- Market classification\n- Product features\n- Industry focus\n\nRULES:\n1. Uses strict boolean values\n2. Standardizes pricing formats\n3. Validates market categories\n4. Handles missing data consistently",
            "display_name": "",
            "documentation": "",
            "template": {
              "backgroundColor": "blue"
            }
          },
          "type": "note"
        },
        "dragging": false,
        "height": 382,
        "id": "note-hgOqR",
        "position": {
          "x": 1237.6627823432912,
          "y": 111.53860932079613
        },
        "positionAbsolute": {
          "x": 1237.6627823432912,
          "y": 169.53860932079613
        },
        "resizing": false,
        "selected": false,
        "style": {
          "height": 382,
          "width": 398
        },
        "type": "noteNode",
        "width": 398,
        "measured": {
          "width": 328,
          "height": 382
        }
      },
      {
        "data": {
          "id": "note-ifPGq",
          "node": {
            "description": "# Market Research\nThis flow helps you gather comprehensive information about companies for sales and business intelligence purposes.\n\n## Instructions\n\n1. Enter Company Name\n   - In the Chat Input node, type the name of the company you want to research\n   - Example inputs: \"Salesforce.com\", \"Shopify\", \"Zoom Video Communications\"\n\n2. Initiate Research\n   - The Agent will use the Tavily AI Search tool to gather information\n   - It will focus on key areas like pricing, features, and market positioning\n\n3. Review Structured Output\n   - The flow will generate a structured JSON output with standardized fields\n   - This includes domain, LinkedIn URL, pricing details, and key features\n\n4. Examine Formatted Results\n   - The Parse Data component will convert the JSON into a readable format\n   - You'll see a comprehensive company profile with organized sections\n\n5. Analyze and Use Data\n   - Use the generated information for sales prospecting, competitive analysis, or market research\n   - The structured format allows for easy comparison between different companies\n\nRemember: Always verify critical information from official sources before making business decisions! 🔍💼",
            "display_name": "",
            "documentation": "",
            "template": {
              "backgroundColor": "emerald"
            }
          },
          "type": "note"
        },
        "dragging": false,
        "height": 513,
        "id": "note-ifPGq",
        "position": {
          "x": 244.92297036777086,
          "y": 340.99805740871204
        },
        "positionAbsolute": {
          "x": 244.92297036777086,
          "y": 340.99805740871204
        },
        "resizing": false,
        "selected": false,
        "style": {
          "height": 513,
          "width": 567
        },
        "type": "noteNode",
        "width": 567,
        "measured": {
          "width": 328,
          "height": 513
        }
      },
      {
        "data": {
          "description": "Transforms LLM responses into **structured data formats**. Ideal for extracting specific information or creating consistent outputs.",
          "display_name": "Structured Output",
          "id": "StructuredOutputComponent-Fk5AM",
          "node": {
            "base_classes": [
              "Data"
            ],
            "beta": false,
            "conditional_paths": [],
            "custom_fields": {},
            "description": "Transforms LLM responses into **structured data formats**. Ideal for extracting specific information or creating consistent outputs.",
            "display_name": "Structured Output",
            "documentation": "",
            "edited": false,
            "field_order": [
              "llm",
              "input_value",
              "schema_name",
              "output_schema",
              "multiple"
            ],
            "frozen": false,
            "icon": "braces",
            "legacy": false,
            "lf_version": "1.0.19.post2",
            "metadata": {},
            "output_types": [],
            "outputs": [
              {
                "cache": true,
                "display_name": "Structured Output",
                "method": "build_structured_output",
                "name": "structured_output",
                "selected": "Data",
                "types": [
                  "Data"
                ],
                "value": "__UNDEFINED__"
              }
            ],
            "pinned": false,
            "template": {
              "_type": "Component",
              "code": {
                "advanced": true,
                "dynamic": true,
                "fileTypes": [],
                "file_path": "",
                "info": "",
                "list": false,
                "load_from_db": false,
                "multiline": true,
                "name": "code",
                "password": false,
                "placeholder": "",
                "required": true,
                "show": true,
                "title_case": false,
                "type": "code",
                "value": "from typing import TYPE_CHECKING, cast\n\nfrom pydantic import BaseModel, Field, create_model\n\nfrom langflow.base.models.chat_result import get_chat_result\nfrom langflow.custom import Component\nfrom langflow.helpers.base_model import build_model_from_schema\nfrom langflow.io import BoolInput, HandleInput, MessageTextInput, Output, StrInput, TableInput\nfrom langflow.schema.data import Data\n\nif TYPE_CHECKING:\n    from langflow.field_typing.constants import LanguageModel\n\n\nclass StructuredOutputComponent(Component):\n    display_name = \"Structured Output\"\n    description = (\n        \"Transforms LLM responses into **structured data formats**. Ideal for extracting specific information \"\n        \"or creating consistent outputs.\"\n    )\n    icon = \"braces\"\n\n    inputs = [\n        HandleInput(\n            name=\"llm\",\n            display_name=\"Language Model\",\n            info=\"The language model to use to generate the structured output.\",\n            input_types=[\"LanguageModel\"],\n        ),\n        MessageTextInput(name=\"input_value\", display_name=\"Input message\"),\n        StrInput(\n            name=\"schema_name\",\n            display_name=\"Schema Name\",\n            info=\"Provide a name for the output data schema.\",\n        ),\n        TableInput(\n            name=\"output_schema\",\n            display_name=\"Output Schema\",\n            info=\"Define the structure and data types for the model's output.\",\n            table_schema=[\n                {\n                    \"name\": \"name\",\n                    \"display_name\": \"Name\",\n                    \"type\": \"str\",\n                    \"description\": \"Specify the name of the output field.\",\n                    \"default\": \"field\",\n                },\n                {\n                    \"name\": \"description\",\n                    \"display_name\": \"Description\",\n                    \"type\": \"str\",\n                    \"description\": \"Describe the purpose of the output field.\",\n                    \"default\": \"description of field\",\n                },\n                {\n                    \"name\": \"type\",\n                    \"display_name\": \"Type\",\n                    \"type\": \"str\",\n                    \"description\": (\n                        \"Indicate the data type of the output field (e.g., str, int, float, bool, list, dict).\"\n                    ),\n                    \"default\": \"text\",\n                },\n                {\n                    \"name\": \"multiple\",\n                    \"display_name\": \"Multiple\",\n                    \"type\": \"boolean\",\n                    \"description\": \"Set to True if this output field should be a list of the specified type.\",\n                    \"default\": \"False\",\n                },\n            ],\n            value=[{\"name\": \"field\", \"description\": \"description of field\", \"type\": \"text\", \"multiple\": \"False\"}],\n        ),\n        BoolInput(\n            name=\"multiple\",\n            display_name=\"Generate Multiple\",\n            info=\"Set to True if the model should generate a list of outputs instead of a single output.\",\n        ),\n    ]\n\n    outputs = [\n        Output(name=\"structured_output\", display_name=\"Structured Output\", method=\"build_structured_output\"),\n    ]\n\n    def build_structured_output(self) -> Data:\n        if not hasattr(self.llm, \"with_structured_output\"):\n            msg = \"Language model does not support structured output.\"\n            raise TypeError(msg)\n        if not self.output_schema:\n            msg = \"Output schema cannot be empty\"\n            raise ValueError(msg)\n\n        output_model_ = build_model_from_schema(self.output_schema)\n        if self.multiple:\n            output_model = create_model(\n                self.schema_name,\n                objects=(list[output_model_], Field(description=f\"A list of {self.schema_name}.\")),  # type: ignore[valid-type]\n            )\n        else:\n            output_model = output_model_\n        try:\n            llm_with_structured_output = cast(\"LanguageModel\", self.llm).with_structured_output(schema=output_model)  # type: ignore[valid-type, attr-defined]\n\n        except NotImplementedError as exc:\n            msg = f\"{self.llm.__class__.__name__} does not support structured output.\"\n            raise TypeError(msg) from exc\n        config_dict = {\n            \"run_name\": self.display_name,\n            \"project_name\": self.get_project_name(),\n            \"callbacks\": self.get_langchain_callbacks(),\n        }\n        output = get_chat_result(runnable=llm_with_structured_output, input_value=self.input_value, config=config_dict)\n        if isinstance(output, BaseModel):\n            output_dict = output.model_dump()\n        else:\n            msg = f\"Output should be a Pydantic BaseModel, got {type(output)} ({output})\"\n            raise TypeError(msg)\n        return Data(data=output_dict)\n"
              },
              "input_value": {
                "_input_type": "MessageTextInput",
                "advanced": false,
                "display_name": "Input message",
                "dynamic": false,
                "info": "",
                "input_types": [
                  "Message"
                ],
                "list": false,
                "load_from_db": false,
                "name": "input_value",
                "placeholder": "",
                "required": false,
                "show": true,
                "title_case": false,
                "tool_mode": false,
                "trace_as_input": true,
                "trace_as_metadata": true,
                "type": "str",
                "value": ""
              },
              "llm": {
                "_input_type": "HandleInput",
                "advanced": false,
                "display_name": "Language Model",
                "dynamic": false,
                "info": "The language model to use to generate the structured output.",
                "input_types": [
                  "LanguageModel"
                ],
                "list": false,
                "name": "llm",
                "placeholder": "",
                "required": false,
                "show": true,
                "title_case": false,
                "trace_as_metadata": true,
                "type": "other",
                "value": ""
              },
              "multiple": {
                "_input_type": "BoolInput",
                "advanced": false,
                "display_name": "Generate Multiple",
                "dynamic": false,
                "info": "Set to True if the model should generate a list of outputs instead of a single output.",
                "list": false,
                "name": "multiple",
                "placeholder": "",
                "required": false,
                "show": true,
                "title_case": false,
                "trace_as_metadata": true,
                "type": "bool",
                "value": false
              },
              "output_schema": {
                "_input_type": "TableInput",
                "advanced": false,
                "display_name": "Output Schema",
                "dynamic": false,
                "info": "Define the structure and data types for the model's output.",
                "is_list": true,
                "load_from_db": false,
                "name": "output_schema",
                "placeholder": "",
                "required": false,
                "show": true,
                "table_schema": {
                  "columns": [
                    {
                      "description": "Specify the name of the output field.",
                      "display_name": "Name",
                      "filterable": true,
                      "formatter": "text",
                      "name": "name",
                      "sortable": true,
                      "type": "text"
                    },
                    {
                      "description": "Describe the purpose of the output field.",
                      "display_name": "Description",
                      "filterable": true,
                      "formatter": "text",
                      "name": "description",
                      "sortable": true,
                      "type": "text"
                    },
                    {
                      "default": "text",
                      "description": "Indicate the data type of the output field (e.g., str, int, float, bool, list, dict).",
                      "display_name": "Type",
                      "filterable": true,
                      "formatter": "text",
                      "name": "type",
                      "sortable": true,
                      "type": "text"
                    },
                    {
                      "default": "False",
                      "description": "Set to True if this output field should be a list of the specified type.",
                      "display_name": "Multiple",
                      "filterable": true,
                      "formatter": "text",
                      "name": "multiple",
                      "sortable": true,
                      "type": "boolean"
                    }
                  ]
                },
                "title_case": false,
                "trace_as_metadata": true,
                "type": "table",
                "value": [
                  {
                    "description": "Primary company domain name",
                    "multiple": "False",
                    "name": "domain",
                    "type": "text"
                  },
                  {
                    "description": "Company's LinkedIn URL",
                    "multiple": "False",
                    "name": "linkedinUrl",
                    "type": "text"
                  },
                  {
                    "description": "Lowest priced plan in USD (number only)",
                    "multiple": "False",
                    "name": "cheapestPlan",
                    "type": "text"
                  },
                  {
                    "description": "Boolean indicating if they offer a free trial",
                    "multiple": "False",
                    "name": "hasFreeTrial",
                    "type": "bool"
                  },
                  {
                    "description": "Boolean indicating if they have enterprise options",
                    "multiple": "False",
                    "name": "hasEnterprisePlan",
                    "type": "bool"
                  },
                  {
                    "description": "Boolean indicating if they offer API access",
                    "multiple": "False",
                    "name": "hasAPI",
                    "type": "bool"
                  },
                  {
                    "description": "Either 'B2B' or 'B2C' or 'Both",
                    "multiple": "False",
                    "name": "market",
                    "type": "text"
                  },
                  {
                    "description": "List of available pricing tiers",
                    "multiple": "True",
                    "name": "pricingTiers",
                    "type": "text"
                  },
                  {
                    "description": "List of main features",
                    "multiple": "True",
                    "name": "KeyFeatures",
                    "type": "text"
                  },
                  {
                    "description": "List of target industries",
                    "multiple": "True",
                    "name": "targetIndustries",
                    "type": "text"
                  }
                ]
              },
              "schema_name": {
                "_input_type": "StrInput",
                "advanced": false,
                "display_name": "Schema Name",
                "dynamic": false,
                "info": "Provide a name for the output data schema.",
                "list": false,
                "load_from_db": false,
                "name": "schema_name",
                "placeholder": "",
                "required": false,
                "show": true,
                "title_case": false,
                "trace_as_metadata": true,
                "type": "str",
                "value": "output_schema"
              }
            },
            "tool_mode": false
          },
          "type": "StructuredOutputComponent"
        },
        "dragging": false,
        "height": 541,
        "id": "StructuredOutputComponent-Fk5AM",
        "position": {
          "x": 1716.7237308033855,
          "y": 459.2476214962564
        },
        "positionAbsolute": {
          "x": 1770.7096106546323,
          "y": 518.8182475390113
        },
        "selected": false,
        "type": "genericNode",
        "width": 320,
        "measured": {
          "width": 360,
          "height": 541
        }
      },
      {
        "data": {
          "description": "Generates text using OpenAI LLMs.",
          "display_name": "OpenAI",
          "id": "OpenAIModel-qEjqV",
          "node": {
            "base_classes": [
              "LanguageModel",
              "Message"
            ],
            "beta": false,
            "conditional_paths": [],
            "custom_fields": {},
            "description": "Generates text using OpenAI LLMs.",
            "display_name": "OpenAI",
            "documentation": "",
            "edited": false,
            "field_order": [
              "input_value",
              "system_message",
              "stream",
              "max_tokens",
              "model_kwargs",
              "json_mode",
              "output_schema",
              "model_name",
              "openai_api_base",
              "api_key",
              "temperature",
              "seed",
              "output_parser"
            ],
            "frozen": false,
            "icon": "OpenAI",
            "legacy": false,
            "lf_version": "1.1.1",
            "metadata": {},
            "output_types": [],
            "outputs": [
              {
                "cache": true,
                "display_name": "Text",
                "method": "text_response",
                "name": "text_output",
                "required_inputs": [],
                "selected": "Message",
                "types": [
                  "Message"
                ],
                "value": "__UNDEFINED__"
              },
              {
                "cache": true,
                "display_name": "Language Model",
                "method": "build_model",
                "name": "model_output",
                "required_inputs": [],
                "selected": "LanguageModel",
                "types": [
                  "LanguageModel"
                ],
                "value": "__UNDEFINED__"
              }
            ],
            "pinned": false,
            "template": {
              "_type": "Component",
              "api_key": {
                "_input_type": "SecretStrInput",
                "advanced": false,
                "display_name": "OpenAI API Key",
                "dynamic": false,
                "info": "The OpenAI API Key to use for the OpenAI model.",
                "input_types": [
                  "Message"
                ],
                "load_from_db": true,
                "name": "api_key",
                "password": true,
                "placeholder": "",
                "required": false,
                "show": true,
                "title_case": false,
                "type": "str",
                "value": ""
              },
              "code": {
                "advanced": true,
                "dynamic": true,
                "fileTypes": [],
                "file_path": "",
                "info": "",
                "list": false,
                "load_from_db": false,
                "multiline": true,
                "name": "code",
                "password": false,
                "placeholder": "",
                "required": true,
                "show": true,
                "title_case": false,
                "type": "code",
                "value": "from langchain_openai import ChatOpenAI\nfrom pydantic.v1 import SecretStr\n\nfrom langflow.base.models.model import LCModelComponent\nfrom langflow.base.models.openai_constants import OPENAI_MODEL_NAMES\nfrom langflow.field_typing import LanguageModel\nfrom langflow.field_typing.range_spec import RangeSpec\nfrom langflow.inputs import BoolInput, DictInput, DropdownInput, IntInput, SecretStrInput, SliderInput, StrInput\n\n\nclass OpenAIModelComponent(LCModelComponent):\n    display_name = \"OpenAI\"\n    description = \"Generates text using OpenAI LLMs.\"\n    icon = \"OpenAI\"\n    name = \"OpenAIModel\"\n\n    inputs = [\n        *LCModelComponent._base_inputs,\n        IntInput(\n            name=\"max_tokens\",\n            display_name=\"Max Tokens\",\n            advanced=True,\n            info=\"The maximum number of tokens to generate. Set to 0 for unlimited tokens.\",\n            range_spec=RangeSpec(min=0, max=128000),\n        ),\n        DictInput(\n            name=\"model_kwargs\",\n            display_name=\"Model Kwargs\",\n            advanced=True,\n            info=\"Additional keyword arguments to pass to the model.\",\n        ),\n        BoolInput(\n            name=\"json_mode\",\n            display_name=\"JSON Mode\",\n            advanced=True,\n            info=\"If True, it will output JSON regardless of passing a schema.\",\n        ),\n        DropdownInput(\n            name=\"model_name\",\n            display_name=\"Model Name\",\n            advanced=False,\n            options=OPENAI_MODEL_NAMES,\n            value=OPENAI_MODEL_NAMES[0],\n        ),\n        StrInput(\n            name=\"openai_api_base\",\n            display_name=\"OpenAI API Base\",\n            advanced=True,\n            info=\"The base URL of the OpenAI API. \"\n            \"Defaults to https://api.openai.com/v1. \"\n            \"You can change this to use other APIs like JinaChat, LocalAI and Prem.\",\n        ),\n        SecretStrInput(\n            name=\"api_key\",\n            display_name=\"OpenAI API Key\",\n            info=\"The OpenAI API Key to use for the OpenAI model.\",\n            advanced=False,\n            value=\"OPENAI_API_KEY\",\n        ),\n        SliderInput(\n            name=\"temperature\", display_name=\"Temperature\", value=0.1, range_spec=RangeSpec(min=0, max=2, step=0.01)\n        ),\n        IntInput(\n            name=\"seed\",\n            display_name=\"Seed\",\n            info=\"The seed controls the reproducibility of the job.\",\n            advanced=True,\n            value=1,\n        ),\n    ]\n\n    def build_model(self) -> LanguageModel:  # type: ignore[type-var]\n        openai_api_key = self.api_key\n        temperature = self.temperature\n        model_name: str = self.model_name\n        max_tokens = self.max_tokens\n        model_kwargs = self.model_kwargs or {}\n        openai_api_base = self.openai_api_base or \"https://api.openai.com/v1\"\n        json_mode = self.json_mode\n        seed = self.seed\n\n        api_key = SecretStr(openai_api_key).get_secret_value() if openai_api_key else None\n        output = ChatOpenAI(\n            max_tokens=max_tokens or None,\n            model_kwargs=model_kwargs,\n            model=model_name,\n            base_url=openai_api_base,\n            api_key=api_key,\n            temperature=temperature if temperature is not None else 0.1,\n            seed=seed,\n        )\n        if json_mode:\n            output = output.bind(response_format={\"type\": \"json_object\"})\n\n        return output\n\n    def _get_exception_message(self, e: Exception):\n        \"\"\"Get a message from an OpenAI exception.\n\n        Args:\n            e (Exception): The exception to get the message from.\n\n        Returns:\n            str: The message from the exception.\n        \"\"\"\n        try:\n            from openai import BadRequestError\n        except ImportError:\n            return None\n        if isinstance(e, BadRequestError):\n            message = e.body.get(\"message\")\n            if message:\n                return message\n        return None\n"
              },
              "input_value": {
                "_input_type": "MessageInput",
                "advanced": false,
                "display_name": "Input",
                "dynamic": false,
                "info": "",
                "input_types": [
                  "Message"
                ],
                "list": false,
                "load_from_db": false,
                "name": "input_value",
                "placeholder": "",
                "required": false,
                "show": true,
                "title_case": false,
                "trace_as_input": true,
                "trace_as_metadata": true,
                "type": "str",
                "value": ""
              },
              "json_mode": {
                "_input_type": "BoolInput",
                "advanced": true,
                "display_name": "JSON Mode",
                "dynamic": false,
                "info": "If True, it will output JSON regardless of passing a schema.",
                "list": false,
                "name": "json_mode",
                "placeholder": "",
                "required": false,
                "show": true,
                "title_case": false,
                "trace_as_metadata": true,
                "type": "bool",
                "value": false
              },
              "max_tokens": {
                "_input_type": "IntInput",
                "advanced": true,
                "display_name": "Max Tokens",
                "dynamic": false,
                "info": "The maximum number of tokens to generate. Set to 0 for unlimited tokens.",
                "list": false,
                "name": "max_tokens",
                "placeholder": "",
                "range_spec": {
                  "max": 128000,
                  "min": 0,
                  "step": 0.1,
                  "step_type": "float"
                },
                "required": false,
                "show": true,
                "title_case": false,
                "trace_as_metadata": true,
                "type": "int",
                "value": ""
              },
              "model_kwargs": {
                "_input_type": "DictInput",
                "advanced": true,
                "display_name": "Model Kwargs",
                "dynamic": false,
                "info": "Additional keyword arguments to pass to the model.",
                "list": false,
                "name": "model_kwargs",
                "placeholder": "",
                "required": false,
                "show": true,
                "title_case": false,
                "trace_as_input": true,
                "type": "dict",
                "value": {}
              },
              "model_name": {
                "_input_type": "DropdownInput",
                "advanced": false,
                "combobox": false,
                "display_name": "Model Name",
                "dynamic": false,
                "info": "",
                "name": "model_name",
                "options": [
                  "gpt-4o-mini",
                  "gpt-4o",
                  "gpt-4-turbo",
                  "gpt-4-turbo-preview",
                  "gpt-4",
                  "gpt-3.5-turbo",
                  "gpt-3.5-turbo-0125"
                ],
                "placeholder": "",
                "required": false,
                "show": true,
                "title_case": false,
                "tool_mode": false,
                "trace_as_metadata": true,
                "type": "str",
                "value": "gpt-4o-mini"
              },
              "openai_api_base": {
                "_input_type": "StrInput",
                "advanced": true,
                "display_name": "OpenAI API Base",
                "dynamic": false,
                "info": "The base URL of the OpenAI API. Defaults to https://api.openai.com/v1. You can change this to use other APIs like JinaChat, LocalAI and Prem.",
                "list": false,
                "load_from_db": false,
                "name": "openai_api_base",
                "placeholder": "",
                "required": false,
                "show": true,
                "title_case": false,
                "trace_as_metadata": true,
                "type": "str",
                "value": ""
              },
              "seed": {
                "_input_type": "IntInput",
                "advanced": true,
                "display_name": "Seed",
                "dynamic": false,
                "info": "The seed controls the reproducibility of the job.",
                "list": false,
                "name": "seed",
                "placeholder": "",
                "required": false,
                "show": true,
                "title_case": false,
                "trace_as_metadata": true,
                "type": "int",
                "value": 1
              },
              "stream": {
                "_input_type": "BoolInput",
                "advanced": false,
                "display_name": "Stream",
                "dynamic": false,
                "info": "Stream the response from the model. Streaming works only in Chat.",
                "list": false,
                "name": "stream",
                "placeholder": "",
                "required": false,
                "show": true,
                "title_case": false,
                "trace_as_metadata": true,
                "type": "bool",
                "value": false
              },
              "system_message": {
                "_input_type": "MessageTextInput",
                "advanced": false,
                "display_name": "System Message",
                "dynamic": false,
                "info": "System message to pass to the model.",
                "input_types": [
                  "Message"
                ],
                "list": false,
                "load_from_db": false,
                "name": "system_message",
                "placeholder": "",
                "required": false,
                "show": true,
                "title_case": false,
                "tool_mode": false,
                "trace_as_input": true,
                "trace_as_metadata": true,
                "type": "str",
                "value": ""
              },
              "temperature": {
                "_input_type": "FloatInput",
                "advanced": false,
                "display_name": "Temperature",
                "dynamic": false,
                "info": "",
                "list": false,
                "name": "temperature",
                "placeholder": "",
                "required": false,
                "show": true,
                "title_case": false,
                "trace_as_metadata": true,
                "type": "float",
                "value": 0.1
              }
            },
            "tool_mode": false
          },
          "type": "OpenAIModel"
        },
        "dragging": false,
        "height": 543,
        "id": "OpenAIModel-qEjqV",
        "position": {
          "x": 1696.6021757625274,
          "y": 1053.2300549755305
        },
        "positionAbsolute": {
          "x": 1631.501592565594,
          "y": 1086.5741650125892
        },
        "selected": false,
        "type": "genericNode",
        "width": 320,
        "measured": {
          "width": 360,
          "height": 543
        }
      },
      {
        "data": {
          "id": "ParseData-zFzM6",
          "node": {
            "base_classes": [
              "Message"
            ],
            "beta": false,
            "category": "helpers",
            "conditional_paths": [],
            "custom_fields": {},
            "description": "Convert Data into plain text following a specified template.",
            "display_name": "Parse Data",
            "documentation": "",
            "edited": false,
            "field_order": [
              "data",
              "template",
              "sep"
            ],
            "frozen": false,
            "icon": "braces",
            "key": "ParseData",
            "legacy": false,
            "lf_version": "1.0.19.post2",
            "metadata": {},
            "output_types": [],
            "outputs": [
              {
                "allows_loop": false,
                "cache": true,
                "display_name": "Text",
                "method": "parse_data",
                "name": "text",
                "selected": "Message",
                "types": [
                  "Message"
                ],
                "value": "__UNDEFINED__"
              },
              {
                "allows_loop": false,
                "cache": true,
                "display_name": "Data List",
                "method": "parse_data_as_list",
                "name": "data_list",
                "selected": "Data",
                "types": [
                  "Data"
                ],
                "value": "__UNDEFINED__"
              }
            ],
            "pinned": false,
            "template": {
              "_type": "Component",
              "code": {
                "advanced": true,
                "dynamic": true,
                "fileTypes": [],
                "file_path": "",
                "info": "",
                "list": false,
                "load_from_db": false,
                "multiline": true,
                "name": "code",
                "password": false,
                "placeholder": "",
                "required": true,
                "show": true,
                "title_case": false,
                "type": "code",
                "value": "from langflow.custom import Component\nfrom langflow.helpers.data import data_to_text, data_to_text_list\nfrom langflow.io import DataInput, MultilineInput, Output, StrInput\nfrom langflow.schema import Data\nfrom langflow.schema.message import Message\n\n\nclass ParseDataComponent(Component):\n    display_name = \"Parse Data\"\n    description = \"Convert Data into plain text following a specified template.\"\n    icon = \"braces\"\n    name = \"ParseData\"\n\n    inputs = [\n        DataInput(name=\"data\", display_name=\"Data\", info=\"The data to convert to text.\", is_list=True),\n        MultilineInput(\n            name=\"template\",\n            display_name=\"Template\",\n            info=\"The template to use for formatting the data. \"\n            \"It can contain the keys {text}, {data} or any other key in the Data.\",\n            value=\"{text}\",\n        ),\n        StrInput(name=\"sep\", display_name=\"Separator\", advanced=True, value=\"\\n\"),\n    ]\n\n    outputs = [\n        Output(\n            display_name=\"Text\",\n            name=\"text\",\n            info=\"Data as a single Message, with each input Data separated by Separator\",\n            method=\"parse_data\",\n        ),\n        Output(\n            display_name=\"Data List\",\n            name=\"data_list\",\n            info=\"Data as a list of new Data, each having `text` formatted by Template\",\n            method=\"parse_data_as_list\",\n        ),\n    ]\n\n    def _clean_args(self) -> tuple[list[Data], str, str]:\n        data = self.data if isinstance(self.data, list) else [self.data]\n        template = self.template\n        sep = self.sep\n        return data, template, sep\n\n    def parse_data(self) -> Message:\n        data, template, sep = self._clean_args()\n        result_string = data_to_text(template, data, sep)\n        self.status = result_string\n        return Message(text=result_string)\n\n    def parse_data_as_list(self) -> list[Data]:\n        data, template, _ = self._clean_args()\n        text_list, data_list = data_to_text_list(template, data)\n        for item, text in zip(data_list, text_list, strict=True):\n            item.set_text(text)\n        self.status = data_list\n        return data_list\n"
              },
              "data": {
                "_input_type": "DataInput",
                "advanced": false,
                "display_name": "Data",
                "dynamic": false,
                "info": "The data to convert to text.",
                "input_types": [
                  "Data"
                ],
                "list": true,
                "name": "data",
                "placeholder": "",
                "required": false,
                "show": true,
                "title_case": false,
                "trace_as_input": true,
                "trace_as_metadata": true,
                "type": "other",
                "value": ""
              },
              "sep": {
                "_input_type": "StrInput",
                "advanced": true,
                "display_name": "Separator",
                "dynamic": false,
                "info": "",
                "list": false,
                "load_from_db": false,
                "name": "sep",
                "placeholder": "",
                "required": false,
                "show": true,
                "title_case": false,
                "trace_as_metadata": true,
                "type": "str",
                "value": "\n"
              },
              "template": {
                "_input_type": "MultilineInput",
                "advanced": false,
                "display_name": "Template",
                "dynamic": false,
                "info": "The template to use for formatting the data. It can contain the keys {text}, {data} or any other key in the Data.",
                "input_types": [
                  "Message"
                ],
                "list": false,
                "load_from_db": false,
                "multiline": true,
                "name": "template",
                "placeholder": "",
                "required": false,
                "show": true,
                "title_case": false,
                "trace_as_input": true,
                "trace_as_metadata": true,
                "type": "str",
                "value": "# Company Profile\n\n## Basic Information\n- **Domain:** {domain}\n- **LinkedIn URL:** {linkedinUrl}\n\n## Pricing and Plans\n- **Cheapest Plan:** {cheapestPlan}\n- **Has Free Trial:** {hasFreeTrial}\n- **Has Enterprise Plan:** {hasEnterprisePlan}\n\n## Technical Capabilities\n- **Has API:** {hasAPI}\n\n## Market and Target Audience\n- **Market:** {market}\n- **Target Industries:** {targetIndustries}\n\n## Pricing Structure\n{pricingTiers}\n\n## Key Features\n{KeyFeatures}\n"
              }
            }
          },
          "type": "ParseData"
        },
        "dragging": false,
        "height": 302,
        "id": "ParseData-zFzM6",
        "position": {
          "x": 2139.05558520377,
          "y": 780.6849187394922
        },
        "positionAbsolute": {
          "x": 2139.05558520377,
          "y": 780.6849187394922
        },
        "selected": false,
        "type": "genericNode",
        "width": 320,
        "measured": {
          "width": 360,
          "height": 302
        }
      },
      {
        "data": {
          "description": "Define the agent's instructions, then enter a task to complete using tools.",
          "display_name": "Agent",
          "id": "Agent-axUVK",
          "node": {
            "base_classes": [
              "Message"
            ],
            "beta": false,
            "conditional_paths": [],
            "custom_fields": {},
            "description": "Define the agent's instructions, then enter a task to complete using tools.",
            "display_name": "Agent",
            "documentation": "",
            "edited": false,
            "field_order": [
              "agent_llm",
              "max_tokens",
              "model_kwargs",
              "json_mode",
              "output_schema",
              "model_name",
              "openai_api_base",
              "api_key",
              "temperature",
              "seed",
              "output_parser",
              "system_prompt",
              "tools",
              "input_value",
              "handle_parsing_errors",
              "verbose",
              "max_iterations",
              "agent_description",
              "memory",
              "sender",
              "sender_name",
              "n_messages",
              "session_id",
              "order",
              "template",
              "add_current_date_tool"
            ],
            "frozen": false,
            "icon": "bot",
            "legacy": false,
            "lf_version": "1.1.1",
            "metadata": {},
            "output_types": [],
            "outputs": [
              {
                "cache": true,
                "display_name": "Response",
                "method": "message_response",
                "name": "response",
                "selected": "Message",
                "types": [
                  "Message"
                ],
                "value": "__UNDEFINED__"
              }
            ],
            "pinned": false,
            "template": {
              "_type": "Component",
              "add_current_date_tool": {
                "_input_type": "BoolInput",
                "advanced": true,
                "display_name": "Current Date",
                "dynamic": false,
                "info": "If true, will add a tool to the agent that returns the current date.",
                "list": false,
                "name": "add_current_date_tool",
                "placeholder": "",
                "required": false,
                "show": true,
                "title_case": false,
                "trace_as_metadata": true,
                "type": "bool",
                "value": true
              },
              "agent_description": {
                "_input_type": "MultilineInput",
                "advanced": true,
                "display_name": "Agent Description [Deprecated]",
                "dynamic": false,
                "info": "The description of the agent. This is only used when in Tool Mode. Defaults to 'A helpful assistant with access to the following tools:' and tools are added dynamically. This feature is deprecated and will be removed in future versions.",
                "input_types": [
                  "Message"
                ],
                "list": false,
                "load_from_db": false,
                "multiline": true,
                "name": "agent_description",
                "placeholder": "",
                "required": false,
                "show": true,
                "title_case": false,
                "tool_mode": false,
                "trace_as_input": true,
                "trace_as_metadata": true,
                "type": "str",
                "value": "A helpful assistant with access to the following tools:"
              },
              "agent_llm": {
                "_input_type": "DropdownInput",
                "advanced": false,
                "combobox": false,
                "display_name": "Model Provider",
                "dynamic": false,
                "info": "The provider of the language model that the agent will use to generate responses.",
                "input_types": [],
                "name": "agent_llm",
                "options": [
                  "Amazon Bedrock",
                  "Anthropic",
                  "Azure OpenAI",
                  "Groq",
                  "NVIDIA",
                  "OpenAI",
                  "Custom"
                ],
                "placeholder": "",
                "real_time_refresh": true,
                "required": false,
                "show": true,
                "title_case": false,
                "tool_mode": false,
                "trace_as_metadata": true,
                "type": "str",
                "value": "OpenAI"
              },
              "api_key": {
                "_input_type": "SecretStrInput",
                "advanced": false,
                "display_name": "OpenAI API Key",
                "dynamic": false,
                "info": "The OpenAI API Key to use for the OpenAI model.",
                "input_types": [
                  "Message"
                ],
                "load_from_db": true,
                "name": "api_key",
                "password": true,
                "placeholder": "",
                "required": false,
                "show": true,
                "title_case": false,
                "type": "str",
                "value": ""
              },
              "code": {
                "advanced": true,
                "dynamic": true,
                "fileTypes": [],
                "file_path": "",
                "info": "",
                "list": false,
                "load_from_db": false,
                "multiline": true,
                "name": "code",
                "password": false,
                "placeholder": "",
                "required": true,
                "show": true,
                "title_case": false,
                "type": "code",
                "value": "from langchain_core.tools import StructuredTool\n\nfrom langflow.base.agents.agent import LCToolsAgentComponent\nfrom langflow.base.models.model_input_constants import (\n    ALL_PROVIDER_FIELDS,\n    MODEL_DYNAMIC_UPDATE_FIELDS,\n    MODEL_PROVIDERS_DICT,\n)\nfrom langflow.base.models.model_utils import get_model_name\nfrom langflow.components.helpers import CurrentDateComponent\nfrom langflow.components.helpers.memory import MemoryComponent\nfrom langflow.components.langchain_utilities.tool_calling import (\n    ToolCallingAgentComponent,\n)\nfrom langflow.custom.utils import update_component_build_config\nfrom langflow.io import BoolInput, DropdownInput, MultilineInput, Output\nfrom langflow.logging import logger\nfrom langflow.schema.dotdict import dotdict\nfrom langflow.schema.message import Message\n\n\ndef set_advanced_true(component_input):\n    component_input.advanced = True\n    return component_input\n\n\nclass AgentComponent(ToolCallingAgentComponent):\n    display_name: str = \"Agent\"\n    description: str = \"Define the agent's instructions, then enter a task to complete using tools.\"\n    icon = \"bot\"\n    beta = False\n    name = \"Agent\"\n\n    memory_inputs = [set_advanced_true(component_input) for component_input in MemoryComponent().inputs]\n\n    inputs = [\n        DropdownInput(\n            name=\"agent_llm\",\n            display_name=\"Model Provider\",\n            info=\"The provider of the language model that the agent will use to generate responses.\",\n            options=[*sorted(MODEL_PROVIDERS_DICT.keys()), \"Custom\"],\n            value=\"OpenAI\",\n            real_time_refresh=True,\n            input_types=[],\n        ),\n        *MODEL_PROVIDERS_DICT[\"OpenAI\"][\"inputs\"],\n        MultilineInput(\n            name=\"system_prompt\",\n            display_name=\"Agent Instructions\",\n            info=\"System Prompt: Initial instructions and context provided to guide the agent's behavior.\",\n            value=\"You are a helpful assistant that can use tools to answer questions and perform tasks.\",\n            advanced=False,\n        ),\n        *LCToolsAgentComponent._base_inputs,\n        *memory_inputs,\n        BoolInput(\n            name=\"add_current_date_tool\",\n            display_name=\"Current Date\",\n            advanced=True,\n            info=\"If true, will add a tool to the agent that returns the current date.\",\n            value=True,\n        ),\n    ]\n    outputs = [Output(name=\"response\", display_name=\"Response\", method=\"message_response\")]\n\n    async def message_response(self) -> Message:\n        try:\n            llm_model, display_name = self.get_llm()\n            if llm_model is None:\n                msg = \"No language model selected\"\n                raise ValueError(msg)\n            self.model_name = get_model_name(llm_model, display_name=display_name)\n        except Exception as e:\n            # Log the error for debugging purposes\n            logger.error(f\"Error retrieving language model: {e}\")\n            raise\n\n        try:\n            self.chat_history = await self.get_memory_data()\n        except Exception as e:\n            logger.error(f\"Error retrieving chat history: {e}\")\n            raise\n\n        if self.add_current_date_tool:\n            try:\n                if not isinstance(self.tools, list):  # type: ignore[has-type]\n                    self.tools = []\n                # Convert CurrentDateComponent to a StructuredTool\n                current_date_tool = (await CurrentDateComponent().to_toolkit()).pop(0)\n                # current_date_tool = CurrentDateComponent().to_toolkit()[0]\n                if isinstance(current_date_tool, StructuredTool):\n                    self.tools.append(current_date_tool)\n                else:\n                    msg = \"CurrentDateComponent must be converted to a StructuredTool\"\n                    raise TypeError(msg)\n            except Exception as e:\n                logger.error(f\"Error adding current date tool: {e}\")\n                raise\n\n        if not self.tools:\n            msg = \"Tools are required to run the agent.\"\n            logger.error(msg)\n            raise ValueError(msg)\n\n        try:\n            self.set(\n                llm=llm_model,\n                tools=self.tools,\n                chat_history=self.chat_history,\n                input_value=self.input_value,\n                system_prompt=self.system_prompt,\n            )\n            agent = self.create_agent_runnable()\n        except Exception as e:\n            logger.error(f\"Error setting up the agent: {e}\")\n            raise\n\n        return await self.run_agent(agent)\n\n    async def get_memory_data(self):\n        memory_kwargs = {\n            component_input.name: getattr(self, f\"{component_input.name}\") for component_input in self.memory_inputs\n        }\n\n        return await MemoryComponent().set(**memory_kwargs).retrieve_messages()\n\n    def get_llm(self):\n        if isinstance(self.agent_llm, str):\n            try:\n                provider_info = MODEL_PROVIDERS_DICT.get(self.agent_llm)\n                if provider_info:\n                    component_class = provider_info.get(\"component_class\")\n                    display_name = component_class.display_name\n                    inputs = provider_info.get(\"inputs\")\n                    prefix = provider_info.get(\"prefix\", \"\")\n                    return (\n                        self._build_llm_model(component_class, inputs, prefix),\n                        display_name,\n                    )\n            except Exception as e:\n                msg = f\"Error building {self.agent_llm} language model\"\n                raise ValueError(msg) from e\n        return self.agent_llm, None\n\n    def _build_llm_model(self, component, inputs, prefix=\"\"):\n        model_kwargs = {input_.name: getattr(self, f\"{prefix}{input_.name}\") for input_ in inputs}\n        return component.set(**model_kwargs).build_model()\n\n    def set_component_params(self, component):\n        provider_info = MODEL_PROVIDERS_DICT.get(self.agent_llm)\n        if provider_info:\n            inputs = provider_info.get(\"inputs\")\n            prefix = provider_info.get(\"prefix\")\n            model_kwargs = {input_.name: getattr(self, f\"{prefix}{input_.name}\") for input_ in inputs}\n\n            return component.set(**model_kwargs)\n        return component\n\n    def delete_fields(self, build_config: dotdict, fields: dict | list[str]) -> None:\n        \"\"\"Delete specified fields from build_config.\"\"\"\n        for field in fields:\n            build_config.pop(field, None)\n\n    def update_input_types(self, build_config: dotdict) -> dotdict:\n        \"\"\"Update input types for all fields in build_config.\"\"\"\n        for key, value in build_config.items():\n            if isinstance(value, dict):\n                if value.get(\"input_types\") is None:\n                    build_config[key][\"input_types\"] = []\n            elif hasattr(value, \"input_types\") and value.input_types is None:\n                value.input_types = []\n        return build_config\n\n    async def update_build_config(\n        self, build_config: dotdict, field_value: str, field_name: str | None = None\n    ) -> dotdict:\n        # Iterate over all providers in the MODEL_PROVIDERS_DICT\n        # Existing logic for updating build_config\n        if field_name in (\"agent_llm\",):\n            provider_info = MODEL_PROVIDERS_DICT.get(field_value)\n            if provider_info:\n                component_class = provider_info.get(\"component_class\")\n                if component_class and hasattr(component_class, \"update_build_config\"):\n                    # Call the component class's update_build_config method\n                    build_config = await update_component_build_config(\n                        component_class, build_config, field_value, field_name\n                    )\n\n            provider_configs: dict[str, tuple[dict, list[dict]]] = {\n                provider: (\n                    MODEL_PROVIDERS_DICT[provider][\"fields\"],\n                    [\n                        MODEL_PROVIDERS_DICT[other_provider][\"fields\"]\n                        for other_provider in MODEL_PROVIDERS_DICT\n                        if other_provider != provider\n                    ],\n                )\n                for provider in MODEL_PROVIDERS_DICT\n            }\n            if field_value in provider_configs:\n                fields_to_add, fields_to_delete = provider_configs[field_value]\n\n                # Delete fields from other providers\n                for fields in fields_to_delete:\n                    self.delete_fields(build_config, fields)\n\n                # Add provider-specific fields\n                if field_value == \"OpenAI\" and not any(field in build_config for field in fields_to_add):\n                    build_config.update(fields_to_add)\n                else:\n                    build_config.update(fields_to_add)\n                # Reset input types for agent_llm\n                build_config[\"agent_llm\"][\"input_types\"] = []\n            elif field_value == \"Custom\":\n                # Delete all provider fields\n                self.delete_fields(build_config, ALL_PROVIDER_FIELDS)\n                # Update with custom component\n                custom_component = DropdownInput(\n                    name=\"agent_llm\",\n                    display_name=\"Language Model\",\n                    options=[*sorted(MODEL_PROVIDERS_DICT.keys()), \"Custom\"],\n                    value=\"Custom\",\n                    real_time_refresh=True,\n                    input_types=[\"LanguageModel\"],\n                )\n                build_config.update({\"agent_llm\": custom_component.to_dict()})\n            # Update input types for all fields\n            build_config = self.update_input_types(build_config)\n\n            # Validate required keys\n            default_keys = [\n                \"code\",\n                \"_type\",\n                \"agent_llm\",\n                \"tools\",\n                \"input_value\",\n                \"add_current_date_tool\",\n                \"system_prompt\",\n                \"agent_description\",\n                \"max_iterations\",\n                \"handle_parsing_errors\",\n                \"verbose\",\n            ]\n            missing_keys = [key for key in default_keys if key not in build_config]\n            if missing_keys:\n                msg = f\"Missing required keys in build_config: {missing_keys}\"\n                raise ValueError(msg)\n        if (\n            isinstance(self.agent_llm, str)\n            and self.agent_llm in MODEL_PROVIDERS_DICT\n            and field_name in MODEL_DYNAMIC_UPDATE_FIELDS\n        ):\n            provider_info = MODEL_PROVIDERS_DICT.get(self.agent_llm)\n            if provider_info:\n                component_class = provider_info.get(\"component_class\")\n                component_class = self.set_component_params(component_class)\n                prefix = provider_info.get(\"prefix\")\n                if component_class and hasattr(component_class, \"update_build_config\"):\n                    # Call each component class's update_build_config method\n                    # remove the prefix from the field_name\n                    if isinstance(field_name, str) and isinstance(prefix, str):\n                        field_name = field_name.replace(prefix, \"\")\n                    build_config = await update_component_build_config(\n                        component_class, build_config, field_value, field_name\n                    )\n        return build_config\n"
              },
              "handle_parsing_errors": {
                "_input_type": "BoolInput",
                "advanced": true,
                "display_name": "Handle Parse Errors",
                "dynamic": false,
                "info": "Should the Agent fix errors when reading user input for better processing?",
                "list": false,
                "name": "handle_parsing_errors",
                "placeholder": "",
                "required": false,
                "show": true,
                "title_case": false,
                "trace_as_metadata": true,
                "type": "bool",
                "value": true
              },
              "input_value": {
                "_input_type": "MessageTextInput",
                "advanced": false,
                "display_name": "Input",
                "dynamic": false,
                "info": "The input provided by the user for the agent to process.",
                "input_types": [
                  "Message"
                ],
                "list": false,
                "load_from_db": false,
                "name": "input_value",
                "placeholder": "",
                "required": false,
                "show": true,
                "title_case": false,
                "tool_mode": true,
                "trace_as_input": true,
                "trace_as_metadata": true,
                "type": "str",
                "value": ""
              },
              "json_mode": {
                "_input_type": "BoolInput",
                "advanced": true,
                "display_name": "JSON Mode",
                "dynamic": false,
                "info": "If True, it will output JSON regardless of passing a schema.",
                "list": false,
                "name": "json_mode",
                "placeholder": "",
                "required": false,
                "show": true,
                "title_case": false,
                "trace_as_metadata": true,
<<<<<<< HEAD
                "type": "float",
                "value": 0.1
              }
            },
            "tool_mode": false
          },
          "type": "OpenAIModel"
        },
        "dragging": false,
        "height": 543,
        "id": "OpenAIModel-1WzgM",
        "position": {
          "x": 1631.501592565594,
          "y": 1086.5741650125892
        },
        "positionAbsolute": {
          "x": 1631.501592565594,
          "y": 1086.5741650125892
        },
        "selected": false,
        "type": "genericNode",
        "width": 320
      },
      {
        "data": {
          "id": "ParseData-rO6Qs",
          "node": {
            "base_classes": [
              "Message"
            ],
            "beta": false,
            "category": "helpers",
            "conditional_paths": [],
            "custom_fields": {},
            "description": "Convert Data into plain text following a specified template.",
            "display_name": "Parse Data",
            "documentation": "",
            "edited": false,
            "field_order": [
              "data",
              "template",
              "sep"
            ],
            "frozen": false,
            "icon": "braces",
            "key": "ParseData",
            "legacy": false,
            "lf_version": "1.0.19.post2",
            "metadata": {},
            "output_types": [],
            "outputs": [
              {
                "allows_loop": false,
                "cache": true,
                "display_name": "Text",
                "method": "parse_data",
                "name": "text",
                "selected": "Message",
                "types": [
                  "Message"
                ],
                "value": "__UNDEFINED__"
              },
              {
                "allows_loop": false,
                "cache": true,
                "display_name": "Data List",
                "method": "parse_data_as_list",
                "name": "data_list",
                "selected": "Data",
                "types": [
                  "Data"
                ],
                "value": "__UNDEFINED__"
              }
            ],
            "pinned": false,
            "template": {
              "_type": "Component",
              "code": {
=======
                "type": "bool",
                "value": false
              },
              "max_iterations": {
                "_input_type": "IntInput",
>>>>>>> d8eabc71
                "advanced": true,
                "display_name": "Max Iterations",
                "dynamic": false,
                "info": "The maximum number of attempts the agent can make to complete its task before it stops.",
                "list": false,
                "name": "max_iterations",
                "placeholder": "",
                "required": false,
                "show": true,
                "title_case": false,
                "trace_as_metadata": true,
                "type": "int",
                "value": 15
              },
              "max_tokens": {
                "_input_type": "IntInput",
                "advanced": true,
                "display_name": "Max Tokens",
                "dynamic": false,
                "info": "The maximum number of tokens to generate. Set to 0 for unlimited tokens.",
                "list": false,
                "name": "max_tokens",
                "placeholder": "",
                "range_spec": {
                  "max": 128000,
                  "min": 0,
                  "step": 0.1,
                  "step_type": "float"
                },
                "required": false,
                "show": true,
                "title_case": false,
                "trace_as_metadata": true,
                "type": "int",
                "value": ""
              },
              "memory": {
                "_input_type": "HandleInput",
                "advanced": true,
                "display_name": "External Memory",
                "dynamic": false,
                "info": "Retrieve messages from an external memory. If empty, it will use the Langflow tables.",
                "input_types": [
                  "Memory"
                ],
                "list": false,
                "name": "memory",
                "placeholder": "",
                "required": false,
                "show": true,
                "title_case": false,
                "trace_as_metadata": true,
                "type": "other",
                "value": ""
              },
              "model_kwargs": {
                "_input_type": "DictInput",
                "advanced": true,
                "display_name": "Model Kwargs",
                "dynamic": false,
                "info": "Additional keyword arguments to pass to the model.",
                "list": false,
                "name": "model_kwargs",
                "placeholder": "",
                "required": false,
                "show": true,
                "title_case": false,
                "trace_as_input": true,
                "type": "dict",
                "value": {}
              },
              "model_name": {
                "_input_type": "DropdownInput",
                "advanced": false,
                "combobox": false,
                "display_name": "Model Name",
                "dynamic": false,
                "info": "",
                "name": "model_name",
                "options": [
                  "gpt-4o-mini",
                  "gpt-4o",
                  "gpt-4-turbo",
                  "gpt-4-turbo-preview",
                  "gpt-4",
                  "gpt-3.5-turbo",
                  "gpt-3.5-turbo-0125"
                ],
                "placeholder": "",
                "required": false,
                "show": true,
                "title_case": false,
                "tool_mode": false,
                "trace_as_metadata": true,
                "type": "str",
                "value": "gpt-4o-mini"
              },
              "n_messages": {
                "_input_type": "IntInput",
                "advanced": true,
                "display_name": "Number of Messages",
                "dynamic": false,
                "info": "Number of messages to retrieve.",
                "list": false,
                "name": "n_messages",
                "placeholder": "",
                "required": false,
                "show": true,
                "title_case": false,
                "trace_as_metadata": true,
                "type": "int",
                "value": 100
              },
              "openai_api_base": {
                "_input_type": "StrInput",
                "advanced": true,
                "display_name": "OpenAI API Base",
                "dynamic": false,
                "info": "The base URL of the OpenAI API. Defaults to https://api.openai.com/v1. You can change this to use other APIs like JinaChat, LocalAI and Prem.",
                "list": false,
                "load_from_db": false,
                "name": "openai_api_base",
                "placeholder": "",
                "required": false,
                "show": true,
                "title_case": false,
                "trace_as_metadata": true,
                "type": "str",
                "value": ""
              },
              "order": {
                "_input_type": "DropdownInput",
                "advanced": true,
                "combobox": false,
                "display_name": "Order",
                "dynamic": false,
                "info": "Order of the messages.",
                "name": "order",
                "options": [
                  "Ascending",
                  "Descending"
                ],
                "placeholder": "",
                "required": false,
                "show": true,
                "title_case": false,
                "tool_mode": false,
                "trace_as_metadata": true,
                "type": "str",
<<<<<<< HEAD
                "value": "# Company Profile\n\n## Basic Information\n- **Domain:** {domain}\n- **LinkedIn URL:** {linkedinUrl}\n\n## Pricing and Plans\n- **Cheapest Plan:** {cheapestPlan}\n- **Has Free Trial:** {hasFreeTrial}\n- **Has Enterprise Plan:** {hasEnterprisePlan}\n\n## Technical Capabilities\n- **Has API:** {hasAPI}\n\n## Market and Target Audience\n- **Market:** {market}\n- **Target Industries:** {targetIndustries}\n\n## Pricing Structure\n{pricingTiers}\n\n## Key Features\n{KeyFeatures}\n"
              }
            }
          },
          "type": "ParseData"
        },
        "dragging": false,
        "height": 302,
        "id": "ParseData-rO6Qs",
        "position": {
          "x": 2139.05558520377,
          "y": 780.6849187394922
        },
        "positionAbsolute": {
          "x": 2139.05558520377,
          "y": 780.6849187394922
        },
        "selected": false,
        "type": "genericNode",
        "width": 320
      },
      {
        "data": {
          "description": "Define the agent's instructions, then enter a task to complete using tools.",
          "display_name": "Agent",
          "id": "Agent-QSS16",
          "node": {
            "base_classes": [
              "Message"
            ],
            "beta": false,
            "conditional_paths": [],
            "custom_fields": {},
            "description": "Define the agent's instructions, then enter a task to complete using tools.",
            "display_name": "Agent",
            "documentation": "",
            "edited": false,
            "field_order": [
              "agent_llm",
              "max_tokens",
              "model_kwargs",
              "json_mode",
              "output_schema",
              "model_name",
              "openai_api_base",
              "api_key",
              "temperature",
              "seed",
              "output_parser",
              "system_prompt",
              "tools",
              "input_value",
              "handle_parsing_errors",
              "verbose",
              "max_iterations",
              "agent_description",
              "memory",
              "sender",
              "sender_name",
              "n_messages",
              "session_id",
              "order",
              "template",
              "add_current_date_tool"
            ],
            "frozen": false,
            "icon": "bot",
            "legacy": false,
            "lf_version": "1.0.19.post2",
            "metadata": {},
            "output_types": [],
            "outputs": [
              {
                "allows_loop": false,
                "cache": true,
                "display_name": "Response",
                "method": "message_response",
                "name": "response",
                "selected": "Message",
                "types": [
                  "Message"
                ],
                "value": "__UNDEFINED__"
              }
            ],
            "pinned": false,
            "template": {
              "_type": "Component",
              "add_current_date_tool": {
                "_input_type": "BoolInput",
=======
                "value": "Ascending"
              },
              "seed": {
                "_input_type": "IntInput",
>>>>>>> d8eabc71
                "advanced": true,
                "display_name": "Seed",
                "dynamic": false,
                "info": "The seed controls the reproducibility of the job.",
                "list": false,
                "name": "seed",
                "placeholder": "",
                "required": false,
                "show": true,
                "title_case": false,
                "trace_as_metadata": true,
                "type": "int",
                "value": 1
              },
              "sender": {
                "_input_type": "DropdownInput",
                "advanced": true,
                "combobox": false,
                "display_name": "Sender Type",
                "dynamic": false,
                "info": "Filter by sender type.",
                "name": "sender",
                "options": [
                  "Machine",
                  "User",
                  "Machine and User"
                ],
                "placeholder": "",
                "required": false,
                "show": true,
                "title_case": false,
                "tool_mode": false,
                "trace_as_metadata": true,
                "type": "str",
                "value": "Machine and User"
              },
              "sender_name": {
                "_input_type": "MessageTextInput",
                "advanced": true,
                "display_name": "Sender Name",
                "dynamic": false,
                "info": "Filter by sender name.",
                "input_types": [
                  "Message"
                ],
                "list": false,
                "load_from_db": false,
                "name": "sender_name",
                "placeholder": "",
                "required": false,
                "show": true,
                "title_case": false,
                "tool_mode": false,
                "trace_as_input": true,
                "trace_as_metadata": true,
                "type": "str",
                "value": ""
              },
              "session_id": {
                "_input_type": "MessageTextInput",
                "advanced": true,
                "display_name": "Session ID",
                "dynamic": false,
                "info": "The session ID of the chat. If empty, the current session ID parameter will be used.",
                "input_types": [
                  "Message"
                ],
                "list": false,
                "load_from_db": false,
                "name": "session_id",
                "placeholder": "",
                "required": false,
                "show": true,
                "title_case": false,
                "tool_mode": false,
                "trace_as_input": true,
                "trace_as_metadata": true,
                "type": "str",
                "value": ""
              },
              "system_prompt": {
                "_input_type": "MultilineInput",
                "advanced": false,
                "display_name": "Agent Instructions",
                "dynamic": false,
                "info": "System Prompt: Initial instructions and context provided to guide the agent's behavior.",
                "input_types": [
                  "Message"
                ],
                "list": false,
                "load_from_db": false,
                "multiline": true,
                "name": "system_prompt",
                "placeholder": "",
                "required": false,
                "show": true,
                "title_case": false,
                "tool_mode": false,
                "trace_as_input": true,
                "trace_as_metadata": true,
                "type": "str",
                "value": "You are an expert business research agent. Your task is to gather comprehensive information about companies.   When researching a company, focus on the following key areas: 1. Basic company information (website, domain, social presence) 2. Product and pricing information 3. Technical capabilities and integrations 4. Market positioning and target audience 5. Key features and offerings  For the company/domain provided, search thoroughly and provide detailed information about: - Their main website and domain - Their pricing structure - Product features and capabilities - Market presence and focus - Technical offerings like APIs - Social media presence, especially LinkedIn  Search comprehensively and provide detailed, factual information that will help determine: - Pricing tiers and structure - Whether they offer free trials - If they have enterprise solutions - Their technical capabilities - Their primary market (B2B/B2C)  INPUT: {input}  Respond with detailed, factual information about these aspects, avoiding speculation. Include direct quotes or specific information you find."
              },
              "temperature": {
                "_input_type": "FloatInput",
                "advanced": true,
                "display_name": "Temperature",
                "dynamic": false,
                "info": "",
                "list": false,
                "name": "temperature",
                "placeholder": "",
                "required": false,
                "show": true,
                "title_case": false,
                "trace_as_metadata": true,
                "type": "float",
                "value": 0.1
              },
              "template": {
                "_input_type": "MultilineInput",
                "advanced": true,
                "display_name": "Template",
                "dynamic": false,
                "info": "The template to use for formatting the data. It can contain the keys {text}, {sender} or any other key in the message data.",
                "input_types": [
                  "Message"
                ],
                "list": false,
                "load_from_db": false,
                "multiline": true,
                "name": "template",
                "placeholder": "",
                "required": false,
                "show": true,
                "title_case": false,
                "tool_mode": false,
                "trace_as_input": true,
                "trace_as_metadata": true,
                "type": "str",
                "value": "{sender_name}: {text}"
              },
              "tools": {
                "_input_type": "HandleInput",
                "advanced": false,
                "display_name": "Tools",
                "dynamic": false,
                "info": "These are the tools that the agent can use to help with tasks.",
                "input_types": [
                  "Tool"
                ],
                "list": true,
                "name": "tools",
                "placeholder": "",
                "required": false,
                "show": true,
                "title_case": false,
                "trace_as_metadata": true,
                "type": "other",
                "value": ""
              },
              "verbose": {
                "_input_type": "BoolInput",
                "advanced": true,
                "display_name": "Verbose",
                "dynamic": false,
                "info": "",
                "list": false,
                "name": "verbose",
                "placeholder": "",
                "required": false,
                "show": true,
                "title_case": false,
                "trace_as_metadata": true,
                "type": "bool",
                "value": true
              }
            },
            "tool_mode": false
          },
          "type": "Agent"
        },
        "dragging": false,
        "height": 650,
        "id": "Agent-axUVK",
        "position": {
          "x": 1287.5681517817056,
          "y": 519.8701526087884
        },
        "selected": false,
        "type": "genericNode",
        "width": 320,
        "measured": {
          "width": 360,
          "height": 650
        }
      },
      {
        "data": {
          "id": "note-NrsCo",
          "node": {
            "description": "# 🔑 Tavily AI Search Needs API Key\n\nYou can get 1000 searches/month free [here](https://tavily.com/) ",
            "display_name": "",
            "documentation": "",
            "template": {
              "backgroundColor": "lime"
            }
          },
          "type": "note"
        },
        "dragging": false,
        "height": 325,
        "id": "note-NrsCo",
        "position": {
          "x": 878.7898510090017,
          "y": 640.2524241641511
        },
        "positionAbsolute": {
          "x": 921.6062384772317,
          "y": 642.1140062279873
        },
        "selected": false,
        "type": "noteNode",
        "width": 325,
        "measured": {
          "width": 328,
          "height": 325
        }
      },
      {
        "id": "TavilySearchComponent-J0fu0",
        "type": "genericNode",
        "position": {
          "x": 875.7686789989679,
          "y": 798.478848045035
        },
        "data": {
          "node": {
            "template": {
              "_type": "Component",
              "api_key": {
                "load_from_db": false,
                "required": true,
                "placeholder": "",
                "show": true,
                "name": "api_key",
                "value": "",
                "display_name": "Tavily API Key",
                "advanced": false,
                "input_types": [
                  "Message"
                ],
                "dynamic": false,
                "info": "Your Tavily API Key.",
                "title_case": false,
                "password": true,
                "type": "str",
                "_input_type": "SecretStrInput"
              },
              "code": {
                "type": "code",
                "required": true,
                "placeholder": "",
                "list": false,
                "show": true,
                "multiline": true,
                "value": "import httpx\nfrom loguru import logger\n\nfrom langflow.custom import Component\nfrom langflow.helpers.data import data_to_text\nfrom langflow.io import BoolInput, DropdownInput, IntInput, MessageTextInput, Output, SecretStrInput\nfrom langflow.schema import Data\nfrom langflow.schema.message import Message\n\n\nclass TavilySearchComponent(Component):\n    display_name = \"Tavily AI Search\"\n    description = \"\"\"**Tavily AI** is a search engine optimized for LLMs and RAG, \\\n        aimed at efficient, quick, and persistent search results.\"\"\"\n    icon = \"TavilyIcon\"\n\n    inputs = [\n        SecretStrInput(\n            name=\"api_key\",\n            display_name=\"Tavily API Key\",\n            required=True,\n            info=\"Your Tavily API Key.\",\n        ),\n        MessageTextInput(\n            name=\"query\",\n            display_name=\"Search Query\",\n            info=\"The search query you want to execute with Tavily.\",\n            tool_mode=True,\n        ),\n        DropdownInput(\n            name=\"search_depth\",\n            display_name=\"Search Depth\",\n            info=\"The depth of the search.\",\n            options=[\"basic\", \"advanced\"],\n            value=\"advanced\",\n            advanced=True,\n        ),\n        DropdownInput(\n            name=\"topic\",\n            display_name=\"Search Topic\",\n            info=\"The category of the search.\",\n            options=[\"general\", \"news\"],\n            value=\"general\",\n            advanced=True,\n        ),\n        IntInput(\n            name=\"max_results\",\n            display_name=\"Max Results\",\n            info=\"The maximum number of search results to return.\",\n            value=5,\n            advanced=True,\n        ),\n        BoolInput(\n            name=\"include_images\",\n            display_name=\"Include Images\",\n            info=\"Include a list of query-related images in the response.\",\n            value=True,\n            advanced=True,\n        ),\n        BoolInput(\n            name=\"include_answer\",\n            display_name=\"Include Answer\",\n            info=\"Include a short answer to original query.\",\n            value=True,\n            advanced=True,\n        ),\n    ]\n\n    outputs = [\n        Output(display_name=\"Data\", name=\"data\", method=\"fetch_content\"),\n        Output(display_name=\"Text\", name=\"text\", method=\"fetch_content_text\"),\n    ]\n\n    def fetch_content(self) -> list[Data]:\n        try:\n            url = \"https://api.tavily.com/search\"\n            headers = {\n                \"content-type\": \"application/json\",\n                \"accept\": \"application/json\",\n            }\n            payload = {\n                \"api_key\": self.api_key,\n                \"query\": self.query,\n                \"search_depth\": self.search_depth,\n                \"topic\": self.topic,\n                \"max_results\": self.max_results,\n                \"include_images\": self.include_images,\n                \"include_answer\": self.include_answer,\n            }\n\n            with httpx.Client() as client:\n                response = client.post(url, json=payload, headers=headers)\n\n            response.raise_for_status()\n            search_results = response.json()\n\n            data_results = []\n\n            if self.include_answer and search_results.get(\"answer\"):\n                data_results.append(Data(text=search_results[\"answer\"]))\n\n            for result in search_results.get(\"results\", []):\n                content = result.get(\"content\", \"\")\n                data_results.append(\n                    Data(\n                        text=content,\n                        data={\n                            \"title\": result.get(\"title\"),\n                            \"url\": result.get(\"url\"),\n                            \"content\": content,\n                            \"score\": result.get(\"score\"),\n                        },\n                    )\n                )\n\n            if self.include_images and search_results.get(\"images\"):\n                data_results.append(Data(text=\"Images found\", data={\"images\": search_results[\"images\"]}))\n        except httpx.HTTPStatusError as exc:\n            error_message = f\"HTTP error occurred: {exc.response.status_code} - {exc.response.text}\"\n            logger.error(error_message)\n            return [Data(text=error_message, data={\"error\": error_message})]\n        except httpx.RequestError as exc:\n            error_message = f\"Request error occurred: {exc}\"\n            logger.error(error_message)\n            return [Data(text=error_message, data={\"error\": error_message})]\n        except ValueError as exc:\n            error_message = f\"Invalid response format: {exc}\"\n            logger.error(error_message)\n            return [Data(text=error_message, data={\"error\": error_message})]\n        else:\n            self.status = data_results\n            return data_results\n\n    def fetch_content_text(self) -> Message:\n        data = self.fetch_content()\n        result_string = data_to_text(\"{text}\", data)\n        self.status = result_string\n        return Message(text=result_string)\n",
                "fileTypes": [],
                "file_path": "",
                "password": false,
                "name": "code",
                "advanced": true,
                "dynamic": true,
                "info": "",
                "load_from_db": false,
                "title_case": false
              },
              "include_answer": {
                "tool_mode": false,
                "trace_as_metadata": true,
                "list": false,
                "list_add_label": "Add More",
                "required": false,
                "placeholder": "",
                "show": true,
                "name": "include_answer",
                "value": true,
                "display_name": "Include Answer",
                "advanced": true,
                "dynamic": false,
                "info": "Include a short answer to original query.",
                "title_case": false,
                "type": "bool",
                "_input_type": "BoolInput"
              },
              "include_images": {
                "tool_mode": false,
                "trace_as_metadata": true,
                "list": false,
                "list_add_label": "Add More",
                "required": false,
                "placeholder": "",
                "show": true,
                "name": "include_images",
                "value": true,
                "display_name": "Include Images",
                "advanced": true,
                "dynamic": false,
                "info": "Include a list of query-related images in the response.",
                "title_case": false,
                "type": "bool",
                "_input_type": "BoolInput"
              },
              "max_results": {
                "tool_mode": false,
                "trace_as_metadata": true,
                "list": false,
                "list_add_label": "Add More",
                "required": false,
                "placeholder": "",
                "show": true,
                "name": "max_results",
                "value": 5,
                "display_name": "Max Results",
                "advanced": true,
                "dynamic": false,
                "info": "The maximum number of search results to return.",
                "title_case": false,
                "type": "int",
                "_input_type": "IntInput"
              },
              "query": {
                "tool_mode": true,
                "trace_as_input": true,
                "trace_as_metadata": true,
                "load_from_db": false,
                "list": false,
                "list_add_label": "Add More",
                "required": false,
                "placeholder": "",
                "show": true,
                "name": "query",
                "value": "",
                "display_name": "Search Query",
                "advanced": false,
                "input_types": [
                  "Message"
                ],
                "dynamic": false,
                "info": "The search query you want to execute with Tavily.",
                "title_case": false,
                "type": "str",
                "_input_type": "MessageTextInput"
              },
              "search_depth": {
                "tool_mode": false,
                "trace_as_metadata": true,
                "options": [
                  "basic",
                  "advanced"
                ],
                "combobox": false,
                "required": false,
                "placeholder": "",
                "show": true,
                "name": "search_depth",
                "value": "advanced",
                "display_name": "Search Depth",
                "advanced": true,
                "dynamic": false,
                "info": "The depth of the search.",
                "title_case": false,
                "type": "str",
                "_input_type": "DropdownInput"
              },
              "topic": {
                "tool_mode": false,
                "trace_as_metadata": true,
                "options": [
                  "general",
                  "news"
                ],
                "combobox": false,
                "required": false,
                "placeholder": "",
                "show": true,
                "name": "topic",
                "value": "general",
                "display_name": "Search Topic",
                "advanced": true,
                "dynamic": false,
                "info": "The category of the search.",
                "title_case": false,
                "type": "str",
                "_input_type": "DropdownInput"
              },
              "tools_metadata": {
                "tool_mode": false,
                "is_list": true,
                "list_add_label": "Add More",
                "table_schema": {
                  "columns": [
                    {
                      "name": "name",
                      "display_name": "Tool Name",
                      "sortable": false,
                      "filterable": false,
                      "type": "text",
                      "description": "Specify the name of the tool.",
                      "disable_edit": false,
                      "edit_mode": "inline",
                      "formatter": "text"
                    },
                    {
                      "name": "description",
                      "display_name": "Tool Description",
                      "sortable": false,
                      "filterable": false,
                      "type": "text",
                      "description": "Describe the purpose of the tool.",
                      "disable_edit": false,
                      "edit_mode": "popover",
                      "formatter": "text"
                    },
                    {
                      "name": "tags",
                      "display_name": "Tool Identifiers",
                      "sortable": false,
                      "filterable": false,
                      "type": "text",
                      "description": "The default identifiers for the tools and cannot be changed.",
                      "disable_edit": true,
                      "edit_mode": "inline",
                      "formatter": "text"
                    },
                    {
                      "name": "commands",
                      "display_name": "Commands",
                      "sortable": false,
                      "filterable": false,
                      "type": "text",
                      "description": "Add commands to the tool. These commands will be used to run the tool. Start all commands with a `/`. You can add multiple commands separated by a comma.\nExample: `/command1`, `/command2`, `/command3`",
                      "disable_edit": false,
                      "edit_mode": "inline",
                      "formatter": "text"
                    }
                  ]
                },
                "trigger_text": "",
                "trigger_icon": "Hammer",
                "table_icon": "Hammer",
                "table_options": {
                  "block_add": true,
                  "block_delete": true,
                  "block_edit": true,
                  "block_sort": true,
                  "block_filter": true,
                  "block_hide": true,
                  "block_select": true,
                  "hide_options": true,
                  "field_parsers": {
                    "name": [
                      "snake_case",
                      "no_blank"
                    ],
                    "commands": "commands"
                  },
                  "description": "Modify tool names and descriptions to help agents understand when to use each tool."
                },
                "trace_as_metadata": true,
                "required": false,
                "placeholder": "",
                "show": true,
                "name": "tools_metadata",
                "value": [
                  {
                    "name": "None-fetch_content",
                    "description": "fetch_content(api_key: Message) - **Tavily AI** is a search engine optimized for LLMs and RAG,         aimed at efficient, quick, and persistent search results.",
                    "tags": [
                      "None-fetch_content"
                    ]
                  },
                  {
                    "name": "None-fetch_content_text",
                    "description": "fetch_content_text(api_key: Message) - **Tavily AI** is a search engine optimized for LLMs and RAG,         aimed at efficient, quick, and persistent search results.",
                    "tags": [
                      "None-fetch_content_text"
                    ]
                  }
                ],
                "display_name": "Edit tools",
                "advanced": false,
                "dynamic": false,
                "info": "",
                "real_time_refresh": true,
                "title_case": false,
                "type": "table",
                "_input_type": "TableInput"
              }
            },
            "description": "**Tavily AI** is a search engine optimized for LLMs and RAG,         aimed at efficient, quick, and persistent search results.",
            "icon": "TavilyIcon",
            "base_classes": [
              "Data",
              "Message"
            ],
            "display_name": "Tavily AI Search",
            "documentation": "",
            "minimized": false,
            "custom_fields": {},
            "output_types": [],
            "pinned": false,
            "conditional_paths": [],
            "frozen": false,
            "outputs": [
              {
                "types": [
                  "Tool"
                ],
                "selected": "Tool",
                "name": "component_as_tool",
                "hidden": null,
                "display_name": "Toolset",
                "method": "to_toolkit",
                "value": "__UNDEFINED__",
                "cache": true,
                "required_inputs": null
              }
            ],
            "field_order": [
              "api_key",
              "query",
              "search_depth",
              "topic",
              "max_results",
              "include_images",
              "include_answer"
            ],
            "beta": false,
            "legacy": false,
            "edited": false,
            "metadata": {},
            "category": "tools",
            "key": "TavilySearchComponent",
            "score": 0.0075846556637275304
          },
          "showNode": true,
          "type": "TavilySearchComponent",
          "id": "TavilySearchComponent-J0fu0"
        },
        "selected": true,
        "measured": {
          "width": 360,
          "height": 489
        },
        "dragging": false
      }
    ],
    "edges": [
      {
        "animated": false,
        "className": "",
        "data": {
          "sourceHandle": {
            "dataType": "OpenAIModel",
            "id": "OpenAIModel-qEjqV",
            "name": "model_output",
            "output_types": [
              "LanguageModel"
            ]
          },
          "targetHandle": {
            "fieldName": "llm",
            "id": "StructuredOutputComponent-Fk5AM",
            "inputTypes": [
              "LanguageModel"
            ],
            "type": "other"
          }
        },
        "id": "reactflow__edge-OpenAIModel-qEjqV{œdataTypeœ:œOpenAIModelœ,œidœ:œOpenAIModel-qEjqVœ,œnameœ:œmodel_outputœ,œoutput_typesœ:[œLanguageModelœ]}-StructuredOutputComponent-Fk5AM{œfieldNameœ:œllmœ,œidœ:œStructuredOutputComponent-Fk5AMœ,œinputTypesœ:[œLanguageModelœ],œtypeœ:œotherœ}",
        "selected": false,
        "source": "OpenAIModel-qEjqV",
        "sourceHandle": "{œdataTypeœ:œOpenAIModelœ,œidœ:œOpenAIModel-qEjqVœ,œnameœ:œmodel_outputœ,œoutput_typesœ:[œLanguageModelœ]}",
        "target": "StructuredOutputComponent-Fk5AM",
        "targetHandle": "{œfieldNameœ:œllmœ,œidœ:œStructuredOutputComponent-Fk5AMœ,œinputTypesœ:[œLanguageModelœ],œtypeœ:œotherœ}"
      },
      {
        "animated": false,
        "className": "",
        "data": {
          "sourceHandle": {
            "dataType": "StructuredOutputComponent",
            "id": "StructuredOutputComponent-Fk5AM",
            "name": "structured_output",
            "output_types": [
              "Data"
            ]
          },
          "targetHandle": {
            "fieldName": "data",
            "id": "ParseData-zFzM6",
            "inputTypes": [
              "Data"
            ],
            "type": "other"
          }
        },
        "id": "reactflow__edge-StructuredOutputComponent-Fk5AM{œdataTypeœ:œStructuredOutputComponentœ,œidœ:œStructuredOutputComponent-Fk5AMœ,œnameœ:œstructured_outputœ,œoutput_typesœ:[œDataœ]}-ParseData-zFzM6{œfieldNameœ:œdataœ,œidœ:œParseData-zFzM6œ,œinputTypesœ:[œDataœ],œtypeœ:œotherœ}",
        "selected": false,
        "source": "StructuredOutputComponent-Fk5AM",
        "sourceHandle": "{œdataTypeœ:œStructuredOutputComponentœ,œidœ:œStructuredOutputComponent-Fk5AMœ,œnameœ:œstructured_outputœ,œoutput_typesœ:[œDataœ]}",
        "target": "ParseData-zFzM6",
        "targetHandle": "{œfieldNameœ:œdataœ,œidœ:œParseData-zFzM6œ,œinputTypesœ:[œDataœ],œtypeœ:œotherœ}"
      },
      {
        "animated": false,
        "className": "",
        "data": {
          "sourceHandle": {
            "dataType": "ParseData",
            "id": "ParseData-zFzM6",
            "name": "text",
            "output_types": [
              "Message"
            ]
          },
          "targetHandle": {
            "fieldName": "input_value",
            "id": "ChatOutput-NJfzg",
            "inputTypes": [
              "Message"
            ],
            "type": "str"
          }
        },
        "id": "reactflow__edge-ParseData-zFzM6{œdataTypeœ:œParseDataœ,œidœ:œParseData-zFzM6œ,œnameœ:œtextœ,œoutput_typesœ:[œMessageœ]}-ChatOutput-NJfzg{œfieldNameœ:œinput_valueœ,œidœ:œChatOutput-NJfzgœ,œinputTypesœ:[œMessageœ],œtypeœ:œstrœ}",
        "selected": false,
        "source": "ParseData-zFzM6",
        "sourceHandle": "{œdataTypeœ:œParseDataœ,œidœ:œParseData-zFzM6œ,œnameœ:œtextœ,œoutput_typesœ:[œMessageœ]}",
        "target": "ChatOutput-NJfzg",
        "targetHandle": "{œfieldNameœ:œinput_valueœ,œidœ:œChatOutput-NJfzgœ,œinputTypesœ:[œMessageœ],œtypeœ:œstrœ}"
      },
      {
        "animated": false,
        "className": "",
        "data": {
          "sourceHandle": {
            "dataType": "ChatInput",
            "id": "ChatInput-N6esY",
            "name": "message",
            "output_types": [
              "Message"
            ]
          },
          "targetHandle": {
            "fieldName": "input_value",
            "id": "Agent-axUVK",
            "inputTypes": [
              "Message"
            ],
            "type": "str"
          }
        },
        "id": "reactflow__edge-ChatInput-N6esY{œdataTypeœ:œChatInputœ,œidœ:œChatInput-N6esYœ,œnameœ:œmessageœ,œoutput_typesœ:[œMessageœ]}-Agent-axUVK{œfieldNameœ:œinput_valueœ,œidœ:œAgent-axUVKœ,œinputTypesœ:[œMessageœ],œtypeœ:œstrœ}",
        "selected": false,
        "source": "ChatInput-N6esY",
        "sourceHandle": "{œdataTypeœ:œChatInputœ,œidœ:œChatInput-N6esYœ,œnameœ:œmessageœ,œoutput_typesœ:[œMessageœ]}",
        "target": "Agent-axUVK",
        "targetHandle": "{œfieldNameœ:œinput_valueœ,œidœ:œAgent-axUVKœ,œinputTypesœ:[œMessageœ],œtypeœ:œstrœ}"
      },
      {
        "animated": false,
        "className": "",
        "data": {
          "sourceHandle": {
            "dataType": "Agent",
            "id": "Agent-axUVK",
            "name": "response",
            "output_types": [
              "Message"
            ]
          },
          "targetHandle": {
            "fieldName": "input_value",
            "id": "StructuredOutputComponent-Fk5AM",
            "inputTypes": [
              "Message"
            ],
            "type": "str"
          }
        },
        "id": "reactflow__edge-Agent-axUVK{œdataTypeœ:œAgentœ,œidœ:œAgent-axUVKœ,œnameœ:œresponseœ,œoutput_typesœ:[œMessageœ]}-StructuredOutputComponent-Fk5AM{œfieldNameœ:œinput_valueœ,œidœ:œStructuredOutputComponent-Fk5AMœ,œinputTypesœ:[œMessageœ],œtypeœ:œstrœ}",
        "selected": false,
        "source": "Agent-axUVK",
        "sourceHandle": "{œdataTypeœ:œAgentœ,œidœ:œAgent-axUVKœ,œnameœ:œresponseœ,œoutput_typesœ:[œMessageœ]}",
        "target": "StructuredOutputComponent-Fk5AM",
        "targetHandle": "{œfieldNameœ:œinput_valueœ,œidœ:œStructuredOutputComponent-Fk5AMœ,œinputTypesœ:[œMessageœ],œtypeœ:œstrœ}"
      },
      {
        "source": "TavilySearchComponent-J0fu0",
        "sourceHandle": "{œdataTypeœ:œTavilySearchComponentœ,œidœ:œTavilySearchComponent-J0fu0œ,œnameœ:œcomponent_as_toolœ,œoutput_typesœ:[œToolœ]}",
        "target": "Agent-axUVK",
        "targetHandle": "{œfieldNameœ:œtoolsœ,œidœ:œAgent-axUVKœ,œinputTypesœ:[œToolœ],œtypeœ:œotherœ}",
        "data": {
          "targetHandle": {
            "fieldName": "tools",
            "id": "Agent-axUVK",
            "inputTypes": [
              "Tool"
            ],
            "type": "other"
          },
          "sourceHandle": {
            "dataType": "TavilySearchComponent",
            "id": "TavilySearchComponent-J0fu0",
            "name": "component_as_tool",
            "output_types": [
              "Tool"
            ]
          }
        },
        "id": "xy-edge__TavilySearchComponent-J0fu0{œdataTypeœ:œTavilySearchComponentœ,œidœ:œTavilySearchComponent-J0fu0œ,œnameœ:œcomponent_as_toolœ,œoutput_typesœ:[œToolœ]}-Agent-axUVK{œfieldNameœ:œtoolsœ,œidœ:œAgent-axUVKœ,œinputTypesœ:[œToolœ],œtypeœ:œotherœ}"
      }
    ],
    "viewport": {
      "x": -56.57567835815098,
      "y": -85.58742561611257,
      "zoom": 0.5411592744108725
    }
  },
  "description": "Researches companies, extracts key business data, and presents structured information for efficient analysis. ",
  "endpoint_name": null,
  "gradient": "1",
  "icon": "PieChart",
  "id": "153a05e5-86bd-4de8-b159-2cb4f9f94de5",
  "is_component": false,
  "last_tested_version": "1.0.19.post2",
  "name": "Market Research",
  "tags": [
    "assistants",
    "agents"
  ]
}<|MERGE_RESOLUTION|>--- conflicted
+++ resolved
@@ -1009,6 +1009,7 @@
             "output_types": [],
             "outputs": [
               {
+                "allows_loop": false,
                 "cache": true,
                 "display_name": "Text",
                 "method": "text_response",
@@ -1021,6 +1022,7 @@
                 "value": "__UNDEFINED__"
               },
               {
+                "allows_loop": false,
                 "cache": true,
                 "display_name": "Language Model",
                 "method": "build_model",
@@ -1493,6 +1495,7 @@
             "output_types": [],
             "outputs": [
               {
+                "allows_loop": false,
                 "cache": true,
                 "display_name": "Response",
                 "method": "message_response",
@@ -1662,94 +1665,11 @@
                 "show": true,
                 "title_case": false,
                 "trace_as_metadata": true,
-<<<<<<< HEAD
-                "type": "float",
-                "value": 0.1
-              }
-            },
-            "tool_mode": false
-          },
-          "type": "OpenAIModel"
-        },
-        "dragging": false,
-        "height": 543,
-        "id": "OpenAIModel-1WzgM",
-        "position": {
-          "x": 1631.501592565594,
-          "y": 1086.5741650125892
-        },
-        "positionAbsolute": {
-          "x": 1631.501592565594,
-          "y": 1086.5741650125892
-        },
-        "selected": false,
-        "type": "genericNode",
-        "width": 320
-      },
-      {
-        "data": {
-          "id": "ParseData-rO6Qs",
-          "node": {
-            "base_classes": [
-              "Message"
-            ],
-            "beta": false,
-            "category": "helpers",
-            "conditional_paths": [],
-            "custom_fields": {},
-            "description": "Convert Data into plain text following a specified template.",
-            "display_name": "Parse Data",
-            "documentation": "",
-            "edited": false,
-            "field_order": [
-              "data",
-              "template",
-              "sep"
-            ],
-            "frozen": false,
-            "icon": "braces",
-            "key": "ParseData",
-            "legacy": false,
-            "lf_version": "1.0.19.post2",
-            "metadata": {},
-            "output_types": [],
-            "outputs": [
-              {
-                "allows_loop": false,
-                "cache": true,
-                "display_name": "Text",
-                "method": "parse_data",
-                "name": "text",
-                "selected": "Message",
-                "types": [
-                  "Message"
-                ],
-                "value": "__UNDEFINED__"
-              },
-              {
-                "allows_loop": false,
-                "cache": true,
-                "display_name": "Data List",
-                "method": "parse_data_as_list",
-                "name": "data_list",
-                "selected": "Data",
-                "types": [
-                  "Data"
-                ],
-                "value": "__UNDEFINED__"
-              }
-            ],
-            "pinned": false,
-            "template": {
-              "_type": "Component",
-              "code": {
-=======
                 "type": "bool",
                 "value": false
               },
               "max_iterations": {
                 "_input_type": "IntInput",
->>>>>>> d8eabc71
                 "advanced": true,
                 "display_name": "Max Iterations",
                 "dynamic": false,
@@ -1899,103 +1819,10 @@
                 "tool_mode": false,
                 "trace_as_metadata": true,
                 "type": "str",
-<<<<<<< HEAD
-                "value": "# Company Profile\n\n## Basic Information\n- **Domain:** {domain}\n- **LinkedIn URL:** {linkedinUrl}\n\n## Pricing and Plans\n- **Cheapest Plan:** {cheapestPlan}\n- **Has Free Trial:** {hasFreeTrial}\n- **Has Enterprise Plan:** {hasEnterprisePlan}\n\n## Technical Capabilities\n- **Has API:** {hasAPI}\n\n## Market and Target Audience\n- **Market:** {market}\n- **Target Industries:** {targetIndustries}\n\n## Pricing Structure\n{pricingTiers}\n\n## Key Features\n{KeyFeatures}\n"
-              }
-            }
-          },
-          "type": "ParseData"
-        },
-        "dragging": false,
-        "height": 302,
-        "id": "ParseData-rO6Qs",
-        "position": {
-          "x": 2139.05558520377,
-          "y": 780.6849187394922
-        },
-        "positionAbsolute": {
-          "x": 2139.05558520377,
-          "y": 780.6849187394922
-        },
-        "selected": false,
-        "type": "genericNode",
-        "width": 320
-      },
-      {
-        "data": {
-          "description": "Define the agent's instructions, then enter a task to complete using tools.",
-          "display_name": "Agent",
-          "id": "Agent-QSS16",
-          "node": {
-            "base_classes": [
-              "Message"
-            ],
-            "beta": false,
-            "conditional_paths": [],
-            "custom_fields": {},
-            "description": "Define the agent's instructions, then enter a task to complete using tools.",
-            "display_name": "Agent",
-            "documentation": "",
-            "edited": false,
-            "field_order": [
-              "agent_llm",
-              "max_tokens",
-              "model_kwargs",
-              "json_mode",
-              "output_schema",
-              "model_name",
-              "openai_api_base",
-              "api_key",
-              "temperature",
-              "seed",
-              "output_parser",
-              "system_prompt",
-              "tools",
-              "input_value",
-              "handle_parsing_errors",
-              "verbose",
-              "max_iterations",
-              "agent_description",
-              "memory",
-              "sender",
-              "sender_name",
-              "n_messages",
-              "session_id",
-              "order",
-              "template",
-              "add_current_date_tool"
-            ],
-            "frozen": false,
-            "icon": "bot",
-            "legacy": false,
-            "lf_version": "1.0.19.post2",
-            "metadata": {},
-            "output_types": [],
-            "outputs": [
-              {
-                "allows_loop": false,
-                "cache": true,
-                "display_name": "Response",
-                "method": "message_response",
-                "name": "response",
-                "selected": "Message",
-                "types": [
-                  "Message"
-                ],
-                "value": "__UNDEFINED__"
-              }
-            ],
-            "pinned": false,
-            "template": {
-              "_type": "Component",
-              "add_current_date_tool": {
-                "_input_type": "BoolInput",
-=======
                 "value": "Ascending"
               },
               "seed": {
                 "_input_type": "IntInput",
->>>>>>> d8eabc71
                 "advanced": true,
                 "display_name": "Seed",
                 "dynamic": false,
