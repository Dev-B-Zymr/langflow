{
  "data": {
    "edges": [
      {
        "animated": false,
        "className": "",
        "data": {
          "sourceHandle": {
            "dataType": "StructuredOutput",
            "id": "StructuredOutput-rwiX4",
            "name": "structured_output",
            "output_types": [
              "Data"
            ]
          },
          "targetHandle": {
            "fieldName": "input_data",
            "id": "parser-tptWK",
            "inputTypes": [
              "DataFrame",
              "Data"
            ],
            "type": "other"
          }
        },
        "id": "reactflow__edge-StructuredOutput-rwiX4{œdataTypeœ:œStructuredOutputœ,œidœ:œStructuredOutput-rwiX4œ,œnameœ:œstructured_outputœ,œoutput_typesœ:[œDataœ]}-parser-tptWK{œfieldNameœ:œinput_dataœ,œidœ:œparser-tptWKœ,œinputTypesœ:[œDataFrameœ,œDataœ],œtypeœ:œotherœ}",
        "selected": false,
        "source": "StructuredOutput-rwiX4",
        "sourceHandle": "{œdataTypeœ: œStructuredOutputœ, œidœ: œStructuredOutput-rwiX4œ, œnameœ: œstructured_outputœ, œoutput_typesœ: [œDataœ]}",
        "target": "parser-tptWK",
        "targetHandle": "{œfieldNameœ: œinput_dataœ, œidœ: œparser-tptWKœ, œinputTypesœ: [œDataFrameœ, œDataœ], œtypeœ: œotherœ}"
      },
      {
        "animated": false,
        "className": "",
        "data": {
          "sourceHandle": {
            "dataType": "File",
            "id": "File-dfMwA",
            "name": "message",
            "output_types": [
              "Message"
            ]
          },
          "targetHandle": {
            "fieldName": "input_value",
            "id": "StructuredOutput-rwiX4",
            "inputTypes": [
              "Message"
            ],
            "type": "str"
          }
        },
        "id": "reactflow__edge-File-dfMwA{œdataTypeœ:œFileœ,œidœ:œFile-dfMwAœ,œnameœ:œmessageœ,œoutput_typesœ:[œMessageœ]}-StructuredOutput-rwiX4{œfieldNameœ:œinput_valueœ,œidœ:œStructuredOutput-rwiX4œ,œinputTypesœ:[œMessageœ],œtypeœ:œstrœ}",
        "selected": false,
        "source": "File-dfMwA",
        "sourceHandle": "{œdataTypeœ: œFileœ, œidœ: œFile-dfMwAœ, œnameœ: œmessageœ, œoutput_typesœ: [œMessageœ]}",
        "target": "StructuredOutput-rwiX4",
        "targetHandle": "{œfieldNameœ: œinput_valueœ, œidœ: œStructuredOutput-rwiX4œ, œinputTypesœ: [œMessageœ], œtypeœ: œstrœ}"
      },
      {
        "animated": false,
        "data": {
          "sourceHandle": {
            "dataType": "LanguageModelComponent",
            "id": "LanguageModelComponent-HrqxT",
            "name": "model_output",
            "output_types": [
              "LanguageModel"
            ]
          },
          "targetHandle": {
            "fieldName": "llm",
            "id": "StructuredOutput-rwiX4",
            "inputTypes": [
              "LanguageModel"
            ],
            "type": "other"
          }
        },
        "id": "xy-edge__LanguageModelComponent-HrqxT{œdataTypeœ:œLanguageModelComponentœ,œidœ:œLanguageModelComponent-HrqxTœ,œnameœ:œmodel_outputœ,œoutput_typesœ:[œLanguageModelœ]}-StructuredOutput-rwiX4{œfieldNameœ:œllmœ,œidœ:œStructuredOutput-rwiX4œ,œinputTypesœ:[œLanguageModelœ],œtypeœ:œotherœ}",
        "selected": false,
        "source": "LanguageModelComponent-HrqxT",
        "sourceHandle": "{œdataTypeœ: œLanguageModelComponentœ, œidœ: œLanguageModelComponent-HrqxTœ, œnameœ: œmodel_outputœ, œoutput_typesœ: [œLanguageModelœ]}",
        "target": "StructuredOutput-rwiX4",
        "targetHandle": "{œfieldNameœ: œllmœ, œidœ: œStructuredOutput-rwiX4œ, œinputTypesœ: [œLanguageModelœ], œtypeœ: œotherœ}"
      },
      {
        "animated": false,
        "data": {
          "sourceHandle": {
            "dataType": "parser",
            "id": "parser-tptWK",
            "name": "parsed_text",
            "output_types": [
              "Message"
            ]
          },
          "targetHandle": {
            "fieldName": "input_value",
            "id": "LanguageModelComponent-QdlJs",
            "inputTypes": [
              "Message"
            ],
            "type": "str"
          }
        },
        "id": "xy-edge__parser-tptWK{œdataTypeœ:œparserœ,œidœ:œparser-tptWKœ,œnameœ:œparsed_textœ,œoutput_typesœ:[œMessageœ]}-LanguageModelComponent-QdlJs{œfieldNameœ:œinput_valueœ,œidœ:œLanguageModelComponent-QdlJsœ,œinputTypesœ:[œMessageœ],œtypeœ:œstrœ}",
        "selected": false,
        "source": "parser-tptWK",
        "sourceHandle": "{œdataTypeœ: œparserœ, œidœ: œparser-tptWKœ, œnameœ: œparsed_textœ, œoutput_typesœ: [œMessageœ]}",
        "target": "LanguageModelComponent-QdlJs",
        "targetHandle": "{œfieldNameœ: œinput_valueœ, œidœ: œLanguageModelComponent-QdlJsœ, œinputTypesœ: [œMessageœ], œtypeœ: œstrœ}"
      },
      {
        "animated": false,
        "data": {
          "sourceHandle": {
            "dataType": "TextInput",
            "id": "TextInput-zN7nF",
            "name": "text",
            "output_types": [
              "Message"
            ]
          },
          "targetHandle": {
            "fieldName": "system_message",
            "id": "LanguageModelComponent-QdlJs",
            "inputTypes": [
              "Message"
            ],
            "type": "str"
          }
        },
        "id": "xy-edge__TextInput-zN7nF{œdataTypeœ:œTextInputœ,œidœ:œTextInput-zN7nFœ,œnameœ:œtextœ,œoutput_typesœ:[œMessageœ]}-LanguageModelComponent-QdlJs{œfieldNameœ:œsystem_messageœ,œidœ:œLanguageModelComponent-QdlJsœ,œinputTypesœ:[œMessageœ],œtypeœ:œstrœ}",
        "selected": false,
        "source": "TextInput-zN7nF",
        "sourceHandle": "{œdataTypeœ: œTextInputœ, œidœ: œTextInput-zN7nFœ, œnameœ: œtextœ, œoutput_typesœ: [œMessageœ]}",
        "target": "LanguageModelComponent-QdlJs",
        "targetHandle": "{œfieldNameœ: œsystem_messageœ, œidœ: œLanguageModelComponent-QdlJsœ, œinputTypesœ: [œMessageœ], œtypeœ: œstrœ}"
      },
      {
        "data": {
          "sourceHandle": {
            "dataType": "LanguageModelComponent",
            "id": "LanguageModelComponent-QdlJs",
            "name": "text_output",
            "output_types": [
              "Message"
            ]
          },
          "targetHandle": {
            "fieldName": "input_value",
            "id": "ChatOutput-X6ReB",
            "inputTypes": [
              "Data",
              "DataFrame",
              "Message"
            ],
            "type": "str"
          }
        },
        "id": "xy-edge__LanguageModelComponent-QdlJs{œdataTypeœ:œLanguageModelComponentœ,œidœ:œLanguageModelComponent-QdlJsœ,œnameœ:œtext_outputœ,œoutput_typesœ:[œMessageœ]}-ChatOutput-X6ReB{œfieldNameœ:œinput_valueœ,œidœ:œChatOutput-X6ReBœ,œinputTypesœ:[œDataœ,œDataFrameœ,œMessageœ],œtypeœ:œstrœ}",
        "source": "LanguageModelComponent-QdlJs",
        "sourceHandle": "{œdataTypeœ: œLanguageModelComponentœ, œidœ: œLanguageModelComponent-QdlJsœ, œnameœ: œtext_outputœ, œoutput_typesœ: [œMessageœ]}",
        "target": "ChatOutput-X6ReB",
        "targetHandle": "{œfieldNameœ: œinput_valueœ, œidœ: œChatOutput-X6ReBœ, œinputTypesœ: [œDataœ, œDataFrameœ, œMessageœ], œtypeœ: œstrœ}"
      }
    ],
    "nodes": [
      {
        "data": {
          "id": "TextInput-zN7nF",
          "node": {
            "base_classes": [
              "Message"
            ],
            "beta": false,
            "category": "inputs",
            "conditional_paths": [],
            "custom_fields": {},
            "description": "Get user text inputs.",
            "display_name": "Text Input",
            "documentation": "",
            "edited": false,
            "field_order": [
              "input_value"
            ],
            "frozen": false,
            "icon": "type",
            "key": "TextInput",
            "legacy": false,
            "lf_version": "1.2.0",
            "metadata": {},
            "minimized": false,
            "output_types": [],
            "outputs": [
              {
                "allows_loop": false,
                "cache": true,
                "display_name": "Output Text",
                "group_outputs": false,
                "method": "text_response",
                "name": "text",
                "selected": "Message",
                "tool_mode": true,
                "types": [
                  "Message"
                ],
                "value": "__UNDEFINED__"
              }
            ],
            "pinned": false,
            "score": 0.0020353564437605998,
            "template": {
              "_type": "Component",
              "code": {
                "advanced": true,
                "dynamic": true,
                "fileTypes": [],
                "file_path": "",
                "info": "",
                "list": false,
                "load_from_db": false,
                "multiline": true,
                "name": "code",
                "password": false,
                "placeholder": "",
                "required": true,
                "show": true,
                "title_case": false,
                "type": "code",
                "value": "from langflow.base.io.text import TextComponent\nfrom langflow.io import MultilineInput, Output\nfrom langflow.schema.message import Message\n\n\nclass TextInputComponent(TextComponent):\n    display_name = \"Text Input\"\n    description = \"Get user text inputs.\"\n    documentation: str = \"https://docs.langflow.org/components-io#text-input\"\n    icon = \"type\"\n    name = \"TextInput\"\n\n    inputs = [\n        MultilineInput(\n            name=\"input_value\",\n            display_name=\"Text\",\n            info=\"Text to be passed as input.\",\n        ),\n    ]\n    outputs = [\n        Output(display_name=\"Output Text\", name=\"text\", method=\"text_response\"),\n    ]\n\n    def text_response(self) -> Message:\n        return Message(\n            text=self.input_value,\n        )\n"
              },
              "input_value": {
                "_input_type": "MultilineInput",
                "advanced": false,
                "display_name": "Text",
                "dynamic": false,
                "info": "Text to be passed as input.",
                "input_types": [
                  "Message"
                ],
                "list": false,
                "list_add_label": "Add More",
                "load_from_db": false,
                "multiline": true,
                "name": "input_value",
                "placeholder": "",
                "required": false,
                "show": true,
                "title_case": false,
                "tool_mode": false,
                "trace_as_input": true,
                "trace_as_metadata": true,
                "type": "str",
                "value": "Generate a single-page portfolio website using HTML and CSS that takes a resume in JSON format as input and dynamically renders the following sections with a well-structured and aesthetic layout:\n\n📌 Sections & Content Requirements:\n\t1.\tHeader:\n\t•\tDisplay the person’s name, job title, and a professional tagline prominently.\n\t•\tEnsure the name is bold and eye-catching, with subtle emphasis on the job title.\n\t2.\tAbout Me:\n\t•\tExtract and enhance the personal summary from the resume, making it engaging, concise, and readable.\n\t•\tUse short, well-structured sentences to improve clarity.\n\t3.\tExperience:\n\t•\tList past job roles with company names, durations, and a refined description of responsibilities.\n\t•\tEnsure descriptions are professionally formatted, with key contributions highlighted.\n\t4.\tProjects:\n\t•\tDisplay projects as a neatly styled list.\n\t•\tEach project includes a title, refined description, technologies used, and rounded buttons linking to GitHub or live demo (if available).\n\t5.\tSkills:\n\t•\tDisplay skills as aesthetic pill-style badges below the Skills section title. Display all skills mentioned\n\t•\tArrange in a well-balanced, ensuring readability and consistent spacing.\n\t6.\tEducation:\n\t•\tList degrees, institutions, and years attended in a clean and professional format.\n\t•\tMaintain uniformity in typography and spacing.\n\t7.\tAwards & Publications  (if any):\n\t•\tIf the resume contains awards or publications, display them in a separate section.\n\t•\tEach entry includes the title, organization, and year, ensuring clean alignment.\n\t8.\tContact:\n\t•\tDisplay email, social media links, and an optional contact button.\n\t•\tEnsure social media links are clearly visible, with modern and accessible icon buttons.\n\n🎨 Styling & Aesthetic Requirements:\n\n✅ Minimalist & Elegant:\n\t•\tClean layout with ample whitespace for breathing room.\n\t•\tConsistent spacing across all sections.\n\n✅ Fast & Lightweight:\n\t•\tUse only HTML & CSS (no JavaScript required).\n\t•\tEnsure a smooth, fast-loading experience.\n\n✅ Beautiful Typography:\n\t•\tUse a modern, professional Google Font that complements the design.\n\t•\tEnsure text readability with proper size, weight, and contrast.\n\n✅ Visually Harmonious Colors & Themes:\n\t•\tFollow a cohesive color palette that ensures a modern, professional feel.\n\t•\tEnsure background colors, text colors, and section dividers are consistent and complementary.\n\t•\tAvoid hard-to-read combinations (e.g., light text on a light background).\n\n✅ Responsive & Readable Design:\n\t•\tMobile-first approach, adapting to desktop, tablet, and mobile views.\n\t•\tMaintain consistency in padding, margins, and alignment.\n\n✅ Dark Mode Support:\n\t•\tAuto-detect system settings and adjust the theme accordingly.\n\t•\tEnsure clear contrasts and readability in both light and dark modes.\n\n✅ Embedded CSS:\n\t•\tEnsure CSS is written directly in the HTML file within <style> tags for easy integration.\n\n🚀 Key Enhancements for a Superior First Impression:\n\t•\tEnsure the color scheme is visually cohesive and all text is legible against the background.\n\t•\tMaintain uniform padding and spacing for a professional, structured appearance.\n\t•\tImprove text formatting, ensuring sections are balanced and visually engaging.\n\t•\tFollow aesthetically pleasing, simple yet modern design principles.\n\n🌟 End Goal:\n\nThe final output should be a well-balanced, visually stunning, and highly readable portfolio website that immediately impresses viewers. The design must be polished, with an intuitive layout, ensuring consistency, clarity, and elegance.\nEnsuring all details in resume are well displayed in portfolio website.\nInclude all experiences, projects and education details from resume in the html code generated.\n"
              }
            },
            "tool_mode": false
          },
          "selected_output": "text",
          "showNode": true,
          "type": "TextInput"
        },
        "dragging": false,
        "id": "TextInput-zN7nF",
        "measured": {
          "height": 204,
          "width": 320
        },
        "position": {
          "x": 1750.5165749650018,
          "y": 1018.4979290286542
        },
        "selected": false,
        "type": "genericNode"
      },
      {
        "data": {
          "id": "ChatOutput-X6ReB",
          "node": {
            "base_classes": [
              "Message"
            ],
            "beta": false,
            "category": "outputs",
            "conditional_paths": [],
            "custom_fields": {},
            "description": "Display a chat message in the Playground.",
            "display_name": "Chat Output",
            "documentation": "",
            "edited": false,
            "field_order": [
              "input_value",
              "should_store_message",
              "sender",
              "sender_name",
              "session_id",
              "data_template",
              "background_color",
              "chat_icon",
              "text_color"
            ],
            "frozen": false,
            "icon": "MessagesSquare",
            "key": "ChatOutput",
            "legacy": false,
            "lf_version": "1.2.0",
            "metadata": {},
            "minimized": true,
            "output_types": [],
            "outputs": [
              {
                "allows_loop": false,
                "cache": true,
                "display_name": "Output Message",
                "group_outputs": false,
                "method": "message_response",
                "name": "message",
                "selected": "Message",
                "tool_mode": true,
                "types": [
                  "Message"
                ],
                "value": "__UNDEFINED__"
              }
            ],
            "pinned": false,
            "score": 0.003169567463043492,
            "template": {
              "_type": "Component",
              "background_color": {
                "_input_type": "MessageTextInput",
                "advanced": true,
                "display_name": "Background Color",
                "dynamic": false,
                "info": "The background color of the icon.",
                "input_types": [
                  "Message"
                ],
                "list": false,
                "list_add_label": "Add More",
                "load_from_db": false,
                "name": "background_color",
                "placeholder": "",
                "required": false,
                "show": true,
                "title_case": false,
                "tool_mode": false,
                "trace_as_input": true,
                "trace_as_metadata": true,
                "type": "str",
                "value": ""
              },
              "chat_icon": {
                "_input_type": "MessageTextInput",
                "advanced": true,
                "display_name": "Icon",
                "dynamic": false,
                "info": "The icon of the message.",
                "input_types": [
                  "Message"
                ],
                "list": false,
                "list_add_label": "Add More",
                "load_from_db": false,
                "name": "chat_icon",
                "placeholder": "",
                "required": false,
                "show": true,
                "title_case": false,
                "tool_mode": false,
                "trace_as_input": true,
                "trace_as_metadata": true,
                "type": "str",
                "value": ""
              },
              "clean_data": {
                "_input_type": "BoolInput",
                "advanced": true,
                "display_name": "Basic Clean Data",
                "dynamic": false,
                "info": "Whether to clean the data",
                "list": false,
                "list_add_label": "Add More",
                "name": "clean_data",
                "placeholder": "",
                "required": false,
                "show": true,
                "title_case": false,
                "tool_mode": false,
                "trace_as_metadata": true,
                "type": "bool",
                "value": true
              },
              "code": {
                "advanced": true,
                "dynamic": true,
                "fileTypes": [],
                "file_path": "",
                "info": "",
                "list": false,
                "load_from_db": false,
                "multiline": true,
                "name": "code",
                "password": false,
                "placeholder": "",
                "required": true,
                "show": true,
                "title_case": false,
                "type": "code",
                "value": "from collections.abc import Generator\nfrom typing import Any\n\nimport orjson\nfrom fastapi.encoders import jsonable_encoder\n\nfrom langflow.base.io.chat import ChatComponent\nfrom langflow.helpers.data import safe_convert\nfrom langflow.inputs.inputs import BoolInput, DropdownInput, HandleInput, MessageTextInput\nfrom langflow.schema.data import Data\nfrom langflow.schema.dataframe import DataFrame\nfrom langflow.schema.message import Message\nfrom langflow.schema.properties import Source\nfrom langflow.template.field.base import Output\nfrom langflow.utils.constants import (\n    MESSAGE_SENDER_AI,\n    MESSAGE_SENDER_NAME_AI,\n    MESSAGE_SENDER_USER,\n)\n\n\nclass ChatOutput(ChatComponent):\n    display_name = \"Chat Output\"\n    description = \"Display a chat message in the Playground.\"\n    documentation: str = \"https://docs.langflow.org/components-io#chat-output\"\n    icon = \"MessagesSquare\"\n    name = \"ChatOutput\"\n    minimized = True\n\n    inputs = [\n        HandleInput(\n            name=\"input_value\",\n            display_name=\"Inputs\",\n            info=\"Message to be passed as output.\",\n            input_types=[\"Data\", \"DataFrame\", \"Message\"],\n            required=True,\n        ),\n        BoolInput(\n            name=\"should_store_message\",\n            display_name=\"Store Messages\",\n            info=\"Store the message in the history.\",\n            value=True,\n            advanced=True,\n        ),\n        DropdownInput(\n            name=\"sender\",\n            display_name=\"Sender Type\",\n            options=[MESSAGE_SENDER_AI, MESSAGE_SENDER_USER],\n            value=MESSAGE_SENDER_AI,\n            advanced=True,\n            info=\"Type of sender.\",\n        ),\n        MessageTextInput(\n            name=\"sender_name\",\n            display_name=\"Sender Name\",\n            info=\"Name of the sender.\",\n            value=MESSAGE_SENDER_NAME_AI,\n            advanced=True,\n        ),\n        MessageTextInput(\n            name=\"session_id\",\n            display_name=\"Session ID\",\n            info=\"The session ID of the chat. If empty, the current session ID parameter will be used.\",\n            advanced=True,\n        ),\n        MessageTextInput(\n            name=\"data_template\",\n            display_name=\"Data Template\",\n            value=\"{text}\",\n            advanced=True,\n            info=\"Template to convert Data to Text. If left empty, it will be dynamically set to the Data's text key.\",\n        ),\n        MessageTextInput(\n            name=\"background_color\",\n            display_name=\"Background Color\",\n            info=\"The background color of the icon.\",\n            advanced=True,\n        ),\n        MessageTextInput(\n            name=\"chat_icon\",\n            display_name=\"Icon\",\n            info=\"The icon of the message.\",\n            advanced=True,\n        ),\n        MessageTextInput(\n            name=\"text_color\",\n            display_name=\"Text Color\",\n            info=\"The text color of the name\",\n            advanced=True,\n        ),\n        BoolInput(\n            name=\"clean_data\",\n            display_name=\"Basic Clean Data\",\n            value=True,\n            info=\"Whether to clean the data\",\n            advanced=True,\n        ),\n    ]\n    outputs = [\n        Output(\n            display_name=\"Output Message\",\n            name=\"message\",\n            method=\"message_response\",\n        ),\n    ]\n\n    def _build_source(self, id_: str | None, display_name: str | None, source: str | None) -> Source:\n        source_dict = {}\n        if id_:\n            source_dict[\"id\"] = id_\n        if display_name:\n            source_dict[\"display_name\"] = display_name\n        if source:\n            # Handle case where source is a ChatOpenAI object\n            if hasattr(source, \"model_name\"):\n                source_dict[\"source\"] = source.model_name\n            elif hasattr(source, \"model\"):\n                source_dict[\"source\"] = str(source.model)\n            else:\n                source_dict[\"source\"] = str(source)\n        return Source(**source_dict)\n\n    async def message_response(self) -> Message:\n        # First convert the input to string if needed\n        text = self.convert_to_string()\n\n        # Get source properties\n        source, icon, display_name, source_id = self.get_properties_from_source_component()\n        background_color = self.background_color\n        text_color = self.text_color\n        if self.chat_icon:\n            icon = self.chat_icon\n\n        # Create or use existing Message object\n        if isinstance(self.input_value, Message):\n            message = self.input_value\n            # Update message properties\n            message.text = text\n        else:\n            message = Message(text=text)\n\n        # Set message properties\n        message.sender = self.sender\n        message.sender_name = self.sender_name\n        message.session_id = self.session_id\n        message.flow_id = self.graph.flow_id if hasattr(self, \"graph\") else None\n        message.properties.source = self._build_source(source_id, display_name, source)\n        message.properties.icon = icon\n        message.properties.background_color = background_color\n        message.properties.text_color = text_color\n\n        # Store message if needed\n        if self.session_id and self.should_store_message:\n            stored_message = await self.send_message(message)\n            self.message.value = stored_message\n            message = stored_message\n\n        self.status = message\n        return message\n\n    def _serialize_data(self, data: Data) -> str:\n        \"\"\"Serialize Data object to JSON string.\"\"\"\n        # Convert data.data to JSON-serializable format\n        serializable_data = jsonable_encoder(data.data)\n        # Serialize with orjson, enabling pretty printing with indentation\n        json_bytes = orjson.dumps(serializable_data, option=orjson.OPT_INDENT_2)\n        # Convert bytes to string and wrap in Markdown code blocks\n        return \"```json\\n\" + json_bytes.decode(\"utf-8\") + \"\\n```\"\n\n    def _validate_input(self) -> None:\n        \"\"\"Validate the input data and raise ValueError if invalid.\"\"\"\n        if self.input_value is None:\n            msg = \"Input data cannot be None\"\n            raise ValueError(msg)\n        if isinstance(self.input_value, list) and not all(\n            isinstance(item, Message | Data | DataFrame | str) for item in self.input_value\n        ):\n            invalid_types = [\n                type(item).__name__\n                for item in self.input_value\n                if not isinstance(item, Message | Data | DataFrame | str)\n            ]\n            msg = f\"Expected Data or DataFrame or Message or str, got {invalid_types}\"\n            raise TypeError(msg)\n        if not isinstance(\n            self.input_value,\n            Message | Data | DataFrame | str | list | Generator | type(None),\n        ):\n            type_name = type(self.input_value).__name__\n            msg = f\"Expected Data or DataFrame or Message or str, Generator or None, got {type_name}\"\n            raise TypeError(msg)\n\n    def convert_to_string(self) -> str | Generator[Any, None, None]:\n        \"\"\"Convert input data to string with proper error handling.\"\"\"\n        self._validate_input()\n        if isinstance(self.input_value, list):\n            return \"\\n\".join([safe_convert(item, clean_data=self.clean_data) for item in self.input_value])\n        if isinstance(self.input_value, Generator):\n            return self.input_value\n        return safe_convert(self.input_value)\n"
              },
              "data_template": {
                "_input_type": "MessageTextInput",
                "advanced": true,
                "display_name": "Data Template",
                "dynamic": false,
                "info": "Template to convert Data to Text. If left empty, it will be dynamically set to the Data's text key.",
                "input_types": [
                  "Message"
                ],
                "list": false,
                "list_add_label": "Add More",
                "load_from_db": false,
                "name": "data_template",
                "placeholder": "",
                "required": false,
                "show": true,
                "title_case": false,
                "tool_mode": false,
                "trace_as_input": true,
                "trace_as_metadata": true,
                "type": "str",
                "value": "{text}"
              },
              "input_value": {
                "_input_type": "MessageInput",
                "advanced": false,
                "display_name": "Inputs",
                "dynamic": false,
                "info": "Message to be passed as output.",
                "input_types": [
                  "Data",
                  "DataFrame",
                  "Message"
                ],
                "list": false,
                "list_add_label": "Add More",
                "load_from_db": false,
                "name": "input_value",
                "placeholder": "",
                "required": true,
                "show": true,
                "title_case": false,
                "tool_mode": false,
                "trace_as_input": true,
                "trace_as_metadata": true,
                "type": "str",
                "value": ""
              },
              "sender": {
                "_input_type": "DropdownInput",
                "advanced": true,
                "combobox": false,
                "dialog_inputs": {},
                "display_name": "Sender Type",
                "dynamic": false,
                "info": "Type of sender.",
                "name": "sender",
                "options": [
                  "Machine",
                  "User"
                ],
                "options_metadata": [],
                "placeholder": "",
                "required": false,
                "show": true,
                "title_case": false,
                "tool_mode": false,
                "trace_as_metadata": true,
                "type": "str",
                "value": "Machine"
              },
              "sender_name": {
                "_input_type": "MessageTextInput",
                "advanced": true,
                "display_name": "Sender Name",
                "dynamic": false,
                "info": "Name of the sender.",
                "input_types": [
                  "Message"
                ],
                "list": false,
                "list_add_label": "Add More",
                "load_from_db": false,
                "name": "sender_name",
                "placeholder": "",
                "required": false,
                "show": true,
                "title_case": false,
                "tool_mode": false,
                "trace_as_input": true,
                "trace_as_metadata": true,
                "type": "str",
                "value": "AI"
              },
              "session_id": {
                "_input_type": "MessageTextInput",
                "advanced": true,
                "display_name": "Session ID",
                "dynamic": false,
                "info": "The session ID of the chat. If empty, the current session ID parameter will be used.",
                "input_types": [
                  "Message"
                ],
                "list": false,
                "list_add_label": "Add More",
                "load_from_db": false,
                "name": "session_id",
                "placeholder": "",
                "required": false,
                "show": true,
                "title_case": false,
                "tool_mode": false,
                "trace_as_input": true,
                "trace_as_metadata": true,
                "type": "str",
                "value": ""
              },
              "should_store_message": {
                "_input_type": "BoolInput",
                "advanced": true,
                "display_name": "Store Messages",
                "dynamic": false,
                "info": "Store the message in the history.",
                "list": false,
                "list_add_label": "Add More",
                "name": "should_store_message",
                "placeholder": "",
                "required": false,
                "show": true,
                "title_case": false,
                "tool_mode": false,
                "trace_as_metadata": true,
                "type": "bool",
                "value": true
              },
              "text_color": {
                "_input_type": "MessageTextInput",
                "advanced": true,
                "display_name": "Text Color",
                "dynamic": false,
                "info": "The text color of the name",
                "input_types": [
                  "Message"
                ],
                "list": false,
                "list_add_label": "Add More",
                "load_from_db": false,
                "name": "text_color",
                "placeholder": "",
                "required": false,
                "show": true,
                "title_case": false,
                "tool_mode": false,
                "trace_as_input": true,
                "trace_as_metadata": true,
                "type": "str",
                "value": ""
              }
            },
            "tool_mode": false
          },
          "showNode": false,
          "type": "ChatOutput"
        },
        "dragging": false,
        "id": "ChatOutput-X6ReB",
        "measured": {
          "height": 48,
          "width": 192
        },
        "position": {
          "x": 2791.628210329036,
          "y": 590.4917809253919
        },
        "selected": false,
        "type": "genericNode"
      },
      {
        "data": {
          "id": "note-acs4U",
          "node": {
            "description": "### 💡 Upload your resume here",
            "display_name": "",
            "documentation": "",
            "template": {
              "backgroundColor": "transparent"
            }
          },
          "type": "note"
        },
        "dragging": false,
        "height": 358,
        "id": "note-acs4U",
        "measured": {
          "height": 358,
          "width": 346
        },
        "position": {
          "x": 956.8090415611422,
          "y": 591.8723166928154
        },
        "resizing": false,
        "selected": false,
        "type": "noteNode",
        "width": 346
      },
      {
        "data": {
          "id": "note-WJEOM",
          "node": {
            "description": "## 📝 Portfolio Website Code Generator\n\nYour uploaded resume is parsed into a structured format, and output as HTML/CSS code for your own resume website!\n\n✅ **Accepted Formats:** PDF or TXT  \n✅ To ensure readability, provide clear headings, bullet points, and proper formatting. \n### 📌 Structured output fields:\n1. 🏷 **Full Name** - Candidate's full name  \n2. 📧 **Email** - A valid email address  \n3. 📞 **Phone Number** - Contact number  \n4. 🔗 **LinkedIn** - LinkedIn profile URL  \n5. 🖥 **GitHub** - GitHub profile URL (if applicable)  \n6. 🌐 **Portfolio** - Personal website or portfolio URL  \n7. 🛂 **Visa Status** - Work authorization details (if applicable)  \n8. 📝 **Summary** - A brief professional summary or objective statement  \n9. 💼 **Experience** - Work experience details (in dictionary format)  \n10. 🎓 **Education** - Education details (in dictionary format)  \n11. 🛠 **Skills** - Skills mentioned in the resume (comma-separated)  \n12. 🚀 **Projects** - Titles, descriptions, and details of projects.",
            "display_name": "",
            "documentation": "",
            "template": {}
          },
          "type": "note"
        },
        "dragging": false,
        "height": 621,
        "id": "note-WJEOM",
        "measured": {
          "height": 621,
          "width": 478
        },
        "position": {
          "x": 386.51295365584554,
          "y": 170.2187453922128
        },
        "resizing": false,
        "selected": false,
        "type": "noteNode",
        "width": 478
      },
      {
        "data": {
          "id": "note-SNz2K",
          "node": {
            "description": "### 💡 Click **Open table** to view the schema",
            "display_name": "",
            "documentation": "",
            "template": {
              "backgroundColor": "transparent"
            }
          },
          "type": "note"
        },
        "dragging": false,
        "height": 438,
        "id": "note-SNz2K",
        "measured": {
          "height": 438,
          "width": 359
        },
        "position": {
          "x": 1293.169988591412,
          "y": 592.6453642134813
        },
        "resizing": false,
        "selected": false,
        "type": "noteNode",
        "width": 359
      },
      {
        "data": {
          "id": "note-wY2lq",
          "node": {
            "description": "### 💡 Add your Anthropic API key here",
            "display_name": "",
            "documentation": "",
            "template": {
              "backgroundColor": "transparent"
            }
          },
          "type": "note"
        },
        "dragging": false,
        "height": 324,
        "id": "note-wY2lq",
        "measured": {
          "height": 324,
          "width": 362
        },
        "position": {
          "x": 924.6299565901533,
          "y": 1.8200755150596493
        },
        "resizing": false,
        "selected": false,
        "type": "noteNode",
        "width": 362
      },
      {
        "data": {
          "id": "note-uh1Dy",
          "node": {
            "description": "### 💡 Add your Anthropic API key here",
            "display_name": "",
            "documentation": "",
            "template": {
              "backgroundColor": "transparent"
            }
          },
          "type": "note"
        },
        "dragging": false,
        "height": 324,
        "id": "note-uh1Dy",
        "measured": {
          "height": 324,
          "width": 344
        },
        "position": {
          "x": 2191.028572823402,
          "y": 446.51091539068995
        },
        "resizing": false,
        "selected": false,
        "type": "noteNode",
        "width": 344
      },
      {
        "data": {
          "id": "StructuredOutput-rwiX4",
          "node": {
            "base_classes": [
              "Data",
              "DataFrame"
            ],
            "beta": false,
            "conditional_paths": [],
            "custom_fields": {},
            "description": "Uses an LLM to generate structured data. Ideal for extraction and consistency.",
            "display_name": "Structured Output",
            "documentation": "",
            "edited": false,
            "field_order": [
              "llm",
              "input_value",
              "system_prompt",
              "schema_name",
              "output_schema",
              "multiple"
            ],
            "frozen": false,
            "icon": "braces",
            "legacy": false,
            "lf_version": "1.2.0",
            "metadata": {},
            "minimized": false,
            "output_types": [],
            "outputs": [
              {
                "allows_loop": false,
                "cache": true,
                "display_name": "Structured Output",
                "group_outputs": false,
                "method": "build_structured_output",
                "name": "structured_output",
                "selected": "Data",
                "tool_mode": true,
                "types": [
                  "Data"
                ],
                "value": "__UNDEFINED__"
              }
            ],
            "pinned": false,
            "template": {
              "_type": "Component",
              "code": {
                "advanced": true,
                "dynamic": true,
                "fileTypes": [],
                "file_path": "",
                "info": "",
                "list": false,
                "load_from_db": false,
                "multiline": true,
                "name": "code",
                "password": false,
                "placeholder": "",
                "required": true,
                "show": true,
                "title_case": false,
                "type": "code",
<<<<<<< HEAD
                "value": "from pydantic import BaseModel, Field, create_model\nfrom trustcall import create_extractor\n\nfrom langflow.base.models.chat_result import get_chat_result\nfrom langflow.custom.custom_component.component import Component\nfrom langflow.helpers.base_model import build_model_from_schema\nfrom langflow.io import (\n    HandleInput,\n    MessageTextInput,\n    MultilineInput,\n    Output,\n    TableInput,\n)\nfrom langflow.schema.data import Data\nfrom langflow.schema.table import EditMode\n\n\nclass StructuredOutputComponent(Component):\n    display_name = \"Structured Output\"\n    description = \"Uses an LLM to generate structured data. Ideal for extraction and consistency.\"\n    name = \"StructuredOutput\"\n    icon = \"braces\"\n\n    inputs = [\n        HandleInput(\n            name=\"llm\",\n            display_name=\"Language Model\",\n            info=\"The language model to use to generate the structured output.\",\n            input_types=[\"LanguageModel\"],\n            required=True,\n        ),\n        MultilineInput(\n            name=\"input_value\",\n            display_name=\"Input Message\",\n            info=\"The input message to the language model.\",\n            tool_mode=True,\n            required=True,\n        ),\n        MultilineInput(\n            name=\"system_prompt\",\n            display_name=\"Format Instructions\",\n            info=\"The instructions to the language model for formatting the output.\",\n            value=(\n                \"Extract data from input_text and return only a JSON array matching the provided schema. \"\n                \"First check relevance: if the text lacks information for any schema field \"\n                \"(e.g., it is purely conversational), output a single object with defaults only. \"\n                \"Otherwise, emit one object per entity found. \"\n                \"Include every key in schema order, enforce types, and replace missing or \"\n                \"unparseable values with defaults (string N/A, integer 0, float 0.0, date null). \"\n                \"Produce nothing beyond the JSON.\"\n            ),\n            required=True,\n            advanced=True,\n        ),\n        MessageTextInput(\n            name=\"schema_name\",\n            display_name=\"Schema Name\",\n            info=\"Provide a name for the output data schema.\",\n            advanced=True,\n        ),\n        TableInput(\n            name=\"output_schema\",\n            display_name=\"Output Schema\",\n            info=\"Define the structure and data types for the model's output.\",\n            required=True,\n            # TODO: remove deault value\n            table_schema=[\n                {\n                    \"name\": \"name\",\n                    \"display_name\": \"Name\",\n                    \"type\": \"str\",\n                    \"description\": \"Specify the name of the output field.\",\n                    \"default\": \"field\",\n                    \"edit_mode\": EditMode.INLINE,\n                },\n                {\n                    \"name\": \"description\",\n                    \"display_name\": \"Description\",\n                    \"type\": \"str\",\n                    \"description\": \"Describe the purpose of the output field.\",\n                    \"default\": \"description of field\",\n                    \"edit_mode\": EditMode.POPOVER,\n                },\n                {\n                    \"name\": \"type\",\n                    \"display_name\": \"Type\",\n                    \"type\": \"str\",\n                    \"edit_mode\": EditMode.INLINE,\n                    \"description\": (\"Indicate the data type of the output field (e.g., str, int, float, bool, dict).\"),\n                    \"options\": [\"str\", \"int\", \"float\", \"bool\", \"dict\"],\n                    \"default\": \"str\",\n                },\n                {\n                    \"name\": \"multiple\",\n                    \"display_name\": \"As List\",\n                    \"type\": \"boolean\",\n                    \"description\": \"Set to True if this output field should be a list of the specified type.\",\n                    \"default\": \"False\",\n                    \"edit_mode\": EditMode.INLINE,\n                },\n            ],\n            value=[\n                {\n                    \"name\": \"field\",\n                    \"description\": \"description of field\",\n                    \"type\": \"str\",\n                    \"multiple\": \"False\",\n                }\n            ],\n        ),\n    ]\n\n    outputs = [\n        Output(\n            name=\"structured_output\",\n            display_name=\"Structured Output\",\n            method=\"build_structured_output\",\n        ),\n    ]\n\n    def build_structured_output_base(self):\n        schema_name = self.schema_name or \"OutputModel\"\n\n        if not hasattr(self.llm, \"with_structured_output\"):\n            msg = \"Language model does not support structured output.\"\n            raise TypeError(msg)\n        if not self.output_schema:\n            msg = \"Output schema cannot be empty\"\n            raise ValueError(msg)\n\n        output_model_ = build_model_from_schema(self.output_schema)\n\n        output_model = create_model(\n            schema_name,\n            __doc__=f\"A list of {schema_name}.\",\n            objects=(list[output_model_], Field(description=f\"A list of {schema_name}.\")),  # type: ignore[valid-type]\n        )\n\n        try:\n            llm_with_structured_output = create_extractor(self.llm, tools=[output_model])\n        except NotImplementedError as exc:\n            msg = f\"{self.llm.__class__.__name__} does not support structured output.\"\n            raise TypeError(msg) from exc\n\n        config_dict = {\n            \"run_name\": self.display_name,\n            \"project_name\": self.get_project_name(),\n            \"callbacks\": self.get_langchain_callbacks(),\n        }\n        result = get_chat_result(\n            runnable=llm_with_structured_output,\n            system_message=self.system_prompt,\n            input_value=self.input_value,\n            config=config_dict,\n        )\n\n        # OPTIMIZATION NOTE: Simplified processing based on trustcall response structure\n        # Handle non-dict responses (shouldn't happen with trustcall, but defensive)\n        if not isinstance(result, dict):\n            return result\n\n        # Extract first response and convert BaseModel to dict\n        responses = result.get(\"responses\", [])\n        if not responses:\n            return result\n\n        # Convert BaseModel to dict (creates the \"objects\" key)\n        first_response = responses[0]\n        structured_data = first_response.model_dump() if isinstance(first_response, BaseModel) else first_response\n\n        # Extract the objects array (guaranteed to exist due to our Pydantic model structure)\n        return structured_data.get(\"objects\", structured_data)\n\n    def build_structured_output(self) -> Data:\n        output = self.build_structured_output_base()\n\n        if not isinstance(output, list) or not output:\n            # handle empty or unexpected type case\n            msg = (\n                \"No structured output was returned.\"\n                \"Please review your input or update the system message to obtain a better result.\"\n            )\n            raise ValueError(msg)\n        if len(output) != 1:\n            msg = \"Multiple structured outputs returned\"\n            raise ValueError(msg)\n        return Data(data=output[0])\n"
=======
                "value": "from pydantic import BaseModel, Field, create_model\nfrom trustcall import create_extractor\n\nfrom langflow.base.models.chat_result import get_chat_result\nfrom langflow.custom.custom_component.component import Component\nfrom langflow.helpers.base_model import build_model_from_schema\nfrom langflow.io import (\n    HandleInput,\n    MessageTextInput,\n    MultilineInput,\n    Output,\n    TableInput,\n)\nfrom langflow.schema.data import Data\nfrom langflow.schema.table import EditMode\n\n\nclass StructuredOutputComponent(Component):\n    display_name = \"Structured Output\"\n    description = \"Uses an LLM to generate structured data. Ideal for extraction and consistency.\"\n    documentation: str = \"https://docs.langflow.org/components-processing#structured-output\"\n    name = \"StructuredOutput\"\n    icon = \"braces\"\n\n    inputs = [\n        HandleInput(\n            name=\"llm\",\n            display_name=\"Language Model\",\n            info=\"The language model to use to generate the structured output.\",\n            input_types=[\"LanguageModel\"],\n            required=True,\n        ),\n        MultilineInput(\n            name=\"input_value\",\n            display_name=\"Input Message\",\n            info=\"The input message to the language model.\",\n            tool_mode=True,\n            required=True,\n        ),\n        MultilineInput(\n            name=\"system_prompt\",\n            display_name=\"Format Instructions\",\n            info=\"The instructions to the language model for formatting the output.\",\n            value=(\n                \"You are an AI that extracts one structured JSON object from unstructured text. \"\n                \"Use a predefined schema with expected types (str, int, float, bool, dict). \"\n                \"If multiple structures exist, extract only the first most complete one. \"\n                \"Fill missing or ambiguous values with defaults: null for missing values. \"\n                \"Ignore duplicates and partial repeats. \"\n                \"Always return one valid JSON, never throw errors or return multiple objects.\"\n                \"Output: A single well-formed JSON object, and nothing else.\"\n            ),\n            required=True,\n            advanced=True,\n        ),\n        MessageTextInput(\n            name=\"schema_name\",\n            display_name=\"Schema Name\",\n            info=\"Provide a name for the output data schema.\",\n            advanced=True,\n        ),\n        TableInput(\n            name=\"output_schema\",\n            display_name=\"Output Schema\",\n            info=\"Define the structure and data types for the model's output.\",\n            required=True,\n            # TODO: remove deault value\n            table_schema=[\n                {\n                    \"name\": \"name\",\n                    \"display_name\": \"Name\",\n                    \"type\": \"str\",\n                    \"description\": \"Specify the name of the output field.\",\n                    \"default\": \"field\",\n                    \"edit_mode\": EditMode.INLINE,\n                },\n                {\n                    \"name\": \"description\",\n                    \"display_name\": \"Description\",\n                    \"type\": \"str\",\n                    \"description\": \"Describe the purpose of the output field.\",\n                    \"default\": \"description of field\",\n                    \"edit_mode\": EditMode.POPOVER,\n                },\n                {\n                    \"name\": \"type\",\n                    \"display_name\": \"Type\",\n                    \"type\": \"str\",\n                    \"edit_mode\": EditMode.INLINE,\n                    \"description\": (\"Indicate the data type of the output field (e.g., str, int, float, bool, dict).\"),\n                    \"options\": [\"str\", \"int\", \"float\", \"bool\", \"dict\"],\n                    \"default\": \"str\",\n                },\n                {\n                    \"name\": \"multiple\",\n                    \"display_name\": \"As List\",\n                    \"type\": \"boolean\",\n                    \"description\": \"Set to True if this output field should be a list of the specified type.\",\n                    \"default\": \"False\",\n                    \"edit_mode\": EditMode.INLINE,\n                },\n            ],\n            value=[\n                {\n                    \"name\": \"field\",\n                    \"description\": \"description of field\",\n                    \"type\": \"str\",\n                    \"multiple\": \"False\",\n                }\n            ],\n        ),\n    ]\n\n    outputs = [\n        Output(\n            name=\"structured_output\",\n            display_name=\"Structured Output\",\n            method=\"build_structured_output\",\n        ),\n    ]\n\n    def build_structured_output_base(self):\n        schema_name = self.schema_name or \"OutputModel\"\n\n        if not hasattr(self.llm, \"with_structured_output\"):\n            msg = \"Language model does not support structured output.\"\n            raise TypeError(msg)\n        if not self.output_schema:\n            msg = \"Output schema cannot be empty\"\n            raise ValueError(msg)\n\n        output_model_ = build_model_from_schema(self.output_schema)\n\n        output_model = create_model(\n            schema_name,\n            __doc__=f\"A list of {schema_name}.\",\n            objects=(list[output_model_], Field(description=f\"A list of {schema_name}.\")),  # type: ignore[valid-type]\n        )\n\n        try:\n            llm_with_structured_output = create_extractor(self.llm, tools=[output_model])\n        except NotImplementedError as exc:\n            msg = f\"{self.llm.__class__.__name__} does not support structured output.\"\n            raise TypeError(msg) from exc\n\n        config_dict = {\n            \"run_name\": self.display_name,\n            \"project_name\": self.get_project_name(),\n            \"callbacks\": self.get_langchain_callbacks(),\n        }\n        result = get_chat_result(\n            runnable=llm_with_structured_output,\n            system_message=self.system_prompt,\n            input_value=self.input_value,\n            config=config_dict,\n        )\n\n        # OPTIMIZATION NOTE: Simplified processing based on trustcall response structure\n        # Handle non-dict responses (shouldn't happen with trustcall, but defensive)\n        if not isinstance(result, dict):\n            return result\n\n        # Extract first response and convert BaseModel to dict\n        responses = result.get(\"responses\", [])\n        if not responses:\n            return result\n\n        # Convert BaseModel to dict (creates the \"objects\" key)\n        first_response = responses[0]\n        structured_data = first_response.model_dump() if isinstance(first_response, BaseModel) else first_response\n\n        # Extract the objects array (guaranteed to exist due to our Pydantic model structure)\n        return structured_data.get(\"objects\", structured_data)\n\n    def build_structured_output(self) -> Data:\n        output = self.build_structured_output_base()\n        if not isinstance(output, list) or not output:\n            # handle empty or unexpected type case\n            msg = \"No structured output returned\"\n            raise ValueError(msg)\n        if len(output) != 1:\n            msg = \"Multiple structured outputs returned\"\n            raise ValueError(msg)\n        return Data(data=output[0])\n"
>>>>>>> 98c4e6ec
              },
              "input_value": {
                "_input_type": "MessageTextInput",
                "advanced": false,
                "display_name": "Input Message",
                "dynamic": false,
                "info": "The input message to the language model.",
                "input_types": [
                  "Message"
                ],
                "list": false,
                "list_add_label": "Add More",
                "load_from_db": false,
                "name": "input_value",
                "placeholder": "",
                "required": true,
                "show": true,
                "title_case": false,
                "tool_mode": true,
                "trace_as_input": true,
                "trace_as_metadata": true,
                "type": "str",
                "value": ""
              },
              "llm": {
                "_input_type": "HandleInput",
                "advanced": false,
                "display_name": "Language Model",
                "dynamic": false,
                "info": "The language model to use to generate the structured output.",
                "input_types": [
                  "LanguageModel"
                ],
                "list": false,
                "list_add_label": "Add More",
                "name": "llm",
                "placeholder": "",
                "required": true,
                "show": true,
                "title_case": false,
                "trace_as_metadata": true,
                "type": "other",
                "value": ""
              },
              "output_schema": {
                "_input_type": "TableInput",
                "advanced": false,
                "display_name": "Output Schema",
                "dynamic": false,
                "info": "Define the structure and data types for the model's output.",
                "is_list": true,
                "list_add_label": "Add More",
                "load_from_db": false,
                "name": "output_schema",
                "placeholder": "",
                "required": true,
                "show": true,
                "table_icon": "Table",
                "table_schema": {
                  "columns": [
                    {
                      "default": "field",
                      "description": "Specify the name of the output field.",
                      "disable_edit": false,
                      "display_name": "Name",
                      "edit_mode": "inline",
                      "filterable": true,
                      "formatter": "text",
                      "hidden": false,
                      "name": "name",
                      "sortable": true,
                      "type": "str"
                    },
                    {
                      "default": "description of field",
                      "description": "Describe the purpose of the output field.",
                      "disable_edit": false,
                      "display_name": "Description",
                      "edit_mode": "popover",
                      "filterable": true,
                      "formatter": "text",
                      "hidden": false,
                      "name": "description",
                      "sortable": true,
                      "type": "str"
                    },
                    {
                      "default": "str",
                      "description": "Indicate the data type of the output field (e.g., str, int, float, bool, list, dict).",
                      "disable_edit": false,
                      "display_name": "Type",
                      "edit_mode": "inline",
                      "filterable": true,
                      "formatter": "text",
                      "hidden": false,
                      "name": "type",
                      "options": [
                        "str",
                        "int",
                        "float",
                        "bool",
                        "list",
                        "dict"
                      ],
                      "sortable": true,
                      "type": "str"
                    },
                    {
                      "default": false,
                      "description": "Set to True if this output field should be a list of the specified type.",
                      "disable_edit": false,
                      "display_name": "Multiple",
                      "edit_mode": "inline",
                      "filterable": true,
                      "formatter": "boolean",
                      "hidden": false,
                      "name": "multiple",
                      "sortable": true,
                      "type": "boolean"
                    }
                  ]
                },
                "title_case": false,
                "tool_mode": false,
                "trace_as_metadata": true,
                "trigger_icon": "Table",
                "trigger_text": "Open table",
                "type": "table",
                "value": [
                  {
                    "description": "Full name of the candidate",
                    "multiple": "False",
                    "name": "full_name",
                    "type": "text"
                  },
                  {
                    "description": "Email ID",
                    "multiple": "False",
                    "name": "email",
                    "type": "text"
                  },
                  {
                    "description": "contact number",
                    "multiple": "False",
                    "name": "phone_number",
                    "type": "text"
                  },
                  {
                    "description": "LinkedIn URL",
                    "multiple": "False",
                    "name": "linkedin",
                    "type": "text"
                  },
                  {
                    "description": "GitHub profile URL (if applicable)",
                    "multiple": "False",
                    "name": "github",
                    "type": "text"
                  },
                  {
                    "description": "Personal website or portfolio URL",
                    "multiple": "False",
                    "name": "portfolio",
                    "type": "text"
                  },
                  {
                    "description": "Visa/work authorization details (if applicable)",
                    "multiple": "False",
                    "name": "visa_status",
                    "type": "text"
                  },
                  {
                    "description": "Short professional summary or objective statement",
                    "multiple": "False",
                    "name": "summary",
                    "type": "text"
                  },
                  {
                    "description": "dictionaries of experience details with following keys:\n    \"job_title\": Job position/title,\n\t\"company_name\": Employer or organization\n\t\"location\": Job location (remote/in-office)\n\t\"start_date\": Start date (YYYY-MM)\n\t\"end_date\": End date or \"Present\"\n\t\"responsibilities\": List of responsibilities and tasks\n\t\"achievements\": List of key achievements and contributions",
                    "multiple": "True",
                    "name": "experience",
                    "type": "dict"
                  },
                  {
                    "description": "dictionaries of Education details with following keys:\n\"degree\": Degree obtained (e.g., B.Sc., M.Sc., Ph.D.),\n\"field_of_study\": Major or specialization,\n\"institution\": University/college name,\n\"location\": Location of institution,\n\"start_date\": Start date (YYYY-MM),\n\"end_date\": Graduation/completion date (YYYY-MM),\n\"gpa\": GPA/grade (if available),\n\"relevant_courses\": List of relevant coursework (if applicable)",
                    "multiple": "True",
                    "name": "education",
                    "type": "dict"
                  },
                  {
                    "description": "skills mentioned in the resume.comma seperated.",
                    "multiple": "False",
                    "name": "skills",
                    "type": "list"
                  },
                  {
                    "description": "title and description and details of the project. Including the skills and technologies used.",
                    "multiple": "False",
                    "name": "projects",
                    "type": "text"
                  }
                ]
              },
              "schema_name": {
                "_input_type": "MessageTextInput",
                "advanced": true,
                "display_name": "Schema Name",
                "dynamic": false,
                "info": "Provide a name for the output data schema.",
                "input_types": [
                  "Message"
                ],
                "list": false,
                "list_add_label": "Add More",
                "load_from_db": false,
                "name": "schema_name",
                "placeholder": "",
                "required": false,
                "show": true,
                "title_case": false,
                "tool_mode": false,
                "trace_as_input": true,
                "trace_as_metadata": true,
                "type": "str",
                "value": ""
              },
              "system_prompt": {
                "_input_type": "MultilineInput",
                "advanced": true,
                "copy_field": false,
                "display_name": "Format Instructions",
                "dynamic": false,
                "info": "The instructions to the language model for formatting the output.",
                "input_types": [
                  "Message"
                ],
                "list": false,
                "list_add_label": "Add More",
                "load_from_db": false,
                "multiline": true,
                "name": "system_prompt",
                "placeholder": "",
                "required": true,
                "show": true,
                "title_case": false,
                "tool_mode": false,
                "trace_as_input": true,
                "trace_as_metadata": true,
                "type": "str",
                "value": "You are an AI system designed to extract structured information from unstructured text.Given the input_text, return a JSON object with predefined keys based on the expected structure.Extract values accurately and format them according to the specified type (e.g., string, integer, float, date).If a value is missing or cannot be determined, return a default (e.g., null, 0, or 'N/A').If multiple instances of the expected structure exist within the input_text, stream each as a separate JSON object."
              }
            },
            "tool_mode": false
          },
          "selected_output": "structured_output_dataframe",
          "showNode": true,
          "type": "StructuredOutput"
        },
        "dragging": false,
        "id": "StructuredOutput-rwiX4",
        "measured": {
          "height": 349,
          "width": 320
        },
        "position": {
          "x": 1306.940204747624,
          "y": 645.3388247558626
        },
        "selected": false,
        "type": "genericNode"
      },
      {
        "data": {
          "id": "parser-tptWK",
          "node": {
            "base_classes": [
              "Message"
            ],
            "beta": false,
            "category": "processing",
            "conditional_paths": [],
            "custom_fields": {},
            "description": "Format a DataFrame or Data object into text using a template. Enable 'Stringify' to convert input into a readable string instead.",
            "display_name": "Parser",
            "documentation": "",
            "edited": false,
            "field_order": [
              "mode",
              "pattern",
              "input_data",
              "sep"
            ],
            "frozen": false,
            "icon": "braces",
            "key": "parser",
            "legacy": false,
            "lf_version": "1.2.0",
            "metadata": {},
            "minimized": false,
            "output_types": [],
            "outputs": [
              {
                "allows_loop": false,
                "cache": true,
                "display_name": "Parsed Text",
                "method": "parse_combined_text",
                "name": "parsed_text",
                "selected": "Message",
                "tool_mode": true,
                "types": [
                  "Message"
                ],
                "value": "__UNDEFINED__"
              }
            ],
            "pinned": false,
            "score": 2.220446049250313e-16,
            "template": {
              "_type": "Component",
              "code": {
                "advanced": true,
                "dynamic": true,
                "fileTypes": [],
                "file_path": "",
                "info": "",
                "list": false,
                "load_from_db": false,
                "multiline": true,
                "name": "code",
                "password": false,
                "placeholder": "",
                "required": true,
                "show": true,
                "title_case": false,
                "type": "code",
                "value": "import json\nfrom typing import Any\n\nfrom langflow.custom import Component\nfrom langflow.io import (\n    BoolInput,\n    HandleInput,\n    MessageTextInput,\n    MultilineInput,\n    Output,\n    TabInput,\n)\nfrom langflow.schema import Data, DataFrame\nfrom langflow.schema.message import Message\n\n\nclass ParserComponent(Component):\n    name = \"parser\"\n    display_name = \"Parser\"\n    description = (\n        \"Format a DataFrame or Data object into text using a template. \"\n        \"Enable 'Stringify' to convert input into a readable string instead.\"\n    )\n    icon = \"braces\"\n\n    inputs = [\n        TabInput(\n            name=\"mode\",\n            display_name=\"Mode\",\n            options=[\"Parser\", \"Stringify\"],\n            value=\"Parser\",\n            info=\"Convert into raw string instead of using a template.\",\n            real_time_refresh=True,\n        ),\n        MultilineInput(\n            name=\"pattern\",\n            display_name=\"Template\",\n            info=(\n                \"Use variables within curly brackets to extract column values for DataFrames \"\n                \"or key values for Data.\"\n                \"For example: `Name: {Name}, Age: {Age}, Country: {Country}`\"\n            ),\n            value=\"Text: {text}\",  # Example default\n            dynamic=True,\n            show=True,\n            required=True,\n        ),\n        HandleInput(\n            name=\"input_data\",\n            display_name=\"Data or DataFrame\",\n            input_types=[\"DataFrame\", \"Data\"],\n            info=\"Accepts either a DataFrame or a Data object.\",\n            required=True,\n        ),\n        MessageTextInput(\n            name=\"sep\",\n            display_name=\"Separator\",\n            advanced=True,\n            value=\"\\n\",\n            info=\"String used to separate rows/items.\",\n        ),\n    ]\n\n    outputs = [\n        Output(\n            display_name=\"Parsed Text\",\n            name=\"parsed_text\",\n            info=\"Formatted text output.\",\n            method=\"parse_combined_text\",\n        ),\n    ]\n\n    def update_build_config(self, build_config, field_value, field_name=None):\n        \"\"\"Dynamically hide/show `template` and enforce requirement based on `stringify`.\"\"\"\n        if field_name == \"mode\":\n            build_config[\"pattern\"][\"show\"] = self.mode == \"Parser\"\n            build_config[\"pattern\"][\"required\"] = self.mode == \"Parser\"\n            if field_value:\n                clean_data = BoolInput(\n                    name=\"clean_data\",\n                    display_name=\"Clean Data\",\n                    info=(\n                        \"Enable to clean the data by removing empty rows and lines \"\n                        \"in each cell of the DataFrame/ Data object.\"\n                    ),\n                    value=True,\n                    advanced=True,\n                    required=False,\n                )\n                build_config[\"clean_data\"] = clean_data.to_dict()\n            else:\n                build_config.pop(\"clean_data\", None)\n\n        return build_config\n\n    def _clean_args(self):\n        \"\"\"Prepare arguments based on input type.\"\"\"\n        input_data = self.input_data\n\n        match input_data:\n            case list() if all(isinstance(item, Data) for item in input_data):\n                msg = \"List of Data objects is not supported.\"\n                raise ValueError(msg)\n            case DataFrame():\n                return input_data, None\n            case Data():\n                return None, input_data\n            case dict() if \"data\" in input_data:\n                try:\n                    if \"columns\" in input_data:  # Likely a DataFrame\n                        return DataFrame.from_dict(input_data), None\n                    # Likely a Data object\n                    return None, Data(**input_data)\n                except (TypeError, ValueError, KeyError) as e:\n                    msg = f\"Invalid structured input provided: {e!s}\"\n                    raise ValueError(msg) from e\n            case _:\n                msg = f\"Unsupported input type: {type(input_data)}. Expected DataFrame or Data.\"\n                raise ValueError(msg)\n\n    def parse_combined_text(self) -> Message:\n        \"\"\"Parse all rows/items into a single text or convert input to string if `stringify` is enabled.\"\"\"\n        # Early return for stringify option\n        if self.mode == \"Stringify\":\n            return self.convert_to_string()\n\n        df, data = self._clean_args()\n\n        lines = []\n        if df is not None:\n            for _, row in df.iterrows():\n                formatted_text = self.pattern.format(**row.to_dict())\n                lines.append(formatted_text)\n        elif data is not None:\n            formatted_text = self.pattern.format(**data.data)\n            lines.append(formatted_text)\n\n        combined_text = self.sep.join(lines)\n        self.status = combined_text\n        return Message(text=combined_text)\n\n    def _safe_convert(self, data: Any) -> str:\n        \"\"\"Safely convert input data to string.\"\"\"\n        try:\n            if isinstance(data, str):\n                return data\n            if isinstance(data, Message):\n                return data.get_text()\n            if isinstance(data, Data):\n                return json.dumps(data.data)\n            if isinstance(data, DataFrame):\n                if hasattr(self, \"clean_data\") and self.clean_data:\n                    # Remove empty rows\n                    data = data.dropna(how=\"all\")\n                    # Remove empty lines in each cell\n                    data = data.replace(r\"^\\s*$\", \"\", regex=True)\n                    # Replace multiple newlines with a single newline\n                    data = data.replace(r\"\\n+\", \"\\n\", regex=True)\n                return data.to_markdown(index=False)\n            return str(data)\n        except (ValueError, TypeError, AttributeError) as e:\n            msg = f\"Error converting data: {e!s}\"\n            raise ValueError(msg) from e\n\n    def convert_to_string(self) -> Message:\n        \"\"\"Convert input data to string with proper error handling.\"\"\"\n        result = \"\"\n        if isinstance(self.input_data, list):\n            result = \"\\n\".join([self._safe_convert(item) for item in self.input_data])\n        else:\n            result = self._safe_convert(self.input_data)\n        self.log(f\"Converted to string with length: {len(result)}\")\n\n        message = Message(text=result)\n        self.status = message\n        return message\n"
              },
              "input_data": {
                "_input_type": "HandleInput",
                "advanced": false,
                "display_name": "Data or DataFrame",
                "dynamic": false,
                "info": "Accepts either a DataFrame or a Data object.",
                "input_types": [
                  "DataFrame",
                  "Data"
                ],
                "list": false,
                "list_add_label": "Add More",
                "name": "input_data",
                "placeholder": "",
                "required": true,
                "show": true,
                "title_case": false,
                "trace_as_metadata": true,
                "type": "other",
                "value": ""
              },
              "mode": {
                "_input_type": "TabInput",
                "advanced": false,
                "display_name": "Mode",
                "dynamic": false,
                "info": "Convert into raw string instead of using a template.",
                "name": "mode",
                "options": [
                  "Parser",
                  "Stringify"
                ],
                "placeholder": "",
                "real_time_refresh": true,
                "required": false,
                "show": true,
                "title_case": false,
                "tool_mode": false,
                "trace_as_metadata": true,
                "type": "tab",
                "value": "Stringify"
              },
              "pattern": {
                "_input_type": "MultilineInput",
                "advanced": false,
                "copy_field": false,
                "display_name": "Template",
                "dynamic": true,
                "info": "Use variables within curly brackets to extract column values for DataFrames or key values for Data.For example: `Name: {Name}, Age: {Age}, Country: {Country}`",
                "input_types": [
                  "Message"
                ],
                "list": false,
                "list_add_label": "Add More",
                "load_from_db": false,
                "multiline": true,
                "name": "pattern",
                "placeholder": "",
                "required": true,
                "show": false,
                "title_case": false,
                "tool_mode": false,
                "trace_as_input": true,
                "trace_as_metadata": true,
                "type": "str",
                "value": "Text: {text}"
              },
              "sep": {
                "_input_type": "MessageTextInput",
                "advanced": true,
                "display_name": "Separator",
                "dynamic": false,
                "info": "String used to separate rows/items.",
                "input_types": [
                  "Message"
                ],
                "list": false,
                "list_add_label": "Add More",
                "load_from_db": false,
                "name": "sep",
                "placeholder": "",
                "required": false,
                "show": true,
                "title_case": false,
                "tool_mode": false,
                "trace_as_input": true,
                "trace_as_metadata": true,
                "type": "str",
                "value": "\n"
              }
            },
            "tool_mode": false
          },
          "selected_output": "parsed_text",
          "showNode": true,
          "type": "parser"
        },
        "dragging": false,
        "id": "parser-tptWK",
        "measured": {
          "height": 278,
          "width": 320
        },
        "position": {
          "x": 1739.3994366258964,
          "y": 415.8221978438559
        },
        "selected": false,
        "type": "genericNode"
      },
      {
        "data": {
          "id": "File-dfMwA",
          "node": {
            "base_classes": [
              "Message"
            ],
            "beta": false,
            "conditional_paths": [],
            "custom_fields": {},
            "description": "Loads content from one or more files as a DataFrame.",
            "display_name": "File",
            "documentation": "",
            "edited": false,
            "field_order": [
              "path",
              "file_path",
              "separator",
              "silent_errors",
              "delete_server_file_after_processing",
              "ignore_unsupported_extensions",
              "ignore_unspecified_files",
              "use_multithreading",
              "concurrency_multithreading"
            ],
            "frozen": false,
            "icon": "file-text",
            "legacy": false,
            "metadata": {},
            "minimized": false,
            "output_types": [],
            "outputs": [
              {
                "allows_loop": false,
                "cache": true,
                "display_name": "Raw Content",
                "group_outputs": false,
                "method": "load_files_message",
                "name": "message",
                "options": null,
                "required_inputs": null,
                "selected": "Message",
                "tool_mode": true,
                "types": [
                  "Message"
                ],
                "value": "__UNDEFINED__"
              }
            ],
            "pinned": false,
            "template": {
              "_type": "Component",
              "code": {
                "advanced": true,
                "dynamic": true,
                "fileTypes": [],
                "file_path": "",
                "info": "",
                "list": false,
                "load_from_db": false,
                "multiline": true,
                "name": "code",
                "password": false,
                "placeholder": "",
                "required": true,
                "show": true,
                "title_case": false,
                "type": "code",
                "value": "from copy import deepcopy\nfrom typing import Any\n\nfrom langflow.base.data.base_file import BaseFileComponent\nfrom langflow.base.data.utils import TEXT_FILE_TYPES, parallel_load_data, parse_text_file_to_data\nfrom langflow.io import BoolInput, FileInput, IntInput, Output\nfrom langflow.schema.data import Data\n\n\nclass FileComponent(BaseFileComponent):\n    \"\"\"Handles loading and processing of individual or zipped text files.\n\n    This component supports processing multiple valid files within a zip archive,\n    resolving paths, validating file types, and optionally using multithreading for processing.\n    \"\"\"\n\n    display_name = \"File\"\n    description = \"Loads content from one or more files as a DataFrame.\"\n    documentation: str = \"https://docs.langflow.org/components-data#file\"\n    icon = \"file-text\"\n    name = \"File\"\n\n    VALID_EXTENSIONS = TEXT_FILE_TYPES\n\n    _base_inputs = deepcopy(BaseFileComponent._base_inputs)\n\n    for input_item in _base_inputs:\n        if isinstance(input_item, FileInput) and input_item.name == \"path\":\n            input_item.real_time_refresh = True\n            break\n\n    inputs = [\n        *_base_inputs,\n        BoolInput(\n            name=\"use_multithreading\",\n            display_name=\"[Deprecated] Use Multithreading\",\n            advanced=True,\n            value=True,\n            info=\"Set 'Processing Concurrency' greater than 1 to enable multithreading.\",\n        ),\n        IntInput(\n            name=\"concurrency_multithreading\",\n            display_name=\"Processing Concurrency\",\n            advanced=True,\n            info=\"When multiple files are being processed, the number of files to process concurrently.\",\n            value=1,\n        ),\n    ]\n\n    outputs = [\n        Output(display_name=\"Raw Content\", name=\"message\", method=\"load_files_message\"),\n    ]\n\n    def update_outputs(self, frontend_node: dict, field_name: str, field_value: Any) -> dict:\n        \"\"\"Dynamically show only the relevant output based on the number of files processed.\"\"\"\n        if field_name == \"path\":\n            # Add outputs based on the number of files in the path\n            if len(field_value) == 0:\n                return frontend_node\n\n            frontend_node[\"outputs\"] = []\n\n            if len(field_value) == 1:\n                # We need to check if the file is structured content\n                file_path = frontend_node[\"template\"][\"path\"][\"file_path\"][0]\n                if file_path.endswith((\".csv\", \".xlsx\", \".parquet\")):\n                    frontend_node[\"outputs\"].append(\n                        Output(display_name=\"Structured Content\", name=\"dataframe\", method=\"load_files_structured\"),\n                    )\n                elif file_path.endswith(\".json\"):\n                    frontend_node[\"outputs\"].append(\n                        Output(display_name=\"Structured Content\", name=\"json\", method=\"load_files_json\"),\n                    )\n\n                # All files get the raw content and path outputs\n                frontend_node[\"outputs\"].append(\n                    Output(display_name=\"Raw Content\", name=\"message\", method=\"load_files_message\"),\n                )\n                frontend_node[\"outputs\"].append(\n                    Output(display_name=\"File Path\", name=\"path\", method=\"load_files_path\"),\n                )\n            else:\n                # For multiple files, we only show the files output\n                frontend_node[\"outputs\"].append(\n                    Output(display_name=\"Files\", name=\"dataframe\", method=\"load_files\"),\n                )\n\n        return frontend_node\n\n    def process_files(self, file_list: list[BaseFileComponent.BaseFile]) -> list[BaseFileComponent.BaseFile]:\n        \"\"\"Processes files either sequentially or in parallel, depending on concurrency settings.\n\n        Args:\n            file_list (list[BaseFileComponent.BaseFile]): List of files to process.\n\n        Returns:\n            list[BaseFileComponent.BaseFile]: Updated list of files with merged data.\n        \"\"\"\n\n        def process_file(file_path: str, *, silent_errors: bool = False) -> Data | None:\n            \"\"\"Processes a single file and returns its Data object.\"\"\"\n            try:\n                return parse_text_file_to_data(file_path, silent_errors=silent_errors)\n            except FileNotFoundError as e:\n                msg = f\"File not found: {file_path}. Error: {e}\"\n                self.log(msg)\n                if not silent_errors:\n                    raise\n                return None\n            except Exception as e:\n                msg = f\"Unexpected error processing {file_path}: {e}\"\n                self.log(msg)\n                if not silent_errors:\n                    raise\n                return None\n\n        if not file_list:\n            msg = \"No files to process.\"\n            raise ValueError(msg)\n\n        concurrency = 1 if not self.use_multithreading else max(1, self.concurrency_multithreading)\n        file_count = len(file_list)\n\n        parallel_processing_threshold = 2\n        if concurrency < parallel_processing_threshold or file_count < parallel_processing_threshold:\n            if file_count > 1:\n                self.log(f\"Processing {file_count} files sequentially.\")\n            processed_data = [process_file(str(file.path), silent_errors=self.silent_errors) for file in file_list]\n        else:\n            self.log(f\"Starting parallel processing of {file_count} files with concurrency: {concurrency}.\")\n            file_paths = [str(file.path) for file in file_list]\n            processed_data = parallel_load_data(\n                file_paths,\n                silent_errors=self.silent_errors,\n                load_function=process_file,\n                max_concurrency=concurrency,\n            )\n\n        # Use rollup_basefile_data to merge processed data with BaseFile objects\n        return self.rollup_data(file_list, processed_data)\n"
              },
              "concurrency_multithreading": {
                "_input_type": "IntInput",
                "advanced": true,
                "display_name": "Processing Concurrency",
                "dynamic": false,
                "info": "When multiple files are being processed, the number of files to process concurrently.",
                "list": false,
                "list_add_label": "Add More",
                "name": "concurrency_multithreading",
                "placeholder": "",
                "required": false,
                "show": true,
                "title_case": false,
                "tool_mode": false,
                "trace_as_metadata": true,
                "type": "int",
                "value": 1
              },
              "delete_server_file_after_processing": {
                "_input_type": "BoolInput",
                "advanced": true,
                "display_name": "Delete Server File After Processing",
                "dynamic": false,
                "info": "If true, the Server File Path will be deleted after processing.",
                "list": false,
                "list_add_label": "Add More",
                "name": "delete_server_file_after_processing",
                "placeholder": "",
                "required": false,
                "show": true,
                "title_case": false,
                "tool_mode": false,
                "trace_as_metadata": true,
                "type": "bool",
                "value": true
              },
              "file_path": {
                "_input_type": "HandleInput",
                "advanced": true,
                "display_name": "Server File Path",
                "dynamic": false,
                "info": "Data object with a 'file_path' property pointing to server file or a Message object with a path to the file. Supercedes 'Path' but supports same file types.",
                "input_types": [
                  "Data",
                  "Message"
                ],
                "list": true,
                "list_add_label": "Add More",
                "name": "file_path",
                "placeholder": "",
                "required": false,
                "show": true,
                "title_case": false,
                "trace_as_metadata": true,
                "type": "other",
                "value": ""
              },
              "ignore_unspecified_files": {
                "_input_type": "BoolInput",
                "advanced": true,
                "display_name": "Ignore Unspecified Files",
                "dynamic": false,
                "info": "If true, Data with no 'file_path' property will be ignored.",
                "list": false,
                "list_add_label": "Add More",
                "name": "ignore_unspecified_files",
                "placeholder": "",
                "required": false,
                "show": true,
                "title_case": false,
                "tool_mode": false,
                "trace_as_metadata": true,
                "type": "bool",
                "value": false
              },
              "ignore_unsupported_extensions": {
                "_input_type": "BoolInput",
                "advanced": true,
                "display_name": "Ignore Unsupported Extensions",
                "dynamic": false,
                "info": "If true, files with unsupported extensions will not be processed.",
                "list": false,
                "list_add_label": "Add More",
                "name": "ignore_unsupported_extensions",
                "placeholder": "",
                "required": false,
                "show": true,
                "title_case": false,
                "tool_mode": false,
                "trace_as_metadata": true,
                "type": "bool",
                "value": true
              },
              "path": {
                "_input_type": "FileInput",
                "advanced": false,
                "display_name": "Files",
                "dynamic": false,
                "fileTypes": [
                  "txt",
                  "md",
                  "mdx",
                  "csv",
                  "json",
                  "yaml",
                  "yml",
                  "xml",
                  "html",
                  "htm",
                  "pdf",
                  "docx",
                  "py",
                  "sh",
                  "sql",
                  "js",
                  "ts",
                  "tsx",
                  "zip",
                  "tar",
                  "tgz",
                  "bz2",
                  "gz"
                ],
                "file_path": [],
                "info": "Supported file extensions: txt, md, mdx, csv, json, yaml, yml, xml, html, htm, pdf, docx, py, sh, sql, js, ts, tsx; optionally bundled in file extensions: zip, tar, tgz, bz2, gz",
                "list": true,
                "list_add_label": "Add More",
                "name": "path",
                "placeholder": "",
                "real_time_refresh": true,
                "required": false,
                "show": true,
                "temp_file": false,
                "title_case": false,
                "trace_as_metadata": true,
                "type": "file",
                "value": ""
              },
              "separator": {
                "_input_type": "StrInput",
                "advanced": true,
                "display_name": "Separator",
                "dynamic": false,
                "info": "Specify the separator to use between multiple outputs in Message format.",
                "list": false,
                "list_add_label": "Add More",
                "load_from_db": false,
                "name": "separator",
                "placeholder": "",
                "required": false,
                "show": true,
                "title_case": false,
                "tool_mode": false,
                "trace_as_metadata": true,
                "type": "str",
                "value": "\n\n"
              },
              "silent_errors": {
                "_input_type": "BoolInput",
                "advanced": true,
                "display_name": "Silent Errors",
                "dynamic": false,
                "info": "If true, errors will not raise an exception.",
                "list": false,
                "list_add_label": "Add More",
                "name": "silent_errors",
                "placeholder": "",
                "required": false,
                "show": true,
                "title_case": false,
                "tool_mode": false,
                "trace_as_metadata": true,
                "type": "bool",
                "value": false
              },
              "use_multithreading": {
                "_input_type": "BoolInput",
                "advanced": true,
                "display_name": "[Deprecated] Use Multithreading",
                "dynamic": false,
                "info": "Set 'Processing Concurrency' greater than 1 to enable multithreading.",
                "list": false,
                "list_add_label": "Add More",
                "name": "use_multithreading",
                "placeholder": "",
                "required": false,
                "show": true,
                "title_case": false,
                "tool_mode": false,
                "trace_as_metadata": true,
                "type": "bool",
                "value": true
              }
            },
            "tool_mode": false
          },
          "showNode": true,
          "type": "File"
        },
        "dragging": false,
        "id": "File-dfMwA",
        "measured": {
          "height": 230,
          "width": 320
        },
        "position": {
          "x": 927.3702382252801,
          "y": 647.5603858397075
        },
        "selected": false,
        "type": "genericNode"
      },
      {
        "data": {
          "id": "LanguageModelComponent-HrqxT",
          "node": {
            "base_classes": [
              "LanguageModel",
              "Message"
            ],
            "beta": false,
            "conditional_paths": [],
            "custom_fields": {},
            "description": "Runs a language model given a specified provider. ",
            "display_name": "Language Model",
            "documentation": "",
            "edited": false,
            "field_order": [
              "provider",
              "model_name",
              "api_key",
              "input_value",
              "system_message",
              "stream",
              "temperature"
            ],
            "frozen": false,
            "icon": "brain-circuit",
            "legacy": false,
            "metadata": {
              "keywords": [
                "model",
                "llm",
                "language model",
                "large language model"
              ]
            },
            "minimized": false,
            "output_types": [],
            "outputs": [
              {
                "allows_loop": false,
                "cache": true,
                "display_name": "Model Response",
                "group_outputs": false,
                "method": "text_response",
                "name": "text_output",
                "options": null,
                "required_inputs": null,
                "tool_mode": true,
                "types": [
                  "Message"
                ],
                "value": "__UNDEFINED__"
              },
              {
                "allows_loop": false,
                "cache": true,
                "display_name": "Language Model",
                "group_outputs": false,
                "method": "build_model",
                "name": "model_output",
                "options": null,
                "required_inputs": null,
                "selected": "LanguageModel",
                "tool_mode": true,
                "types": [
                  "LanguageModel"
                ],
                "value": "__UNDEFINED__"
              }
            ],
            "pinned": false,
            "priority": 0,
            "template": {
              "_type": "Component",
              "api_key": {
                "_input_type": "SecretStrInput",
                "advanced": false,
                "display_name": "Anthropic API Key",
                "dynamic": false,
                "info": "Model Provider API key",
                "input_types": [],
                "load_from_db": true,
                "name": "api_key",
                "password": true,
                "placeholder": "",
                "real_time_refresh": true,
                "required": false,
                "show": true,
                "title_case": false,
                "type": "str",
                "value": "ANTHROPIC_API_KEY"
              },
              "code": {
                "advanced": true,
                "dynamic": true,
                "fileTypes": [],
                "file_path": "",
                "info": "",
                "list": false,
                "load_from_db": false,
                "multiline": true,
                "name": "code",
                "password": false,
                "placeholder": "",
                "required": true,
                "show": true,
                "title_case": false,
                "type": "code",
                "value": "from typing import Any\n\nfrom langchain_anthropic import ChatAnthropic\nfrom langchain_google_genai import ChatGoogleGenerativeAI\nfrom langchain_openai import ChatOpenAI\n\nfrom langflow.base.models.anthropic_constants import ANTHROPIC_MODELS\nfrom langflow.base.models.google_generative_ai_constants import GOOGLE_GENERATIVE_AI_MODELS\nfrom langflow.base.models.model import LCModelComponent\nfrom langflow.base.models.openai_constants import OPENAI_MODEL_NAMES\nfrom langflow.field_typing import LanguageModel\nfrom langflow.field_typing.range_spec import RangeSpec\nfrom langflow.inputs.inputs import BoolInput\nfrom langflow.io import DropdownInput, MessageInput, MultilineInput, SecretStrInput, SliderInput\nfrom langflow.schema.dotdict import dotdict\n\n\nclass LanguageModelComponent(LCModelComponent):\n    display_name = \"Language Model\"\n    description = \"Runs a language model given a specified provider.\"\n    documentation: str = \"https://docs.langflow.org/components-models\"\n    icon = \"brain-circuit\"\n    category = \"models\"\n    priority = 0  # Set priority to 0 to make it appear first\n\n    inputs = [\n        DropdownInput(\n            name=\"provider\",\n            display_name=\"Model Provider\",\n            options=[\"OpenAI\", \"Anthropic\", \"Google\"],\n            value=\"OpenAI\",\n            info=\"Select the model provider\",\n            real_time_refresh=True,\n            options_metadata=[{\"icon\": \"OpenAI\"}, {\"icon\": \"Anthropic\"}, {\"icon\": \"GoogleGenerativeAI\"}],\n        ),\n        DropdownInput(\n            name=\"model_name\",\n            display_name=\"Model Name\",\n            options=OPENAI_MODEL_NAMES,\n            value=OPENAI_MODEL_NAMES[0],\n            info=\"Select the model to use\",\n        ),\n        SecretStrInput(\n            name=\"api_key\",\n            display_name=\"OpenAI API Key\",\n            info=\"Model Provider API key\",\n            required=False,\n            show=True,\n            real_time_refresh=True,\n        ),\n        MessageInput(\n            name=\"input_value\",\n            display_name=\"Input\",\n            info=\"The input text to send to the model\",\n        ),\n        MultilineInput(\n            name=\"system_message\",\n            display_name=\"System Message\",\n            info=\"A system message that helps set the behavior of the assistant\",\n            advanced=True,\n        ),\n        BoolInput(\n            name=\"stream\",\n            display_name=\"Stream\",\n            info=\"Whether to stream the response\",\n            value=False,\n            advanced=True,\n        ),\n        SliderInput(\n            name=\"temperature\",\n            display_name=\"Temperature\",\n            value=0.1,\n            info=\"Controls randomness in responses\",\n            range_spec=RangeSpec(min=0, max=1, step=0.01),\n            advanced=True,\n        ),\n    ]\n\n    def build_model(self) -> LanguageModel:\n        provider = self.provider\n        model_name = self.model_name\n        temperature = self.temperature\n        stream = self.stream\n\n        if provider == \"OpenAI\":\n            if not self.api_key:\n                msg = \"OpenAI API key is required when using OpenAI provider\"\n                raise ValueError(msg)\n            return ChatOpenAI(\n                model_name=model_name,\n                temperature=temperature,\n                streaming=stream,\n                openai_api_key=self.api_key,\n            )\n        if provider == \"Anthropic\":\n            if not self.api_key:\n                msg = \"Anthropic API key is required when using Anthropic provider\"\n                raise ValueError(msg)\n            return ChatAnthropic(\n                model=model_name,\n                temperature=temperature,\n                streaming=stream,\n                anthropic_api_key=self.api_key,\n            )\n        if provider == \"Google\":\n            if not self.api_key:\n                msg = \"Google API key is required when using Google provider\"\n                raise ValueError(msg)\n            return ChatGoogleGenerativeAI(\n                model=model_name,\n                temperature=temperature,\n                streaming=stream,\n                google_api_key=self.api_key,\n            )\n        msg = f\"Unknown provider: {provider}\"\n        raise ValueError(msg)\n\n    def update_build_config(self, build_config: dotdict, field_value: Any, field_name: str | None = None) -> dotdict:\n        if field_name == \"provider\":\n            if field_value == \"OpenAI\":\n                build_config[\"model_name\"][\"options\"] = OPENAI_MODEL_NAMES\n                build_config[\"model_name\"][\"value\"] = OPENAI_MODEL_NAMES[0]\n                build_config[\"api_key\"][\"display_name\"] = \"OpenAI API Key\"\n            elif field_value == \"Anthropic\":\n                build_config[\"model_name\"][\"options\"] = ANTHROPIC_MODELS\n                build_config[\"model_name\"][\"value\"] = ANTHROPIC_MODELS[0]\n                build_config[\"api_key\"][\"display_name\"] = \"Anthropic API Key\"\n            elif field_value == \"Google\":\n                build_config[\"model_name\"][\"options\"] = GOOGLE_GENERATIVE_AI_MODELS\n                build_config[\"model_name\"][\"value\"] = GOOGLE_GENERATIVE_AI_MODELS[0]\n                build_config[\"api_key\"][\"display_name\"] = \"Google API Key\"\n        return build_config\n"
              },
              "input_value": {
                "_input_type": "MessageInput",
                "advanced": false,
                "display_name": "Input",
                "dynamic": false,
                "info": "The input text to send to the model",
                "input_types": [
                  "Message"
                ],
                "list": false,
                "list_add_label": "Add More",
                "load_from_db": false,
                "name": "input_value",
                "placeholder": "",
                "required": false,
                "show": true,
                "title_case": false,
                "tool_mode": false,
                "trace_as_input": true,
                "trace_as_metadata": true,
                "type": "str",
                "value": ""
              },
              "model_name": {
                "_input_type": "DropdownInput",
                "advanced": false,
                "combobox": false,
                "dialog_inputs": {},
                "display_name": "Model Name",
                "dynamic": false,
                "info": "Select the model to use",
                "name": "model_name",
                "options": [
                  "claude-opus-4-20250514",
                  "claude-sonnet-4-20250514",
                  "claude-3-7-sonnet-latest",
                  "claude-3-5-sonnet-latest",
                  "claude-3-5-haiku-latest",
                  "claude-3-opus-latest",
                  "claude-3-sonnet-20240229"
                ],
                "options_metadata": [],
                "placeholder": "",
                "required": false,
                "show": true,
                "title_case": false,
                "toggle": false,
                "tool_mode": false,
                "trace_as_metadata": true,
                "type": "str",
                "value": "claude-3-5-sonnet-latest"
              },
              "provider": {
                "_input_type": "DropdownInput",
                "advanced": false,
                "combobox": false,
                "dialog_inputs": {},
                "display_name": "Model Provider",
                "dynamic": false,
                "info": "Select the model provider",
                "name": "provider",
                "options": [
                  "OpenAI",
                  "Anthropic",
                  "Google"
                ],
                "options_metadata": [
                  {
                    "icon": "OpenAI"
                  },
                  {
                    "icon": "Anthropic"
                  },
                  {
                    "icon": "GoogleGenerativeAI"
                  }
                ],
                "placeholder": "",
                "real_time_refresh": true,
                "required": false,
                "show": true,
                "title_case": false,
                "toggle": false,
                "tool_mode": false,
                "trace_as_metadata": true,
                "type": "str",
                "value": "Anthropic"
              },
              "stream": {
                "_input_type": "BoolInput",
                "advanced": true,
                "display_name": "Stream",
                "dynamic": false,
                "info": "Whether to stream the response",
                "list": false,
                "list_add_label": "Add More",
                "name": "stream",
                "placeholder": "",
                "required": false,
                "show": true,
                "title_case": false,
                "tool_mode": false,
                "trace_as_metadata": true,
                "type": "bool",
                "value": false
              },
              "system_message": {
                "_input_type": "MultilineInput",
                "advanced": true,
                "copy_field": false,
                "display_name": "System Message",
                "dynamic": false,
                "info": "A system message that helps set the behavior of the assistant",
                "input_types": [
                  "Message"
                ],
                "list": false,
                "list_add_label": "Add More",
                "load_from_db": false,
                "multiline": true,
                "name": "system_message",
                "placeholder": "",
                "required": false,
                "show": true,
                "title_case": false,
                "tool_mode": false,
                "trace_as_input": true,
                "trace_as_metadata": true,
                "type": "str",
                "value": ""
              },
              "temperature": {
                "_input_type": "SliderInput",
                "advanced": true,
                "display_name": "Temperature",
                "dynamic": false,
                "info": "Controls randomness in responses",
                "max_label": "",
                "max_label_icon": "",
                "min_label": "",
                "min_label_icon": "",
                "name": "temperature",
                "placeholder": "",
                "range_spec": {
                  "max": 1,
                  "min": 0,
                  "step": 0.01,
                  "step_type": "float"
                },
                "required": false,
                "show": true,
                "slider_buttons": false,
                "slider_buttons_options": [],
                "slider_input": false,
                "title_case": false,
                "tool_mode": false,
                "type": "slider",
                "value": 0.1
              }
            },
            "tool_mode": false
          },
          "selected_output": "model_output",
          "showNode": true,
          "type": "LanguageModelComponent"
        },
        "dragging": false,
        "id": "LanguageModelComponent-HrqxT",
        "measured": {
          "height": 451,
          "width": 320
        },
        "position": {
          "x": 923.390837663514,
          "y": 80.65046750436001
        },
        "selected": false,
        "type": "genericNode"
      },
      {
        "data": {
          "id": "LanguageModelComponent-QdlJs",
          "node": {
            "base_classes": [
              "LanguageModel",
              "Message"
            ],
            "beta": false,
            "conditional_paths": [],
            "custom_fields": {},
            "description": "Runs a language model given a specified provider. ",
            "display_name": "Language Model",
            "documentation": "",
            "edited": false,
            "field_order": [
              "provider",
              "model_name",
              "api_key",
              "input_value",
              "system_message",
              "stream",
              "temperature"
            ],
            "frozen": false,
            "icon": "brain-circuit",
            "legacy": false,
            "metadata": {
              "keywords": [
                "model",
                "llm",
                "language model",
                "large language model"
              ]
            },
            "minimized": false,
            "output_types": [],
            "outputs": [
              {
                "allows_loop": false,
                "cache": true,
                "display_name": "Model Response",
                "group_outputs": false,
                "method": "text_response",
                "name": "text_output",
                "options": null,
                "required_inputs": null,
                "selected": "Message",
                "tool_mode": true,
                "types": [
                  "Message"
                ],
                "value": "__UNDEFINED__"
              },
              {
                "allows_loop": false,
                "cache": true,
                "display_name": "Language Model",
                "group_outputs": false,
                "method": "build_model",
                "name": "model_output",
                "options": null,
                "required_inputs": null,
                "selected": "LanguageModel",
                "tool_mode": true,
                "types": [
                  "LanguageModel"
                ],
                "value": "__UNDEFINED__"
              }
            ],
            "pinned": false,
            "priority": 0,
            "template": {
              "_type": "Component",
              "api_key": {
                "_input_type": "SecretStrInput",
                "advanced": false,
                "display_name": "Anthropic API Key",
                "dynamic": false,
                "info": "Model Provider API key",
                "input_types": [],
                "load_from_db": true,
                "name": "api_key",
                "password": true,
                "placeholder": "",
                "real_time_refresh": true,
                "required": false,
                "show": true,
                "title_case": false,
                "type": "str",
                "value": "ANTHROPIC_API_KEY"
              },
              "code": {
                "advanced": true,
                "dynamic": true,
                "fileTypes": [],
                "file_path": "",
                "info": "",
                "list": false,
                "load_from_db": false,
                "multiline": true,
                "name": "code",
                "password": false,
                "placeholder": "",
                "required": true,
                "show": true,
                "title_case": false,
                "type": "code",
                "value": "from typing import Any\n\nfrom langchain_anthropic import ChatAnthropic\nfrom langchain_google_genai import ChatGoogleGenerativeAI\nfrom langchain_openai import ChatOpenAI\n\nfrom langflow.base.models.anthropic_constants import ANTHROPIC_MODELS\nfrom langflow.base.models.google_generative_ai_constants import GOOGLE_GENERATIVE_AI_MODELS\nfrom langflow.base.models.model import LCModelComponent\nfrom langflow.base.models.openai_constants import OPENAI_MODEL_NAMES\nfrom langflow.field_typing import LanguageModel\nfrom langflow.field_typing.range_spec import RangeSpec\nfrom langflow.inputs.inputs import BoolInput\nfrom langflow.io import DropdownInput, MessageInput, MultilineInput, SecretStrInput, SliderInput\nfrom langflow.schema.dotdict import dotdict\n\n\nclass LanguageModelComponent(LCModelComponent):\n    display_name = \"Language Model\"\n    description = \"Runs a language model given a specified provider.\"\n    documentation: str = \"https://docs.langflow.org/components-models\"\n    icon = \"brain-circuit\"\n    category = \"models\"\n    priority = 0  # Set priority to 0 to make it appear first\n\n    inputs = [\n        DropdownInput(\n            name=\"provider\",\n            display_name=\"Model Provider\",\n            options=[\"OpenAI\", \"Anthropic\", \"Google\"],\n            value=\"OpenAI\",\n            info=\"Select the model provider\",\n            real_time_refresh=True,\n            options_metadata=[{\"icon\": \"OpenAI\"}, {\"icon\": \"Anthropic\"}, {\"icon\": \"GoogleGenerativeAI\"}],\n        ),\n        DropdownInput(\n            name=\"model_name\",\n            display_name=\"Model Name\",\n            options=OPENAI_MODEL_NAMES,\n            value=OPENAI_MODEL_NAMES[0],\n            info=\"Select the model to use\",\n        ),\n        SecretStrInput(\n            name=\"api_key\",\n            display_name=\"OpenAI API Key\",\n            info=\"Model Provider API key\",\n            required=False,\n            show=True,\n            real_time_refresh=True,\n        ),\n        MessageInput(\n            name=\"input_value\",\n            display_name=\"Input\",\n            info=\"The input text to send to the model\",\n        ),\n        MultilineInput(\n            name=\"system_message\",\n            display_name=\"System Message\",\n            info=\"A system message that helps set the behavior of the assistant\",\n            advanced=True,\n        ),\n        BoolInput(\n            name=\"stream\",\n            display_name=\"Stream\",\n            info=\"Whether to stream the response\",\n            value=False,\n            advanced=True,\n        ),\n        SliderInput(\n            name=\"temperature\",\n            display_name=\"Temperature\",\n            value=0.1,\n            info=\"Controls randomness in responses\",\n            range_spec=RangeSpec(min=0, max=1, step=0.01),\n            advanced=True,\n        ),\n    ]\n\n    def build_model(self) -> LanguageModel:\n        provider = self.provider\n        model_name = self.model_name\n        temperature = self.temperature\n        stream = self.stream\n\n        if provider == \"OpenAI\":\n            if not self.api_key:\n                msg = \"OpenAI API key is required when using OpenAI provider\"\n                raise ValueError(msg)\n            return ChatOpenAI(\n                model_name=model_name,\n                temperature=temperature,\n                streaming=stream,\n                openai_api_key=self.api_key,\n            )\n        if provider == \"Anthropic\":\n            if not self.api_key:\n                msg = \"Anthropic API key is required when using Anthropic provider\"\n                raise ValueError(msg)\n            return ChatAnthropic(\n                model=model_name,\n                temperature=temperature,\n                streaming=stream,\n                anthropic_api_key=self.api_key,\n            )\n        if provider == \"Google\":\n            if not self.api_key:\n                msg = \"Google API key is required when using Google provider\"\n                raise ValueError(msg)\n            return ChatGoogleGenerativeAI(\n                model=model_name,\n                temperature=temperature,\n                streaming=stream,\n                google_api_key=self.api_key,\n            )\n        msg = f\"Unknown provider: {provider}\"\n        raise ValueError(msg)\n\n    def update_build_config(self, build_config: dotdict, field_value: Any, field_name: str | None = None) -> dotdict:\n        if field_name == \"provider\":\n            if field_value == \"OpenAI\":\n                build_config[\"model_name\"][\"options\"] = OPENAI_MODEL_NAMES\n                build_config[\"model_name\"][\"value\"] = OPENAI_MODEL_NAMES[0]\n                build_config[\"api_key\"][\"display_name\"] = \"OpenAI API Key\"\n            elif field_value == \"Anthropic\":\n                build_config[\"model_name\"][\"options\"] = ANTHROPIC_MODELS\n                build_config[\"model_name\"][\"value\"] = ANTHROPIC_MODELS[0]\n                build_config[\"api_key\"][\"display_name\"] = \"Anthropic API Key\"\n            elif field_value == \"Google\":\n                build_config[\"model_name\"][\"options\"] = GOOGLE_GENERATIVE_AI_MODELS\n                build_config[\"model_name\"][\"value\"] = GOOGLE_GENERATIVE_AI_MODELS[0]\n                build_config[\"api_key\"][\"display_name\"] = \"Google API Key\"\n        return build_config\n"
              },
              "input_value": {
                "_input_type": "MessageInput",
                "advanced": false,
                "display_name": "Input",
                "dynamic": false,
                "info": "The input text to send to the model",
                "input_types": [
                  "Message"
                ],
                "list": false,
                "list_add_label": "Add More",
                "load_from_db": false,
                "name": "input_value",
                "placeholder": "",
                "required": false,
                "show": true,
                "title_case": false,
                "tool_mode": false,
                "trace_as_input": true,
                "trace_as_metadata": true,
                "type": "str",
                "value": ""
              },
              "model_name": {
                "_input_type": "DropdownInput",
                "advanced": false,
                "combobox": false,
                "dialog_inputs": {},
                "display_name": "Model Name",
                "dynamic": false,
                "info": "Select the model to use",
                "name": "model_name",
                "options": [
                  "claude-opus-4-20250514",
                  "claude-sonnet-4-20250514",
                  "claude-3-7-sonnet-latest",
                  "claude-3-5-sonnet-latest",
                  "claude-3-5-haiku-latest",
                  "claude-3-opus-latest",
                  "claude-3-sonnet-20240229"
                ],
                "options_metadata": [],
                "placeholder": "",
                "required": false,
                "show": true,
                "title_case": false,
                "toggle": false,
                "tool_mode": false,
                "trace_as_metadata": true,
                "type": "str",
                "value": "claude-3-5-sonnet-latest"
              },
              "provider": {
                "_input_type": "DropdownInput",
                "advanced": false,
                "combobox": false,
                "dialog_inputs": {},
                "display_name": "Model Provider",
                "dynamic": false,
                "info": "Select the model provider",
                "name": "provider",
                "options": [
                  "OpenAI",
                  "Anthropic",
                  "Google"
                ],
                "options_metadata": [
                  {
                    "icon": "OpenAI"
                  },
                  {
                    "icon": "Anthropic"
                  },
                  {
                    "icon": "GoogleGenerativeAI"
                  }
                ],
                "placeholder": "",
                "real_time_refresh": true,
                "required": false,
                "show": true,
                "title_case": false,
                "toggle": false,
                "tool_mode": false,
                "trace_as_metadata": true,
                "type": "str",
                "value": "Anthropic"
              },
              "stream": {
                "_input_type": "BoolInput",
                "advanced": true,
                "display_name": "Stream",
                "dynamic": false,
                "info": "Whether to stream the response",
                "list": false,
                "list_add_label": "Add More",
                "name": "stream",
                "placeholder": "",
                "required": false,
                "show": true,
                "title_case": false,
                "tool_mode": false,
                "trace_as_metadata": true,
                "type": "bool",
                "value": false
              },
              "system_message": {
                "_input_type": "MultilineInput",
                "advanced": false,
                "copy_field": false,
                "display_name": "System Message",
                "dynamic": false,
                "info": "A system message that helps set the behavior of the assistant",
                "input_types": [
                  "Message"
                ],
                "list": false,
                "list_add_label": "Add More",
                "load_from_db": false,
                "multiline": true,
                "name": "system_message",
                "placeholder": "",
                "required": false,
                "show": true,
                "title_case": false,
                "tool_mode": false,
                "trace_as_input": true,
                "trace_as_metadata": true,
                "type": "str",
                "value": ""
              },
              "temperature": {
                "_input_type": "SliderInput",
                "advanced": true,
                "display_name": "Temperature",
                "dynamic": false,
                "info": "Controls randomness in responses",
                "max_label": "",
                "max_label_icon": "",
                "min_label": "",
                "min_label_icon": "",
                "name": "temperature",
                "placeholder": "",
                "range_spec": {
                  "max": 1,
                  "min": 0,
                  "step": 0.01,
                  "step_type": "float"
                },
                "required": false,
                "show": true,
                "slider_buttons": false,
                "slider_buttons_options": [],
                "slider_input": false,
                "title_case": false,
                "tool_mode": false,
                "type": "slider",
                "value": 0.1
              }
            },
            "tool_mode": false
          },
          "selected_output": "text_output",
          "showNode": true,
          "type": "LanguageModelComponent"
        },
        "dragging": false,
        "id": "LanguageModelComponent-QdlJs",
        "measured": {
          "height": 534,
          "width": 320
        },
        "position": {
          "x": 2186.279431622904,
          "y": 451.16763265323283
        },
        "selected": false,
        "type": "genericNode"
      },
      {
        "data": {
          "id": "note-BstqH",
          "node": {
            "description": "### 💡 Add your Anthropic API key here",
            "display_name": "",
            "documentation": "",
            "template": {
              "backgroundColor": "transparent"
            }
          },
          "type": "note"
        },
        "dragging": false,
        "id": "note-BstqH",
        "measured": {
          "height": 324,
          "width": 324
        },
        "position": {
          "x": 2177.24956539088,
          "y": 384.73691533198325
        },
        "selected": false,
        "type": "noteNode"
      }
    ],
    "viewport": {
      "x": -342.31789184604554,
      "y": 186.2718754536295,
      "zoom": 0.6178978805328279
    }
  },
  "description": "This template transforms PDF or TXT resume documents into structured JSON, generating a portfolio website HTML code from the structured data.",
  "endpoint_name": null,
  "id": "c36b3b7b-79e6-4158-9daa-aeef89196bd6",
  "is_component": false,
  "last_tested_version": "1.4.3",
  "name": "Portfolio Website Code Generator",
  "tags": [
    "chatbots",
    "coding"
  ]
}<|MERGE_RESOLUTION|>--- conflicted
+++ resolved
@@ -6,8 +6,146 @@
         "className": "",
         "data": {
           "sourceHandle": {
+            "dataType": "parser",
+            "id": "parser-kkKwK",
+            "name": "parsed_text",
+            "output_types": [
+              "Message"
+            ]
+          },
+          "targetHandle": {
+            "fieldName": "input_value",
+            "id": "LanguageModelComponent-z3pJD",
+            "inputTypes": [
+              "Message"
+            ],
+            "type": "str"
+          }
+        },
+        "id": "reactflow__edge-parser-kkKwK{œdataTypeœ:œparserœ,œidœ:œparser-kkKwKœ,œnameœ:œparsed_textœ,œoutput_typesœ:[œMessageœ]}-LanguageModelComponent-z3pJD{œfieldNameœ:œinput_valueœ,œidœ:œLanguageModelComponent-z3pJDœ,œinputTypesœ:[œMessageœ],œtypeœ:œstrœ}",
+        "selected": false,
+        "source": "parser-kkKwK",
+        "sourceHandle": "{œdataTypeœ: œparserœ, œidœ: œparser-kkKwKœ, œnameœ: œparsed_textœ, œoutput_typesœ: [œMessageœ]}",
+        "target": "LanguageModelComponent-z3pJD",
+        "targetHandle": "{œfieldNameœ: œinput_valueœ, œidœ: œLanguageModelComponent-z3pJDœ, œinputTypesœ: [œMessageœ], œtypeœ: œstrœ}"
+      },
+      {
+        "animated": false,
+        "className": "",
+        "data": {
+          "sourceHandle": {
+            "dataType": "TextInput",
+            "id": "TextInput-4fHyS",
+            "name": "text",
+            "output_types": [
+              "Message"
+            ]
+          },
+          "targetHandle": {
+            "fieldName": "system_message",
+            "id": "LanguageModelComponent-z3pJD",
+            "inputTypes": [
+              "Message"
+            ],
+            "type": "str"
+          }
+        },
+        "id": "reactflow__edge-TextInput-4fHyS{œdataTypeœ:œTextInputœ,œidœ:œTextInput-4fHySœ,œnameœ:œtextœ,œoutput_typesœ:[œMessageœ]}-LanguageModelComponent-z3pJD{œfieldNameœ:œsystem_messageœ,œidœ:œLanguageModelComponent-z3pJDœ,œinputTypesœ:[œMessageœ],œtypeœ:œstrœ}",
+        "selected": false,
+        "source": "TextInput-4fHyS",
+        "sourceHandle": "{œdataTypeœ: œTextInputœ, œidœ: œTextInput-4fHySœ, œnameœ: œtextœ, œoutput_typesœ: [œMessageœ]}",
+        "target": "LanguageModelComponent-z3pJD",
+        "targetHandle": "{œfieldNameœ: œsystem_messageœ, œidœ: œLanguageModelComponent-z3pJDœ, œinputTypesœ: [œMessageœ], œtypeœ: œstrœ}"
+      },
+      {
+        "animated": false,
+        "className": "",
+        "data": {
+          "sourceHandle": {
+            "dataType": "LanguageModelComponent",
+            "id": "LanguageModelComponent-z3pJD",
+            "name": "text_output",
+            "output_types": [
+              "Message"
+            ]
+          },
+          "targetHandle": {
+            "fieldName": "input_value",
+            "id": "ChatOutput-mV5PQ",
+            "inputTypes": [
+              "Data",
+              "DataFrame",
+              "Message"
+            ],
+            "type": "str"
+          }
+        },
+        "id": "reactflow__edge-LanguageModelComponent-z3pJD{œdataTypeœ:œLanguageModelComponentœ,œidœ:œLanguageModelComponent-z3pJDœ,œnameœ:œtext_outputœ,œoutput_typesœ:[œMessageœ]}-ChatOutput-mV5PQ{œfieldNameœ:œinput_valueœ,œidœ:œChatOutput-mV5PQœ,œinputTypesœ:[œDataœ,œDataFrameœ,œMessageœ],œtypeœ:œstrœ}",
+        "selected": false,
+        "source": "LanguageModelComponent-z3pJD",
+        "sourceHandle": "{œdataTypeœ: œLanguageModelComponentœ, œidœ: œLanguageModelComponent-z3pJDœ, œnameœ: œtext_outputœ, œoutput_typesœ: [œMessageœ]}",
+        "target": "ChatOutput-mV5PQ",
+        "targetHandle": "{œfieldNameœ: œinput_valueœ, œidœ: œChatOutput-mV5PQœ, œinputTypesœ: [œDataœ, œDataFrameœ, œMessageœ], œtypeœ: œstrœ}"
+      },
+      {
+        "animated": false,
+        "data": {
+          "sourceHandle": {
+            "dataType": "LanguageModelComponent",
+            "id": "LanguageModelComponent-lWXcz",
+            "name": "model_output",
+            "output_types": [
+              "LanguageModel"
+            ]
+          },
+          "targetHandle": {
+            "fieldName": "llm",
+            "id": "StructuredOutput-KJ9Zd",
+            "inputTypes": [
+              "LanguageModel"
+            ],
+            "type": "other"
+          }
+        },
+        "id": "xy-edge__LanguageModelComponent-lWXcz{œdataTypeœ:œLanguageModelComponentœ,œidœ:œLanguageModelComponent-lWXczœ,œnameœ:œmodel_outputœ,œoutput_typesœ:[œLanguageModelœ]}-StructuredOutput-KJ9Zd{œfieldNameœ:œllmœ,œidœ:œStructuredOutput-KJ9Zdœ,œinputTypesœ:[œLanguageModelœ],œtypeœ:œotherœ}",
+        "selected": false,
+        "source": "LanguageModelComponent-lWXcz",
+        "sourceHandle": "{œdataTypeœ: œLanguageModelComponentœ, œidœ: œLanguageModelComponent-lWXczœ, œnameœ: œmodel_outputœ, œoutput_typesœ: [œLanguageModelœ]}",
+        "target": "StructuredOutput-KJ9Zd",
+        "targetHandle": "{œfieldNameœ: œllmœ, œidœ: œStructuredOutput-KJ9Zdœ, œinputTypesœ: [œLanguageModelœ], œtypeœ: œotherœ}"
+      },
+      {
+        "animated": false,
+        "data": {
+          "sourceHandle": {
+            "dataType": "File",
+            "id": "File-h3Dsz",
+            "name": "message",
+            "output_types": [
+              "Message"
+            ]
+          },
+          "targetHandle": {
+            "fieldName": "input_value",
+            "id": "StructuredOutput-KJ9Zd",
+            "inputTypes": [
+              "Message"
+            ],
+            "type": "str"
+          }
+        },
+        "id": "xy-edge__File-h3Dsz{œdataTypeœ:œFileœ,œidœ:œFile-h3Dszœ,œnameœ:œmessageœ,œoutput_typesœ:[œMessageœ]}-StructuredOutput-KJ9Zd{œfieldNameœ:œinput_valueœ,œidœ:œStructuredOutput-KJ9Zdœ,œinputTypesœ:[œMessageœ],œtypeœ:œstrœ}",
+        "selected": false,
+        "source": "File-h3Dsz",
+        "sourceHandle": "{œdataTypeœ: œFileœ, œidœ: œFile-h3Dszœ, œnameœ: œmessageœ, œoutput_typesœ: [œMessageœ]}",
+        "target": "StructuredOutput-KJ9Zd",
+        "targetHandle": "{œfieldNameœ: œinput_valueœ, œidœ: œStructuredOutput-KJ9Zdœ, œinputTypesœ: [œMessageœ], œtypeœ: œstrœ}"
+      },
+      {
+        "data": {
+          "sourceHandle": {
             "dataType": "StructuredOutput",
-            "id": "StructuredOutput-rwiX4",
+            "id": "StructuredOutput-KJ9Zd",
             "name": "structured_output",
             "output_types": [
               "Data"
@@ -15,7 +153,7 @@
           },
           "targetHandle": {
             "fieldName": "input_data",
-            "id": "parser-tptWK",
+            "id": "parser-kkKwK",
             "inputTypes": [
               "DataFrame",
               "Data"
@@ -23,154 +161,17 @@
             "type": "other"
           }
         },
-        "id": "reactflow__edge-StructuredOutput-rwiX4{œdataTypeœ:œStructuredOutputœ,œidœ:œStructuredOutput-rwiX4œ,œnameœ:œstructured_outputœ,œoutput_typesœ:[œDataœ]}-parser-tptWK{œfieldNameœ:œinput_dataœ,œidœ:œparser-tptWKœ,œinputTypesœ:[œDataFrameœ,œDataœ],œtypeœ:œotherœ}",
-        "selected": false,
-        "source": "StructuredOutput-rwiX4",
-        "sourceHandle": "{œdataTypeœ: œStructuredOutputœ, œidœ: œStructuredOutput-rwiX4œ, œnameœ: œstructured_outputœ, œoutput_typesœ: [œDataœ]}",
-        "target": "parser-tptWK",
-        "targetHandle": "{œfieldNameœ: œinput_dataœ, œidœ: œparser-tptWKœ, œinputTypesœ: [œDataFrameœ, œDataœ], œtypeœ: œotherœ}"
-      },
-      {
-        "animated": false,
-        "className": "",
-        "data": {
-          "sourceHandle": {
-            "dataType": "File",
-            "id": "File-dfMwA",
-            "name": "message",
-            "output_types": [
-              "Message"
-            ]
-          },
-          "targetHandle": {
-            "fieldName": "input_value",
-            "id": "StructuredOutput-rwiX4",
-            "inputTypes": [
-              "Message"
-            ],
-            "type": "str"
-          }
-        },
-        "id": "reactflow__edge-File-dfMwA{œdataTypeœ:œFileœ,œidœ:œFile-dfMwAœ,œnameœ:œmessageœ,œoutput_typesœ:[œMessageœ]}-StructuredOutput-rwiX4{œfieldNameœ:œinput_valueœ,œidœ:œStructuredOutput-rwiX4œ,œinputTypesœ:[œMessageœ],œtypeœ:œstrœ}",
-        "selected": false,
-        "source": "File-dfMwA",
-        "sourceHandle": "{œdataTypeœ: œFileœ, œidœ: œFile-dfMwAœ, œnameœ: œmessageœ, œoutput_typesœ: [œMessageœ]}",
-        "target": "StructuredOutput-rwiX4",
-        "targetHandle": "{œfieldNameœ: œinput_valueœ, œidœ: œStructuredOutput-rwiX4œ, œinputTypesœ: [œMessageœ], œtypeœ: œstrœ}"
-      },
-      {
-        "animated": false,
-        "data": {
-          "sourceHandle": {
-            "dataType": "LanguageModelComponent",
-            "id": "LanguageModelComponent-HrqxT",
-            "name": "model_output",
-            "output_types": [
-              "LanguageModel"
-            ]
-          },
-          "targetHandle": {
-            "fieldName": "llm",
-            "id": "StructuredOutput-rwiX4",
-            "inputTypes": [
-              "LanguageModel"
-            ],
-            "type": "other"
-          }
-        },
-        "id": "xy-edge__LanguageModelComponent-HrqxT{œdataTypeœ:œLanguageModelComponentœ,œidœ:œLanguageModelComponent-HrqxTœ,œnameœ:œmodel_outputœ,œoutput_typesœ:[œLanguageModelœ]}-StructuredOutput-rwiX4{œfieldNameœ:œllmœ,œidœ:œStructuredOutput-rwiX4œ,œinputTypesœ:[œLanguageModelœ],œtypeœ:œotherœ}",
-        "selected": false,
-        "source": "LanguageModelComponent-HrqxT",
-        "sourceHandle": "{œdataTypeœ: œLanguageModelComponentœ, œidœ: œLanguageModelComponent-HrqxTœ, œnameœ: œmodel_outputœ, œoutput_typesœ: [œLanguageModelœ]}",
-        "target": "StructuredOutput-rwiX4",
-        "targetHandle": "{œfieldNameœ: œllmœ, œidœ: œStructuredOutput-rwiX4œ, œinputTypesœ: [œLanguageModelœ], œtypeœ: œotherœ}"
-      },
-      {
-        "animated": false,
-        "data": {
-          "sourceHandle": {
-            "dataType": "parser",
-            "id": "parser-tptWK",
-            "name": "parsed_text",
-            "output_types": [
-              "Message"
-            ]
-          },
-          "targetHandle": {
-            "fieldName": "input_value",
-            "id": "LanguageModelComponent-QdlJs",
-            "inputTypes": [
-              "Message"
-            ],
-            "type": "str"
-          }
-        },
-        "id": "xy-edge__parser-tptWK{œdataTypeœ:œparserœ,œidœ:œparser-tptWKœ,œnameœ:œparsed_textœ,œoutput_typesœ:[œMessageœ]}-LanguageModelComponent-QdlJs{œfieldNameœ:œinput_valueœ,œidœ:œLanguageModelComponent-QdlJsœ,œinputTypesœ:[œMessageœ],œtypeœ:œstrœ}",
-        "selected": false,
-        "source": "parser-tptWK",
-        "sourceHandle": "{œdataTypeœ: œparserœ, œidœ: œparser-tptWKœ, œnameœ: œparsed_textœ, œoutput_typesœ: [œMessageœ]}",
-        "target": "LanguageModelComponent-QdlJs",
-        "targetHandle": "{œfieldNameœ: œinput_valueœ, œidœ: œLanguageModelComponent-QdlJsœ, œinputTypesœ: [œMessageœ], œtypeœ: œstrœ}"
-      },
-      {
-        "animated": false,
-        "data": {
-          "sourceHandle": {
-            "dataType": "TextInput",
-            "id": "TextInput-zN7nF",
-            "name": "text",
-            "output_types": [
-              "Message"
-            ]
-          },
-          "targetHandle": {
-            "fieldName": "system_message",
-            "id": "LanguageModelComponent-QdlJs",
-            "inputTypes": [
-              "Message"
-            ],
-            "type": "str"
-          }
-        },
-        "id": "xy-edge__TextInput-zN7nF{œdataTypeœ:œTextInputœ,œidœ:œTextInput-zN7nFœ,œnameœ:œtextœ,œoutput_typesœ:[œMessageœ]}-LanguageModelComponent-QdlJs{œfieldNameœ:œsystem_messageœ,œidœ:œLanguageModelComponent-QdlJsœ,œinputTypesœ:[œMessageœ],œtypeœ:œstrœ}",
-        "selected": false,
-        "source": "TextInput-zN7nF",
-        "sourceHandle": "{œdataTypeœ: œTextInputœ, œidœ: œTextInput-zN7nFœ, œnameœ: œtextœ, œoutput_typesœ: [œMessageœ]}",
-        "target": "LanguageModelComponent-QdlJs",
-        "targetHandle": "{œfieldNameœ: œsystem_messageœ, œidœ: œLanguageModelComponent-QdlJsœ, œinputTypesœ: [œMessageœ], œtypeœ: œstrœ}"
-      },
-      {
-        "data": {
-          "sourceHandle": {
-            "dataType": "LanguageModelComponent",
-            "id": "LanguageModelComponent-QdlJs",
-            "name": "text_output",
-            "output_types": [
-              "Message"
-            ]
-          },
-          "targetHandle": {
-            "fieldName": "input_value",
-            "id": "ChatOutput-X6ReB",
-            "inputTypes": [
-              "Data",
-              "DataFrame",
-              "Message"
-            ],
-            "type": "str"
-          }
-        },
-        "id": "xy-edge__LanguageModelComponent-QdlJs{œdataTypeœ:œLanguageModelComponentœ,œidœ:œLanguageModelComponent-QdlJsœ,œnameœ:œtext_outputœ,œoutput_typesœ:[œMessageœ]}-ChatOutput-X6ReB{œfieldNameœ:œinput_valueœ,œidœ:œChatOutput-X6ReBœ,œinputTypesœ:[œDataœ,œDataFrameœ,œMessageœ],œtypeœ:œstrœ}",
-        "source": "LanguageModelComponent-QdlJs",
-        "sourceHandle": "{œdataTypeœ: œLanguageModelComponentœ, œidœ: œLanguageModelComponent-QdlJsœ, œnameœ: œtext_outputœ, œoutput_typesœ: [œMessageœ]}",
-        "target": "ChatOutput-X6ReB",
-        "targetHandle": "{œfieldNameœ: œinput_valueœ, œidœ: œChatOutput-X6ReBœ, œinputTypesœ: [œDataœ, œDataFrameœ, œMessageœ], œtypeœ: œstrœ}"
+        "id": "xy-edge__StructuredOutput-KJ9Zd{œdataTypeœ:œStructuredOutputœ,œidœ:œStructuredOutput-KJ9Zdœ,œnameœ:œstructured_outputœ,œoutput_typesœ:[œDataœ]}-parser-kkKwK{œfieldNameœ:œinput_dataœ,œidœ:œparser-kkKwKœ,œinputTypesœ:[œDataFrameœ,œDataœ],œtypeœ:œotherœ}",
+        "source": "StructuredOutput-KJ9Zd",
+        "sourceHandle": "{œdataTypeœ: œStructuredOutputœ, œidœ: œStructuredOutput-KJ9Zdœ, œnameœ: œstructured_outputœ, œoutput_typesœ: [œDataœ]}",
+        "target": "parser-kkKwK",
+        "targetHandle": "{œfieldNameœ: œinput_dataœ, œidœ: œparser-kkKwKœ, œinputTypesœ: [œDataFrameœ, œDataœ], œtypeœ: œotherœ}"
       }
     ],
     "nodes": [
       {
         "data": {
-          "id": "TextInput-zN7nF",
+          "id": "TextInput-4fHyS",
           "node": {
             "base_classes": [
               "Message"
@@ -264,7 +265,7 @@
           "type": "TextInput"
         },
         "dragging": false,
-        "id": "TextInput-zN7nF",
+        "id": "TextInput-4fHyS",
         "measured": {
           "height": 204,
           "width": 320
@@ -278,7 +279,7 @@
       },
       {
         "data": {
-          "id": "ChatOutput-X6ReB",
+          "id": "ChatOutput-mV5PQ",
           "node": {
             "base_classes": [
               "Message"
@@ -577,7 +578,7 @@
           "type": "ChatOutput"
         },
         "dragging": false,
-        "id": "ChatOutput-X6ReB",
+        "id": "ChatOutput-mV5PQ",
         "measured": {
           "height": 48,
           "width": 192
@@ -591,7 +592,7 @@
       },
       {
         "data": {
-          "id": "note-acs4U",
+          "id": "note-3gYEq",
           "node": {
             "description": "### 💡 Upload your resume here",
             "display_name": "",
@@ -604,7 +605,7 @@
         },
         "dragging": false,
         "height": 358,
-        "id": "note-acs4U",
+        "id": "note-3gYEq",
         "measured": {
           "height": 358,
           "width": 346
@@ -620,7 +621,7 @@
       },
       {
         "data": {
-          "id": "note-WJEOM",
+          "id": "note-9iyOg",
           "node": {
             "description": "## 📝 Portfolio Website Code Generator\n\nYour uploaded resume is parsed into a structured format, and output as HTML/CSS code for your own resume website!\n\n✅ **Accepted Formats:** PDF or TXT  \n✅ To ensure readability, provide clear headings, bullet points, and proper formatting. \n### 📌 Structured output fields:\n1. 🏷 **Full Name** - Candidate's full name  \n2. 📧 **Email** - A valid email address  \n3. 📞 **Phone Number** - Contact number  \n4. 🔗 **LinkedIn** - LinkedIn profile URL  \n5. 🖥 **GitHub** - GitHub profile URL (if applicable)  \n6. 🌐 **Portfolio** - Personal website or portfolio URL  \n7. 🛂 **Visa Status** - Work authorization details (if applicable)  \n8. 📝 **Summary** - A brief professional summary or objective statement  \n9. 💼 **Experience** - Work experience details (in dictionary format)  \n10. 🎓 **Education** - Education details (in dictionary format)  \n11. 🛠 **Skills** - Skills mentioned in the resume (comma-separated)  \n12. 🚀 **Projects** - Titles, descriptions, and details of projects.",
             "display_name": "",
@@ -631,7 +632,7 @@
         },
         "dragging": false,
         "height": 621,
-        "id": "note-WJEOM",
+        "id": "note-9iyOg",
         "measured": {
           "height": 621,
           "width": 478
@@ -647,7 +648,7 @@
       },
       {
         "data": {
-          "id": "note-SNz2K",
+          "id": "note-MlevZ",
           "node": {
             "description": "### 💡 Click **Open table** to view the schema",
             "display_name": "",
@@ -660,7 +661,7 @@
         },
         "dragging": false,
         "height": 438,
-        "id": "note-SNz2K",
+        "id": "note-MlevZ",
         "measured": {
           "height": 438,
           "width": 359
@@ -676,7 +677,7 @@
       },
       {
         "data": {
-          "id": "note-wY2lq",
+          "id": "note-JuJhR",
           "node": {
             "description": "### 💡 Add your Anthropic API key here",
             "display_name": "",
@@ -689,7 +690,7 @@
         },
         "dragging": false,
         "height": 324,
-        "id": "note-wY2lq",
+        "id": "note-JuJhR",
         "measured": {
           "height": 324,
           "width": 362
@@ -705,7 +706,7 @@
       },
       {
         "data": {
-          "id": "note-uh1Dy",
+          "id": "note-4NqhN",
           "node": {
             "description": "### 💡 Add your Anthropic API key here",
             "display_name": "",
@@ -718,7 +719,7 @@
         },
         "dragging": false,
         "height": 324,
-        "id": "note-uh1Dy",
+        "id": "note-4NqhN",
         "measured": {
           "height": 324,
           "width": 344
@@ -734,13 +735,1080 @@
       },
       {
         "data": {
-          "id": "StructuredOutput-rwiX4",
+          "id": "parser-kkKwK",
           "node": {
             "base_classes": [
-              "Data",
-              "DataFrame"
+              "Message"
             ],
             "beta": false,
+            "category": "processing",
+            "conditional_paths": [],
+            "custom_fields": {},
+            "description": "Format a DataFrame or Data object into text using a template. Enable 'Stringify' to convert input into a readable string instead.",
+            "display_name": "Parser",
+            "documentation": "",
+            "edited": false,
+            "field_order": [
+              "mode",
+              "pattern",
+              "input_data",
+              "sep"
+            ],
+            "frozen": false,
+            "icon": "braces",
+            "key": "parser",
+            "legacy": false,
+            "lf_version": "1.2.0",
+            "metadata": {},
+            "minimized": false,
+            "output_types": [],
+            "outputs": [
+              {
+                "allows_loop": false,
+                "cache": true,
+                "display_name": "Parsed Text",
+                "method": "parse_combined_text",
+                "name": "parsed_text",
+                "selected": "Message",
+                "tool_mode": true,
+                "types": [
+                  "Message"
+                ],
+                "value": "__UNDEFINED__"
+              }
+            ],
+            "pinned": false,
+            "score": 2.220446049250313e-16,
+            "template": {
+              "_type": "Component",
+              "code": {
+                "advanced": true,
+                "dynamic": true,
+                "fileTypes": [],
+                "file_path": "",
+                "info": "",
+                "list": false,
+                "load_from_db": false,
+                "multiline": true,
+                "name": "code",
+                "password": false,
+                "placeholder": "",
+                "required": true,
+                "show": true,
+                "title_case": false,
+                "type": "code",
+                "value": "import json\nfrom typing import Any\n\nfrom langflow.custom import Component\nfrom langflow.io import (\n    BoolInput,\n    HandleInput,\n    MessageTextInput,\n    MultilineInput,\n    Output,\n    TabInput,\n)\nfrom langflow.schema import Data, DataFrame\nfrom langflow.schema.message import Message\n\n\nclass ParserComponent(Component):\n    name = \"parser\"\n    display_name = \"Parser\"\n    description = (\n        \"Format a DataFrame or Data object into text using a template. \"\n        \"Enable 'Stringify' to convert input into a readable string instead.\"\n    )\n    icon = \"braces\"\n\n    inputs = [\n        TabInput(\n            name=\"mode\",\n            display_name=\"Mode\",\n            options=[\"Parser\", \"Stringify\"],\n            value=\"Parser\",\n            info=\"Convert into raw string instead of using a template.\",\n            real_time_refresh=True,\n        ),\n        MultilineInput(\n            name=\"pattern\",\n            display_name=\"Template\",\n            info=(\n                \"Use variables within curly brackets to extract column values for DataFrames \"\n                \"or key values for Data.\"\n                \"For example: `Name: {Name}, Age: {Age}, Country: {Country}`\"\n            ),\n            value=\"Text: {text}\",  # Example default\n            dynamic=True,\n            show=True,\n            required=True,\n        ),\n        HandleInput(\n            name=\"input_data\",\n            display_name=\"Data or DataFrame\",\n            input_types=[\"DataFrame\", \"Data\"],\n            info=\"Accepts either a DataFrame or a Data object.\",\n            required=True,\n        ),\n        MessageTextInput(\n            name=\"sep\",\n            display_name=\"Separator\",\n            advanced=True,\n            value=\"\\n\",\n            info=\"String used to separate rows/items.\",\n        ),\n    ]\n\n    outputs = [\n        Output(\n            display_name=\"Parsed Text\",\n            name=\"parsed_text\",\n            info=\"Formatted text output.\",\n            method=\"parse_combined_text\",\n        ),\n    ]\n\n    def update_build_config(self, build_config, field_value, field_name=None):\n        \"\"\"Dynamically hide/show `template` and enforce requirement based on `stringify`.\"\"\"\n        if field_name == \"mode\":\n            build_config[\"pattern\"][\"show\"] = self.mode == \"Parser\"\n            build_config[\"pattern\"][\"required\"] = self.mode == \"Parser\"\n            if field_value:\n                clean_data = BoolInput(\n                    name=\"clean_data\",\n                    display_name=\"Clean Data\",\n                    info=(\n                        \"Enable to clean the data by removing empty rows and lines \"\n                        \"in each cell of the DataFrame/ Data object.\"\n                    ),\n                    value=True,\n                    advanced=True,\n                    required=False,\n                )\n                build_config[\"clean_data\"] = clean_data.to_dict()\n            else:\n                build_config.pop(\"clean_data\", None)\n\n        return build_config\n\n    def _clean_args(self):\n        \"\"\"Prepare arguments based on input type.\"\"\"\n        input_data = self.input_data\n\n        match input_data:\n            case list() if all(isinstance(item, Data) for item in input_data):\n                msg = \"List of Data objects is not supported.\"\n                raise ValueError(msg)\n            case DataFrame():\n                return input_data, None\n            case Data():\n                return None, input_data\n            case dict() if \"data\" in input_data:\n                try:\n                    if \"columns\" in input_data:  # Likely a DataFrame\n                        return DataFrame.from_dict(input_data), None\n                    # Likely a Data object\n                    return None, Data(**input_data)\n                except (TypeError, ValueError, KeyError) as e:\n                    msg = f\"Invalid structured input provided: {e!s}\"\n                    raise ValueError(msg) from e\n            case _:\n                msg = f\"Unsupported input type: {type(input_data)}. Expected DataFrame or Data.\"\n                raise ValueError(msg)\n\n    def parse_combined_text(self) -> Message:\n        \"\"\"Parse all rows/items into a single text or convert input to string if `stringify` is enabled.\"\"\"\n        # Early return for stringify option\n        if self.mode == \"Stringify\":\n            return self.convert_to_string()\n\n        df, data = self._clean_args()\n\n        lines = []\n        if df is not None:\n            for _, row in df.iterrows():\n                formatted_text = self.pattern.format(**row.to_dict())\n                lines.append(formatted_text)\n        elif data is not None:\n            formatted_text = self.pattern.format(**data.data)\n            lines.append(formatted_text)\n\n        combined_text = self.sep.join(lines)\n        self.status = combined_text\n        return Message(text=combined_text)\n\n    def _safe_convert(self, data: Any) -> str:\n        \"\"\"Safely convert input data to string.\"\"\"\n        try:\n            if isinstance(data, str):\n                return data\n            if isinstance(data, Message):\n                return data.get_text()\n            if isinstance(data, Data):\n                return json.dumps(data.data)\n            if isinstance(data, DataFrame):\n                if hasattr(self, \"clean_data\") and self.clean_data:\n                    # Remove empty rows\n                    data = data.dropna(how=\"all\")\n                    # Remove empty lines in each cell\n                    data = data.replace(r\"^\\s*$\", \"\", regex=True)\n                    # Replace multiple newlines with a single newline\n                    data = data.replace(r\"\\n+\", \"\\n\", regex=True)\n                return data.to_markdown(index=False)\n            return str(data)\n        except (ValueError, TypeError, AttributeError) as e:\n            msg = f\"Error converting data: {e!s}\"\n            raise ValueError(msg) from e\n\n    def convert_to_string(self) -> Message:\n        \"\"\"Convert input data to string with proper error handling.\"\"\"\n        result = \"\"\n        if isinstance(self.input_data, list):\n            result = \"\\n\".join([self._safe_convert(item) for item in self.input_data])\n        else:\n            result = self._safe_convert(self.input_data)\n        self.log(f\"Converted to string with length: {len(result)}\")\n\n        message = Message(text=result)\n        self.status = message\n        return message\n"
+              },
+              "input_data": {
+                "_input_type": "HandleInput",
+                "advanced": false,
+                "display_name": "Data or DataFrame",
+                "dynamic": false,
+                "info": "Accepts either a DataFrame or a Data object.",
+                "input_types": [
+                  "DataFrame",
+                  "Data"
+                ],
+                "list": false,
+                "list_add_label": "Add More",
+                "name": "input_data",
+                "placeholder": "",
+                "required": true,
+                "show": true,
+                "title_case": false,
+                "trace_as_metadata": true,
+                "type": "other",
+                "value": ""
+              },
+              "mode": {
+                "_input_type": "TabInput",
+                "advanced": false,
+                "display_name": "Mode",
+                "dynamic": false,
+                "info": "Convert into raw string instead of using a template.",
+                "name": "mode",
+                "options": [
+                  "Parser",
+                  "Stringify"
+                ],
+                "placeholder": "",
+                "real_time_refresh": true,
+                "required": false,
+                "show": true,
+                "title_case": false,
+                "tool_mode": false,
+                "trace_as_metadata": true,
+                "type": "tab",
+                "value": "Stringify"
+              },
+              "pattern": {
+                "_input_type": "MultilineInput",
+                "advanced": false,
+                "copy_field": false,
+                "display_name": "Template",
+                "dynamic": true,
+                "info": "Use variables within curly brackets to extract column values for DataFrames or key values for Data.For example: `Name: {Name}, Age: {Age}, Country: {Country}`",
+                "input_types": [
+                  "Message"
+                ],
+                "list": false,
+                "list_add_label": "Add More",
+                "load_from_db": false,
+                "multiline": true,
+                "name": "pattern",
+                "placeholder": "",
+                "required": true,
+                "show": false,
+                "title_case": false,
+                "tool_mode": false,
+                "trace_as_input": true,
+                "trace_as_metadata": true,
+                "type": "str",
+                "value": "Text: {text}"
+              },
+              "sep": {
+                "_input_type": "MessageTextInput",
+                "advanced": true,
+                "display_name": "Separator",
+                "dynamic": false,
+                "info": "String used to separate rows/items.",
+                "input_types": [
+                  "Message"
+                ],
+                "list": false,
+                "list_add_label": "Add More",
+                "load_from_db": false,
+                "name": "sep",
+                "placeholder": "",
+                "required": false,
+                "show": true,
+                "title_case": false,
+                "tool_mode": false,
+                "trace_as_input": true,
+                "trace_as_metadata": true,
+                "type": "str",
+                "value": "\n"
+              }
+            },
+            "tool_mode": false
+          },
+          "selected_output": "parsed_text",
+          "showNode": true,
+          "type": "parser"
+        },
+        "dragging": false,
+        "id": "parser-kkKwK",
+        "measured": {
+          "height": 278,
+          "width": 320
+        },
+        "position": {
+          "x": 1739.3994366258964,
+          "y": 415.8221978438559
+        },
+        "selected": false,
+        "type": "genericNode"
+      },
+      {
+        "data": {
+          "id": "File-h3Dsz",
+          "node": {
+            "base_classes": [
+              "Message"
+            ],
+            "beta": false,
+            "conditional_paths": [],
+            "custom_fields": {},
+            "description": "Loads content from one or more files as a DataFrame.",
+            "display_name": "File",
+            "documentation": "",
+            "edited": false,
+            "field_order": [
+              "path",
+              "file_path",
+              "separator",
+              "silent_errors",
+              "delete_server_file_after_processing",
+              "ignore_unsupported_extensions",
+              "ignore_unspecified_files",
+              "use_multithreading",
+              "concurrency_multithreading"
+            ],
+            "frozen": false,
+            "icon": "file-text",
+            "last_updated": "2025-07-04T18:22:02.160Z",
+            "legacy": false,
+            "metadata": {},
+            "minimized": false,
+            "output_types": [],
+            "outputs": [
+              {
+                "allows_loop": false,
+                "cache": true,
+                "display_name": "Raw Content",
+                "group_outputs": false,
+                "method": "load_files_message",
+                "name": "message",
+                "options": null,
+                "required_inputs": null,
+                "selected": "Message",
+                "tool_mode": true,
+                "types": [
+                  "Message"
+                ],
+                "value": "__UNDEFINED__"
+              }
+            ],
+            "pinned": false,
+            "template": {
+              "_type": "Component",
+              "code": {
+                "advanced": true,
+                "dynamic": true,
+                "fileTypes": [],
+                "file_path": "",
+                "info": "",
+                "list": false,
+                "load_from_db": false,
+                "multiline": true,
+                "name": "code",
+                "password": false,
+                "placeholder": "",
+                "required": true,
+                "show": true,
+                "title_case": false,
+                "type": "code",
+                "value": "from copy import deepcopy\nfrom typing import Any\n\nfrom langflow.base.data.base_file import BaseFileComponent\nfrom langflow.base.data.utils import TEXT_FILE_TYPES, parallel_load_data, parse_text_file_to_data\nfrom langflow.io import BoolInput, FileInput, IntInput, Output\nfrom langflow.schema.data import Data\n\n\nclass FileComponent(BaseFileComponent):\n    \"\"\"Handles loading and processing of individual or zipped text files.\n\n    This component supports processing multiple valid files within a zip archive,\n    resolving paths, validating file types, and optionally using multithreading for processing.\n    \"\"\"\n\n    display_name = \"File\"\n    description = \"Loads content from one or more files as a DataFrame.\"\n    documentation: str = \"https://docs.langflow.org/components-data#file\"\n    icon = \"file-text\"\n    name = \"File\"\n\n    VALID_EXTENSIONS = TEXT_FILE_TYPES\n\n    _base_inputs = deepcopy(BaseFileComponent._base_inputs)\n\n    for input_item in _base_inputs:\n        if isinstance(input_item, FileInput) and input_item.name == \"path\":\n            input_item.real_time_refresh = True\n            break\n\n    inputs = [\n        *_base_inputs,\n        BoolInput(\n            name=\"use_multithreading\",\n            display_name=\"[Deprecated] Use Multithreading\",\n            advanced=True,\n            value=True,\n            info=\"Set 'Processing Concurrency' greater than 1 to enable multithreading.\",\n        ),\n        IntInput(\n            name=\"concurrency_multithreading\",\n            display_name=\"Processing Concurrency\",\n            advanced=True,\n            info=\"When multiple files are being processed, the number of files to process concurrently.\",\n            value=1,\n        ),\n    ]\n\n    outputs = [\n        Output(display_name=\"Raw Content\", name=\"message\", method=\"load_files_message\"),\n    ]\n\n    def update_outputs(self, frontend_node: dict, field_name: str, field_value: Any) -> dict:\n        \"\"\"Dynamically show only the relevant output based on the number of files processed.\"\"\"\n        if field_name == \"path\":\n            # Add outputs based on the number of files in the path\n            if len(field_value) == 0:\n                return frontend_node\n\n            frontend_node[\"outputs\"] = []\n\n            if len(field_value) == 1:\n                # We need to check if the file is structured content\n                file_path = frontend_node[\"template\"][\"path\"][\"file_path\"][0]\n                if file_path.endswith((\".csv\", \".xlsx\", \".parquet\")):\n                    frontend_node[\"outputs\"].append(\n                        Output(display_name=\"Structured Content\", name=\"dataframe\", method=\"load_files_structured\"),\n                    )\n                elif file_path.endswith(\".json\"):\n                    frontend_node[\"outputs\"].append(\n                        Output(display_name=\"Structured Content\", name=\"json\", method=\"load_files_json\"),\n                    )\n\n                # All files get the raw content and path outputs\n                frontend_node[\"outputs\"].append(\n                    Output(display_name=\"Raw Content\", name=\"message\", method=\"load_files_message\"),\n                )\n                frontend_node[\"outputs\"].append(\n                    Output(display_name=\"File Path\", name=\"path\", method=\"load_files_path\"),\n                )\n            else:\n                # For multiple files, we only show the files output\n                frontend_node[\"outputs\"].append(\n                    Output(display_name=\"Files\", name=\"dataframe\", method=\"load_files\"),\n                )\n\n        return frontend_node\n\n    def process_files(self, file_list: list[BaseFileComponent.BaseFile]) -> list[BaseFileComponent.BaseFile]:\n        \"\"\"Processes files either sequentially or in parallel, depending on concurrency settings.\n\n        Args:\n            file_list (list[BaseFileComponent.BaseFile]): List of files to process.\n\n        Returns:\n            list[BaseFileComponent.BaseFile]: Updated list of files with merged data.\n        \"\"\"\n\n        def process_file(file_path: str, *, silent_errors: bool = False) -> Data | None:\n            \"\"\"Processes a single file and returns its Data object.\"\"\"\n            try:\n                return parse_text_file_to_data(file_path, silent_errors=silent_errors)\n            except FileNotFoundError as e:\n                msg = f\"File not found: {file_path}. Error: {e}\"\n                self.log(msg)\n                if not silent_errors:\n                    raise\n                return None\n            except Exception as e:\n                msg = f\"Unexpected error processing {file_path}: {e}\"\n                self.log(msg)\n                if not silent_errors:\n                    raise\n                return None\n\n        if not file_list:\n            msg = \"No files to process.\"\n            raise ValueError(msg)\n\n        concurrency = 1 if not self.use_multithreading else max(1, self.concurrency_multithreading)\n        file_count = len(file_list)\n\n        parallel_processing_threshold = 2\n        if concurrency < parallel_processing_threshold or file_count < parallel_processing_threshold:\n            if file_count > 1:\n                self.log(f\"Processing {file_count} files sequentially.\")\n            processed_data = [process_file(str(file.path), silent_errors=self.silent_errors) for file in file_list]\n        else:\n            self.log(f\"Starting parallel processing of {file_count} files with concurrency: {concurrency}.\")\n            file_paths = [str(file.path) for file in file_list]\n            processed_data = parallel_load_data(\n                file_paths,\n                silent_errors=self.silent_errors,\n                load_function=process_file,\n                max_concurrency=concurrency,\n            )\n\n        # Use rollup_basefile_data to merge processed data with BaseFile objects\n        return self.rollup_data(file_list, processed_data)\n"
+              },
+              "concurrency_multithreading": {
+                "_input_type": "IntInput",
+                "advanced": true,
+                "display_name": "Processing Concurrency",
+                "dynamic": false,
+                "info": "When multiple files are being processed, the number of files to process concurrently.",
+                "list": false,
+                "list_add_label": "Add More",
+                "name": "concurrency_multithreading",
+                "placeholder": "",
+                "required": false,
+                "show": true,
+                "title_case": false,
+                "tool_mode": false,
+                "trace_as_metadata": true,
+                "type": "int",
+                "value": 1
+              },
+              "delete_server_file_after_processing": {
+                "_input_type": "BoolInput",
+                "advanced": true,
+                "display_name": "Delete Server File After Processing",
+                "dynamic": false,
+                "info": "If true, the Server File Path will be deleted after processing.",
+                "list": false,
+                "list_add_label": "Add More",
+                "name": "delete_server_file_after_processing",
+                "placeholder": "",
+                "required": false,
+                "show": true,
+                "title_case": false,
+                "tool_mode": false,
+                "trace_as_metadata": true,
+                "type": "bool",
+                "value": true
+              },
+              "file_path": {
+                "_input_type": "HandleInput",
+                "advanced": true,
+                "display_name": "Server File Path",
+                "dynamic": false,
+                "info": "Data object with a 'file_path' property pointing to server file or a Message object with a path to the file. Supercedes 'Path' but supports same file types.",
+                "input_types": [
+                  "Data",
+                  "Message"
+                ],
+                "list": true,
+                "list_add_label": "Add More",
+                "name": "file_path",
+                "placeholder": "",
+                "required": false,
+                "show": true,
+                "title_case": false,
+                "trace_as_metadata": true,
+                "type": "other",
+                "value": ""
+              },
+              "ignore_unspecified_files": {
+                "_input_type": "BoolInput",
+                "advanced": true,
+                "display_name": "Ignore Unspecified Files",
+                "dynamic": false,
+                "info": "If true, Data with no 'file_path' property will be ignored.",
+                "list": false,
+                "list_add_label": "Add More",
+                "name": "ignore_unspecified_files",
+                "placeholder": "",
+                "required": false,
+                "show": true,
+                "title_case": false,
+                "tool_mode": false,
+                "trace_as_metadata": true,
+                "type": "bool",
+                "value": false
+              },
+              "ignore_unsupported_extensions": {
+                "_input_type": "BoolInput",
+                "advanced": true,
+                "display_name": "Ignore Unsupported Extensions",
+                "dynamic": false,
+                "info": "If true, files with unsupported extensions will not be processed.",
+                "list": false,
+                "list_add_label": "Add More",
+                "name": "ignore_unsupported_extensions",
+                "placeholder": "",
+                "required": false,
+                "show": true,
+                "title_case": false,
+                "tool_mode": false,
+                "trace_as_metadata": true,
+                "type": "bool",
+                "value": true
+              },
+              "path": {
+                "_input_type": "FileInput",
+                "advanced": false,
+                "display_name": "Files",
+                "dynamic": false,
+                "fileTypes": [
+                  "txt",
+                  "md",
+                  "mdx",
+                  "csv",
+                  "json",
+                  "yaml",
+                  "yml",
+                  "xml",
+                  "html",
+                  "htm",
+                  "pdf",
+                  "docx",
+                  "py",
+                  "sh",
+                  "sql",
+                  "js",
+                  "ts",
+                  "tsx",
+                  "zip",
+                  "tar",
+                  "tgz",
+                  "bz2",
+                  "gz"
+                ],
+                "file_path": [],
+                "info": "Supported file extensions: txt, md, mdx, csv, json, yaml, yml, xml, html, htm, pdf, docx, py, sh, sql, js, ts, tsx; optionally bundled in file extensions: zip, tar, tgz, bz2, gz",
+                "list": true,
+                "list_add_label": "Add More",
+                "name": "path",
+                "placeholder": "",
+                "real_time_refresh": true,
+                "required": false,
+                "show": true,
+                "temp_file": false,
+                "title_case": false,
+                "trace_as_metadata": true,
+                "type": "file",
+                "value": ""
+              },
+              "separator": {
+                "_input_type": "StrInput",
+                "advanced": true,
+                "display_name": "Separator",
+                "dynamic": false,
+                "info": "Specify the separator to use between multiple outputs in Message format.",
+                "list": false,
+                "list_add_label": "Add More",
+                "load_from_db": false,
+                "name": "separator",
+                "placeholder": "",
+                "required": false,
+                "show": true,
+                "title_case": false,
+                "tool_mode": false,
+                "trace_as_metadata": true,
+                "type": "str",
+                "value": "\n\n"
+              },
+              "silent_errors": {
+                "_input_type": "BoolInput",
+                "advanced": true,
+                "display_name": "Silent Errors",
+                "dynamic": false,
+                "info": "If true, errors will not raise an exception.",
+                "list": false,
+                "list_add_label": "Add More",
+                "name": "silent_errors",
+                "placeholder": "",
+                "required": false,
+                "show": true,
+                "title_case": false,
+                "tool_mode": false,
+                "trace_as_metadata": true,
+                "type": "bool",
+                "value": false
+              },
+              "use_multithreading": {
+                "_input_type": "BoolInput",
+                "advanced": true,
+                "display_name": "[Deprecated] Use Multithreading",
+                "dynamic": false,
+                "info": "Set 'Processing Concurrency' greater than 1 to enable multithreading.",
+                "list": false,
+                "list_add_label": "Add More",
+                "name": "use_multithreading",
+                "placeholder": "",
+                "required": false,
+                "show": true,
+                "title_case": false,
+                "tool_mode": false,
+                "trace_as_metadata": true,
+                "type": "bool",
+                "value": true
+              }
+            },
+            "tool_mode": false
+          },
+          "showNode": true,
+          "type": "File"
+        },
+        "dragging": false,
+        "id": "File-h3Dsz",
+        "measured": {
+          "height": 230,
+          "width": 320
+        },
+        "position": {
+          "x": 927.3702382252801,
+          "y": 647.5603858397075
+        },
+        "selected": false,
+        "type": "genericNode"
+      },
+      {
+        "data": {
+          "id": "LanguageModelComponent-lWXcz",
+          "node": {
+            "base_classes": [
+              "LanguageModel",
+              "Message"
+            ],
+            "beta": false,
+            "conditional_paths": [],
+            "custom_fields": {},
+            "description": "Runs a language model given a specified provider. ",
+            "display_name": "Language Model",
+            "documentation": "",
+            "edited": false,
+            "field_order": [
+              "provider",
+              "model_name",
+              "api_key",
+              "input_value",
+              "system_message",
+              "stream",
+              "temperature"
+            ],
+            "frozen": false,
+            "icon": "brain-circuit",
+            "last_updated": "2025-07-04T18:22:01.865Z",
+            "legacy": false,
+            "metadata": {
+              "keywords": [
+                "model",
+                "llm",
+                "language model",
+                "large language model"
+              ]
+            },
+            "minimized": false,
+            "output_types": [],
+            "outputs": [
+              {
+                "allows_loop": false,
+                "cache": true,
+                "display_name": "Model Response",
+                "group_outputs": false,
+                "method": "text_response",
+                "name": "text_output",
+                "options": null,
+                "required_inputs": null,
+                "selected": "Message",
+                "tool_mode": true,
+                "types": [
+                  "Message"
+                ],
+                "value": "__UNDEFINED__"
+              },
+              {
+                "allows_loop": false,
+                "cache": true,
+                "display_name": "Language Model",
+                "group_outputs": false,
+                "method": "build_model",
+                "name": "model_output",
+                "options": null,
+                "required_inputs": null,
+                "selected": "LanguageModel",
+                "tool_mode": true,
+                "types": [
+                  "LanguageModel"
+                ],
+                "value": "__UNDEFINED__"
+              }
+            ],
+            "pinned": false,
+            "priority": 0,
+            "template": {
+              "_type": "Component",
+              "api_key": {
+                "_input_type": "SecretStrInput",
+                "advanced": false,
+                "display_name": "Anthropic API Key",
+                "dynamic": false,
+                "info": "Model Provider API key",
+                "input_types": [],
+                "load_from_db": true,
+                "name": "api_key",
+                "password": true,
+                "placeholder": "",
+                "real_time_refresh": true,
+                "required": false,
+                "show": true,
+                "title_case": false,
+                "type": "str",
+                "value": "ANTHROPIC_API_KEY"
+              },
+              "code": {
+                "advanced": true,
+                "dynamic": true,
+                "fileTypes": [],
+                "file_path": "",
+                "info": "",
+                "list": false,
+                "load_from_db": false,
+                "multiline": true,
+                "name": "code",
+                "password": false,
+                "placeholder": "",
+                "required": true,
+                "show": true,
+                "title_case": false,
+                "type": "code",
+                "value": "from typing import Any\n\nfrom langchain_anthropic import ChatAnthropic\nfrom langchain_google_genai import ChatGoogleGenerativeAI\nfrom langchain_openai import ChatOpenAI\n\nfrom langflow.base.models.anthropic_constants import ANTHROPIC_MODELS\nfrom langflow.base.models.google_generative_ai_constants import GOOGLE_GENERATIVE_AI_MODELS\nfrom langflow.base.models.model import LCModelComponent\nfrom langflow.base.models.openai_constants import OPENAI_MODEL_NAMES\nfrom langflow.field_typing import LanguageModel\nfrom langflow.field_typing.range_spec import RangeSpec\nfrom langflow.inputs.inputs import BoolInput\nfrom langflow.io import DropdownInput, MessageInput, MultilineInput, SecretStrInput, SliderInput\nfrom langflow.schema.dotdict import dotdict\n\n\nclass LanguageModelComponent(LCModelComponent):\n    display_name = \"Language Model\"\n    description = \"Runs a language model given a specified provider.\"\n    documentation: str = \"https://docs.langflow.org/components-models\"\n    icon = \"brain-circuit\"\n    category = \"models\"\n    priority = 0  # Set priority to 0 to make it appear first\n\n    inputs = [\n        DropdownInput(\n            name=\"provider\",\n            display_name=\"Model Provider\",\n            options=[\"OpenAI\", \"Anthropic\", \"Google\"],\n            value=\"OpenAI\",\n            info=\"Select the model provider\",\n            real_time_refresh=True,\n            options_metadata=[{\"icon\": \"OpenAI\"}, {\"icon\": \"Anthropic\"}, {\"icon\": \"GoogleGenerativeAI\"}],\n        ),\n        DropdownInput(\n            name=\"model_name\",\n            display_name=\"Model Name\",\n            options=OPENAI_MODEL_NAMES,\n            value=OPENAI_MODEL_NAMES[0],\n            info=\"Select the model to use\",\n        ),\n        SecretStrInput(\n            name=\"api_key\",\n            display_name=\"OpenAI API Key\",\n            info=\"Model Provider API key\",\n            required=False,\n            show=True,\n            real_time_refresh=True,\n        ),\n        MessageInput(\n            name=\"input_value\",\n            display_name=\"Input\",\n            info=\"The input text to send to the model\",\n        ),\n        MultilineInput(\n            name=\"system_message\",\n            display_name=\"System Message\",\n            info=\"A system message that helps set the behavior of the assistant\",\n            advanced=True,\n        ),\n        BoolInput(\n            name=\"stream\",\n            display_name=\"Stream\",\n            info=\"Whether to stream the response\",\n            value=False,\n            advanced=True,\n        ),\n        SliderInput(\n            name=\"temperature\",\n            display_name=\"Temperature\",\n            value=0.1,\n            info=\"Controls randomness in responses\",\n            range_spec=RangeSpec(min=0, max=1, step=0.01),\n            advanced=True,\n        ),\n    ]\n\n    def build_model(self) -> LanguageModel:\n        provider = self.provider\n        model_name = self.model_name\n        temperature = self.temperature\n        stream = self.stream\n\n        if provider == \"OpenAI\":\n            if not self.api_key:\n                msg = \"OpenAI API key is required when using OpenAI provider\"\n                raise ValueError(msg)\n            return ChatOpenAI(\n                model_name=model_name,\n                temperature=temperature,\n                streaming=stream,\n                openai_api_key=self.api_key,\n            )\n        if provider == \"Anthropic\":\n            if not self.api_key:\n                msg = \"Anthropic API key is required when using Anthropic provider\"\n                raise ValueError(msg)\n            return ChatAnthropic(\n                model=model_name,\n                temperature=temperature,\n                streaming=stream,\n                anthropic_api_key=self.api_key,\n            )\n        if provider == \"Google\":\n            if not self.api_key:\n                msg = \"Google API key is required when using Google provider\"\n                raise ValueError(msg)\n            return ChatGoogleGenerativeAI(\n                model=model_name,\n                temperature=temperature,\n                streaming=stream,\n                google_api_key=self.api_key,\n            )\n        msg = f\"Unknown provider: {provider}\"\n        raise ValueError(msg)\n\n    def update_build_config(self, build_config: dotdict, field_value: Any, field_name: str | None = None) -> dotdict:\n        if field_name == \"provider\":\n            if field_value == \"OpenAI\":\n                build_config[\"model_name\"][\"options\"] = OPENAI_MODEL_NAMES\n                build_config[\"model_name\"][\"value\"] = OPENAI_MODEL_NAMES[0]\n                build_config[\"api_key\"][\"display_name\"] = \"OpenAI API Key\"\n            elif field_value == \"Anthropic\":\n                build_config[\"model_name\"][\"options\"] = ANTHROPIC_MODELS\n                build_config[\"model_name\"][\"value\"] = ANTHROPIC_MODELS[0]\n                build_config[\"api_key\"][\"display_name\"] = \"Anthropic API Key\"\n            elif field_value == \"Google\":\n                build_config[\"model_name\"][\"options\"] = GOOGLE_GENERATIVE_AI_MODELS\n                build_config[\"model_name\"][\"value\"] = GOOGLE_GENERATIVE_AI_MODELS[0]\n                build_config[\"api_key\"][\"display_name\"] = \"Google API Key\"\n        return build_config\n"
+              },
+              "input_value": {
+                "_input_type": "MessageInput",
+                "advanced": false,
+                "display_name": "Input",
+                "dynamic": false,
+                "info": "The input text to send to the model",
+                "input_types": [
+                  "Message"
+                ],
+                "list": false,
+                "list_add_label": "Add More",
+                "load_from_db": false,
+                "name": "input_value",
+                "placeholder": "",
+                "required": false,
+                "show": true,
+                "title_case": false,
+                "tool_mode": false,
+                "trace_as_input": true,
+                "trace_as_metadata": true,
+                "type": "str",
+                "value": ""
+              },
+              "model_name": {
+                "_input_type": "DropdownInput",
+                "advanced": false,
+                "combobox": false,
+                "dialog_inputs": {},
+                "display_name": "Model Name",
+                "dynamic": false,
+                "info": "Select the model to use",
+                "name": "model_name",
+                "options": [
+                  "claude-opus-4-20250514",
+                  "claude-sonnet-4-20250514",
+                  "claude-3-7-sonnet-latest",
+                  "claude-3-5-sonnet-latest",
+                  "claude-3-5-haiku-latest",
+                  "claude-3-opus-latest",
+                  "claude-3-sonnet-20240229"
+                ],
+                "options_metadata": [],
+                "placeholder": "",
+                "required": false,
+                "show": true,
+                "title_case": false,
+                "toggle": false,
+                "tool_mode": false,
+                "trace_as_metadata": true,
+                "type": "str",
+                "value": "claude-3-5-sonnet-latest"
+              },
+              "provider": {
+                "_input_type": "DropdownInput",
+                "advanced": false,
+                "combobox": false,
+                "dialog_inputs": {},
+                "display_name": "Model Provider",
+                "dynamic": false,
+                "info": "Select the model provider",
+                "name": "provider",
+                "options": [
+                  "OpenAI",
+                  "Anthropic",
+                  "Google"
+                ],
+                "options_metadata": [
+                  {
+                    "icon": "OpenAI"
+                  },
+                  {
+                    "icon": "Anthropic"
+                  },
+                  {
+                    "icon": "GoogleGenerativeAI"
+                  }
+                ],
+                "placeholder": "",
+                "real_time_refresh": true,
+                "required": false,
+                "show": true,
+                "title_case": false,
+                "toggle": false,
+                "tool_mode": false,
+                "trace_as_metadata": true,
+                "type": "str",
+                "value": "Anthropic"
+              },
+              "stream": {
+                "_input_type": "BoolInput",
+                "advanced": true,
+                "display_name": "Stream",
+                "dynamic": false,
+                "info": "Whether to stream the response",
+                "list": false,
+                "list_add_label": "Add More",
+                "name": "stream",
+                "placeholder": "",
+                "required": false,
+                "show": true,
+                "title_case": false,
+                "tool_mode": false,
+                "trace_as_metadata": true,
+                "type": "bool",
+                "value": false
+              },
+              "system_message": {
+                "_input_type": "MultilineInput",
+                "advanced": true,
+                "copy_field": false,
+                "display_name": "System Message",
+                "dynamic": false,
+                "info": "A system message that helps set the behavior of the assistant",
+                "input_types": [
+                  "Message"
+                ],
+                "list": false,
+                "list_add_label": "Add More",
+                "load_from_db": false,
+                "multiline": true,
+                "name": "system_message",
+                "placeholder": "",
+                "required": false,
+                "show": true,
+                "title_case": false,
+                "tool_mode": false,
+                "trace_as_input": true,
+                "trace_as_metadata": true,
+                "type": "str",
+                "value": ""
+              },
+              "temperature": {
+                "_input_type": "SliderInput",
+                "advanced": true,
+                "display_name": "Temperature",
+                "dynamic": false,
+                "info": "Controls randomness in responses",
+                "max_label": "",
+                "max_label_icon": "",
+                "min_label": "",
+                "min_label_icon": "",
+                "name": "temperature",
+                "placeholder": "",
+                "range_spec": {
+                  "max": 1,
+                  "min": 0,
+                  "step": 0.01,
+                  "step_type": "float"
+                },
+                "required": false,
+                "show": true,
+                "slider_buttons": false,
+                "slider_buttons_options": [],
+                "slider_input": false,
+                "title_case": false,
+                "tool_mode": false,
+                "type": "slider",
+                "value": 0.1
+              }
+            },
+            "tool_mode": false
+          },
+          "selected_output": "model_output",
+          "showNode": true,
+          "type": "LanguageModelComponent"
+        },
+        "dragging": false,
+        "id": "LanguageModelComponent-lWXcz",
+        "measured": {
+          "height": 451,
+          "width": 320
+        },
+        "position": {
+          "x": 923.390837663514,
+          "y": 80.65046750436001
+        },
+        "selected": false,
+        "type": "genericNode"
+      },
+      {
+        "data": {
+          "id": "LanguageModelComponent-z3pJD",
+          "node": {
+            "base_classes": [
+              "LanguageModel",
+              "Message"
+            ],
+            "beta": false,
+            "conditional_paths": [],
+            "custom_fields": {},
+            "description": "Runs a language model given a specified provider. ",
+            "display_name": "Language Model",
+            "documentation": "",
+            "edited": false,
+            "field_order": [
+              "provider",
+              "model_name",
+              "api_key",
+              "input_value",
+              "system_message",
+              "stream",
+              "temperature"
+            ],
+            "frozen": false,
+            "icon": "brain-circuit",
+            "last_updated": "2025-07-04T18:22:01.865Z",
+            "legacy": false,
+            "metadata": {
+              "keywords": [
+                "model",
+                "llm",
+                "language model",
+                "large language model"
+              ]
+            },
+            "minimized": false,
+            "output_types": [],
+            "outputs": [
+              {
+                "allows_loop": false,
+                "cache": true,
+                "display_name": "Model Response",
+                "group_outputs": false,
+                "method": "text_response",
+                "name": "text_output",
+                "options": null,
+                "required_inputs": null,
+                "selected": "Message",
+                "tool_mode": true,
+                "types": [
+                  "Message"
+                ],
+                "value": "__UNDEFINED__"
+              },
+              {
+                "allows_loop": false,
+                "cache": true,
+                "display_name": "Language Model",
+                "group_outputs": false,
+                "method": "build_model",
+                "name": "model_output",
+                "options": null,
+                "required_inputs": null,
+                "selected": "LanguageModel",
+                "tool_mode": true,
+                "types": [
+                  "LanguageModel"
+                ],
+                "value": "__UNDEFINED__"
+              }
+            ],
+            "pinned": false,
+            "priority": 0,
+            "template": {
+              "_type": "Component",
+              "api_key": {
+                "_input_type": "SecretStrInput",
+                "advanced": false,
+                "display_name": "Anthropic API Key",
+                "dynamic": false,
+                "info": "Model Provider API key",
+                "input_types": [],
+                "load_from_db": true,
+                "name": "api_key",
+                "password": true,
+                "placeholder": "",
+                "real_time_refresh": true,
+                "required": false,
+                "show": true,
+                "title_case": false,
+                "type": "str",
+                "value": "ANTHROPIC_API_KEY"
+              },
+              "code": {
+                "advanced": true,
+                "dynamic": true,
+                "fileTypes": [],
+                "file_path": "",
+                "info": "",
+                "list": false,
+                "load_from_db": false,
+                "multiline": true,
+                "name": "code",
+                "password": false,
+                "placeholder": "",
+                "required": true,
+                "show": true,
+                "title_case": false,
+                "type": "code",
+                "value": "from typing import Any\n\nfrom langchain_anthropic import ChatAnthropic\nfrom langchain_google_genai import ChatGoogleGenerativeAI\nfrom langchain_openai import ChatOpenAI\n\nfrom langflow.base.models.anthropic_constants import ANTHROPIC_MODELS\nfrom langflow.base.models.google_generative_ai_constants import GOOGLE_GENERATIVE_AI_MODELS\nfrom langflow.base.models.model import LCModelComponent\nfrom langflow.base.models.openai_constants import OPENAI_MODEL_NAMES\nfrom langflow.field_typing import LanguageModel\nfrom langflow.field_typing.range_spec import RangeSpec\nfrom langflow.inputs.inputs import BoolInput\nfrom langflow.io import DropdownInput, MessageInput, MultilineInput, SecretStrInput, SliderInput\nfrom langflow.schema.dotdict import dotdict\n\n\nclass LanguageModelComponent(LCModelComponent):\n    display_name = \"Language Model\"\n    description = \"Runs a language model given a specified provider.\"\n    documentation: str = \"https://docs.langflow.org/components-models\"\n    icon = \"brain-circuit\"\n    category = \"models\"\n    priority = 0  # Set priority to 0 to make it appear first\n\n    inputs = [\n        DropdownInput(\n            name=\"provider\",\n            display_name=\"Model Provider\",\n            options=[\"OpenAI\", \"Anthropic\", \"Google\"],\n            value=\"OpenAI\",\n            info=\"Select the model provider\",\n            real_time_refresh=True,\n            options_metadata=[{\"icon\": \"OpenAI\"}, {\"icon\": \"Anthropic\"}, {\"icon\": \"GoogleGenerativeAI\"}],\n        ),\n        DropdownInput(\n            name=\"model_name\",\n            display_name=\"Model Name\",\n            options=OPENAI_MODEL_NAMES,\n            value=OPENAI_MODEL_NAMES[0],\n            info=\"Select the model to use\",\n        ),\n        SecretStrInput(\n            name=\"api_key\",\n            display_name=\"OpenAI API Key\",\n            info=\"Model Provider API key\",\n            required=False,\n            show=True,\n            real_time_refresh=True,\n        ),\n        MessageInput(\n            name=\"input_value\",\n            display_name=\"Input\",\n            info=\"The input text to send to the model\",\n        ),\n        MultilineInput(\n            name=\"system_message\",\n            display_name=\"System Message\",\n            info=\"A system message that helps set the behavior of the assistant\",\n            advanced=True,\n        ),\n        BoolInput(\n            name=\"stream\",\n            display_name=\"Stream\",\n            info=\"Whether to stream the response\",\n            value=False,\n            advanced=True,\n        ),\n        SliderInput(\n            name=\"temperature\",\n            display_name=\"Temperature\",\n            value=0.1,\n            info=\"Controls randomness in responses\",\n            range_spec=RangeSpec(min=0, max=1, step=0.01),\n            advanced=True,\n        ),\n    ]\n\n    def build_model(self) -> LanguageModel:\n        provider = self.provider\n        model_name = self.model_name\n        temperature = self.temperature\n        stream = self.stream\n\n        if provider == \"OpenAI\":\n            if not self.api_key:\n                msg = \"OpenAI API key is required when using OpenAI provider\"\n                raise ValueError(msg)\n            return ChatOpenAI(\n                model_name=model_name,\n                temperature=temperature,\n                streaming=stream,\n                openai_api_key=self.api_key,\n            )\n        if provider == \"Anthropic\":\n            if not self.api_key:\n                msg = \"Anthropic API key is required when using Anthropic provider\"\n                raise ValueError(msg)\n            return ChatAnthropic(\n                model=model_name,\n                temperature=temperature,\n                streaming=stream,\n                anthropic_api_key=self.api_key,\n            )\n        if provider == \"Google\":\n            if not self.api_key:\n                msg = \"Google API key is required when using Google provider\"\n                raise ValueError(msg)\n            return ChatGoogleGenerativeAI(\n                model=model_name,\n                temperature=temperature,\n                streaming=stream,\n                google_api_key=self.api_key,\n            )\n        msg = f\"Unknown provider: {provider}\"\n        raise ValueError(msg)\n\n    def update_build_config(self, build_config: dotdict, field_value: Any, field_name: str | None = None) -> dotdict:\n        if field_name == \"provider\":\n            if field_value == \"OpenAI\":\n                build_config[\"model_name\"][\"options\"] = OPENAI_MODEL_NAMES\n                build_config[\"model_name\"][\"value\"] = OPENAI_MODEL_NAMES[0]\n                build_config[\"api_key\"][\"display_name\"] = \"OpenAI API Key\"\n            elif field_value == \"Anthropic\":\n                build_config[\"model_name\"][\"options\"] = ANTHROPIC_MODELS\n                build_config[\"model_name\"][\"value\"] = ANTHROPIC_MODELS[0]\n                build_config[\"api_key\"][\"display_name\"] = \"Anthropic API Key\"\n            elif field_value == \"Google\":\n                build_config[\"model_name\"][\"options\"] = GOOGLE_GENERATIVE_AI_MODELS\n                build_config[\"model_name\"][\"value\"] = GOOGLE_GENERATIVE_AI_MODELS[0]\n                build_config[\"api_key\"][\"display_name\"] = \"Google API Key\"\n        return build_config\n"
+              },
+              "input_value": {
+                "_input_type": "MessageInput",
+                "advanced": false,
+                "display_name": "Input",
+                "dynamic": false,
+                "info": "The input text to send to the model",
+                "input_types": [
+                  "Message"
+                ],
+                "list": false,
+                "list_add_label": "Add More",
+                "load_from_db": false,
+                "name": "input_value",
+                "placeholder": "",
+                "required": false,
+                "show": true,
+                "title_case": false,
+                "tool_mode": false,
+                "trace_as_input": true,
+                "trace_as_metadata": true,
+                "type": "str",
+                "value": ""
+              },
+              "model_name": {
+                "_input_type": "DropdownInput",
+                "advanced": false,
+                "combobox": false,
+                "dialog_inputs": {},
+                "display_name": "Model Name",
+                "dynamic": false,
+                "info": "Select the model to use",
+                "name": "model_name",
+                "options": [
+                  "claude-opus-4-20250514",
+                  "claude-sonnet-4-20250514",
+                  "claude-3-7-sonnet-latest",
+                  "claude-3-5-sonnet-latest",
+                  "claude-3-5-haiku-latest",
+                  "claude-3-opus-latest",
+                  "claude-3-sonnet-20240229"
+                ],
+                "options_metadata": [],
+                "placeholder": "",
+                "required": false,
+                "show": true,
+                "title_case": false,
+                "toggle": false,
+                "tool_mode": false,
+                "trace_as_metadata": true,
+                "type": "str",
+                "value": "claude-3-5-sonnet-latest"
+              },
+              "provider": {
+                "_input_type": "DropdownInput",
+                "advanced": false,
+                "combobox": false,
+                "dialog_inputs": {},
+                "display_name": "Model Provider",
+                "dynamic": false,
+                "info": "Select the model provider",
+                "name": "provider",
+                "options": [
+                  "OpenAI",
+                  "Anthropic",
+                  "Google"
+                ],
+                "options_metadata": [
+                  {
+                    "icon": "OpenAI"
+                  },
+                  {
+                    "icon": "Anthropic"
+                  },
+                  {
+                    "icon": "GoogleGenerativeAI"
+                  }
+                ],
+                "placeholder": "",
+                "real_time_refresh": true,
+                "required": false,
+                "show": true,
+                "title_case": false,
+                "toggle": false,
+                "tool_mode": false,
+                "trace_as_metadata": true,
+                "type": "str",
+                "value": "Anthropic"
+              },
+              "stream": {
+                "_input_type": "BoolInput",
+                "advanced": true,
+                "display_name": "Stream",
+                "dynamic": false,
+                "info": "Whether to stream the response",
+                "list": false,
+                "list_add_label": "Add More",
+                "name": "stream",
+                "placeholder": "",
+                "required": false,
+                "show": true,
+                "title_case": false,
+                "tool_mode": false,
+                "trace_as_metadata": true,
+                "type": "bool",
+                "value": false
+              },
+              "system_message": {
+                "_input_type": "MultilineInput",
+                "advanced": false,
+                "copy_field": false,
+                "display_name": "System Message",
+                "dynamic": false,
+                "info": "A system message that helps set the behavior of the assistant",
+                "input_types": [
+                  "Message"
+                ],
+                "list": false,
+                "list_add_label": "Add More",
+                "load_from_db": false,
+                "multiline": true,
+                "name": "system_message",
+                "placeholder": "",
+                "required": false,
+                "show": true,
+                "title_case": false,
+                "tool_mode": false,
+                "trace_as_input": true,
+                "trace_as_metadata": true,
+                "type": "str",
+                "value": ""
+              },
+              "temperature": {
+                "_input_type": "SliderInput",
+                "advanced": true,
+                "display_name": "Temperature",
+                "dynamic": false,
+                "info": "Controls randomness in responses",
+                "max_label": "",
+                "max_label_icon": "",
+                "min_label": "",
+                "min_label_icon": "",
+                "name": "temperature",
+                "placeholder": "",
+                "range_spec": {
+                  "max": 1,
+                  "min": 0,
+                  "step": 0.01,
+                  "step_type": "float"
+                },
+                "required": false,
+                "show": true,
+                "slider_buttons": false,
+                "slider_buttons_options": [],
+                "slider_input": false,
+                "title_case": false,
+                "tool_mode": false,
+                "type": "slider",
+                "value": 0.1
+              }
+            },
+            "tool_mode": false
+          },
+          "selected_output": "text_output",
+          "showNode": true,
+          "type": "LanguageModelComponent"
+        },
+        "dragging": false,
+        "id": "LanguageModelComponent-z3pJD",
+        "measured": {
+          "height": 534,
+          "width": 320
+        },
+        "position": {
+          "x": 2186.279431622904,
+          "y": 451.16763265323283
+        },
+        "selected": false,
+        "type": "genericNode"
+      },
+      {
+        "data": {
+          "id": "note-PVJO2",
+          "node": {
+            "description": "### 💡 Add your Anthropic API key here",
+            "display_name": "",
+            "documentation": "",
+            "template": {
+              "backgroundColor": "transparent"
+            }
+          },
+          "type": "note"
+        },
+        "dragging": false,
+        "id": "note-PVJO2",
+        "measured": {
+          "height": 324,
+          "width": 324
+        },
+        "position": {
+          "x": 2177.24956539088,
+          "y": 384.73691533198325
+        },
+        "selected": false,
+        "type": "noteNode"
+      },
+      {
+        "data": {
+          "id": "StructuredOutput-KJ9Zd",
+          "node": {
+            "base_classes": [
+              "Data"
+            ],
+            "beta": false,
+            "category": "processing",
             "conditional_paths": [],
             "custom_fields": {},
             "description": "Uses an LLM to generate structured data. Ideal for extraction and consistency.",
@@ -752,13 +1820,12 @@
               "input_value",
               "system_prompt",
               "schema_name",
-              "output_schema",
-              "multiple"
+              "output_schema"
             ],
             "frozen": false,
             "icon": "braces",
+            "key": "StructuredOutput",
             "legacy": false,
-            "lf_version": "1.2.0",
             "metadata": {},
             "minimized": false,
             "output_types": [],
@@ -779,6 +1846,7 @@
               }
             ],
             "pinned": false,
+            "score": 0.007568328950209746,
             "template": {
               "_type": "Component",
               "code": {
@@ -797,15 +1865,12 @@
                 "show": true,
                 "title_case": false,
                 "type": "code",
-<<<<<<< HEAD
-                "value": "from pydantic import BaseModel, Field, create_model\nfrom trustcall import create_extractor\n\nfrom langflow.base.models.chat_result import get_chat_result\nfrom langflow.custom.custom_component.component import Component\nfrom langflow.helpers.base_model import build_model_from_schema\nfrom langflow.io import (\n    HandleInput,\n    MessageTextInput,\n    MultilineInput,\n    Output,\n    TableInput,\n)\nfrom langflow.schema.data import Data\nfrom langflow.schema.table import EditMode\n\n\nclass StructuredOutputComponent(Component):\n    display_name = \"Structured Output\"\n    description = \"Uses an LLM to generate structured data. Ideal for extraction and consistency.\"\n    name = \"StructuredOutput\"\n    icon = \"braces\"\n\n    inputs = [\n        HandleInput(\n            name=\"llm\",\n            display_name=\"Language Model\",\n            info=\"The language model to use to generate the structured output.\",\n            input_types=[\"LanguageModel\"],\n            required=True,\n        ),\n        MultilineInput(\n            name=\"input_value\",\n            display_name=\"Input Message\",\n            info=\"The input message to the language model.\",\n            tool_mode=True,\n            required=True,\n        ),\n        MultilineInput(\n            name=\"system_prompt\",\n            display_name=\"Format Instructions\",\n            info=\"The instructions to the language model for formatting the output.\",\n            value=(\n                \"Extract data from input_text and return only a JSON array matching the provided schema. \"\n                \"First check relevance: if the text lacks information for any schema field \"\n                \"(e.g., it is purely conversational), output a single object with defaults only. \"\n                \"Otherwise, emit one object per entity found. \"\n                \"Include every key in schema order, enforce types, and replace missing or \"\n                \"unparseable values with defaults (string N/A, integer 0, float 0.0, date null). \"\n                \"Produce nothing beyond the JSON.\"\n            ),\n            required=True,\n            advanced=True,\n        ),\n        MessageTextInput(\n            name=\"schema_name\",\n            display_name=\"Schema Name\",\n            info=\"Provide a name for the output data schema.\",\n            advanced=True,\n        ),\n        TableInput(\n            name=\"output_schema\",\n            display_name=\"Output Schema\",\n            info=\"Define the structure and data types for the model's output.\",\n            required=True,\n            # TODO: remove deault value\n            table_schema=[\n                {\n                    \"name\": \"name\",\n                    \"display_name\": \"Name\",\n                    \"type\": \"str\",\n                    \"description\": \"Specify the name of the output field.\",\n                    \"default\": \"field\",\n                    \"edit_mode\": EditMode.INLINE,\n                },\n                {\n                    \"name\": \"description\",\n                    \"display_name\": \"Description\",\n                    \"type\": \"str\",\n                    \"description\": \"Describe the purpose of the output field.\",\n                    \"default\": \"description of field\",\n                    \"edit_mode\": EditMode.POPOVER,\n                },\n                {\n                    \"name\": \"type\",\n                    \"display_name\": \"Type\",\n                    \"type\": \"str\",\n                    \"edit_mode\": EditMode.INLINE,\n                    \"description\": (\"Indicate the data type of the output field (e.g., str, int, float, bool, dict).\"),\n                    \"options\": [\"str\", \"int\", \"float\", \"bool\", \"dict\"],\n                    \"default\": \"str\",\n                },\n                {\n                    \"name\": \"multiple\",\n                    \"display_name\": \"As List\",\n                    \"type\": \"boolean\",\n                    \"description\": \"Set to True if this output field should be a list of the specified type.\",\n                    \"default\": \"False\",\n                    \"edit_mode\": EditMode.INLINE,\n                },\n            ],\n            value=[\n                {\n                    \"name\": \"field\",\n                    \"description\": \"description of field\",\n                    \"type\": \"str\",\n                    \"multiple\": \"False\",\n                }\n            ],\n        ),\n    ]\n\n    outputs = [\n        Output(\n            name=\"structured_output\",\n            display_name=\"Structured Output\",\n            method=\"build_structured_output\",\n        ),\n    ]\n\n    def build_structured_output_base(self):\n        schema_name = self.schema_name or \"OutputModel\"\n\n        if not hasattr(self.llm, \"with_structured_output\"):\n            msg = \"Language model does not support structured output.\"\n            raise TypeError(msg)\n        if not self.output_schema:\n            msg = \"Output schema cannot be empty\"\n            raise ValueError(msg)\n\n        output_model_ = build_model_from_schema(self.output_schema)\n\n        output_model = create_model(\n            schema_name,\n            __doc__=f\"A list of {schema_name}.\",\n            objects=(list[output_model_], Field(description=f\"A list of {schema_name}.\")),  # type: ignore[valid-type]\n        )\n\n        try:\n            llm_with_structured_output = create_extractor(self.llm, tools=[output_model])\n        except NotImplementedError as exc:\n            msg = f\"{self.llm.__class__.__name__} does not support structured output.\"\n            raise TypeError(msg) from exc\n\n        config_dict = {\n            \"run_name\": self.display_name,\n            \"project_name\": self.get_project_name(),\n            \"callbacks\": self.get_langchain_callbacks(),\n        }\n        result = get_chat_result(\n            runnable=llm_with_structured_output,\n            system_message=self.system_prompt,\n            input_value=self.input_value,\n            config=config_dict,\n        )\n\n        # OPTIMIZATION NOTE: Simplified processing based on trustcall response structure\n        # Handle non-dict responses (shouldn't happen with trustcall, but defensive)\n        if not isinstance(result, dict):\n            return result\n\n        # Extract first response and convert BaseModel to dict\n        responses = result.get(\"responses\", [])\n        if not responses:\n            return result\n\n        # Convert BaseModel to dict (creates the \"objects\" key)\n        first_response = responses[0]\n        structured_data = first_response.model_dump() if isinstance(first_response, BaseModel) else first_response\n\n        # Extract the objects array (guaranteed to exist due to our Pydantic model structure)\n        return structured_data.get(\"objects\", structured_data)\n\n    def build_structured_output(self) -> Data:\n        output = self.build_structured_output_base()\n\n        if not isinstance(output, list) or not output:\n            # handle empty or unexpected type case\n            msg = (\n                \"No structured output was returned.\"\n                \"Please review your input or update the system message to obtain a better result.\"\n            )\n            raise ValueError(msg)\n        if len(output) != 1:\n            msg = \"Multiple structured outputs returned\"\n            raise ValueError(msg)\n        return Data(data=output[0])\n"
-=======
-                "value": "from pydantic import BaseModel, Field, create_model\nfrom trustcall import create_extractor\n\nfrom langflow.base.models.chat_result import get_chat_result\nfrom langflow.custom.custom_component.component import Component\nfrom langflow.helpers.base_model import build_model_from_schema\nfrom langflow.io import (\n    HandleInput,\n    MessageTextInput,\n    MultilineInput,\n    Output,\n    TableInput,\n)\nfrom langflow.schema.data import Data\nfrom langflow.schema.table import EditMode\n\n\nclass StructuredOutputComponent(Component):\n    display_name = \"Structured Output\"\n    description = \"Uses an LLM to generate structured data. Ideal for extraction and consistency.\"\n    documentation: str = \"https://docs.langflow.org/components-processing#structured-output\"\n    name = \"StructuredOutput\"\n    icon = \"braces\"\n\n    inputs = [\n        HandleInput(\n            name=\"llm\",\n            display_name=\"Language Model\",\n            info=\"The language model to use to generate the structured output.\",\n            input_types=[\"LanguageModel\"],\n            required=True,\n        ),\n        MultilineInput(\n            name=\"input_value\",\n            display_name=\"Input Message\",\n            info=\"The input message to the language model.\",\n            tool_mode=True,\n            required=True,\n        ),\n        MultilineInput(\n            name=\"system_prompt\",\n            display_name=\"Format Instructions\",\n            info=\"The instructions to the language model for formatting the output.\",\n            value=(\n                \"You are an AI that extracts one structured JSON object from unstructured text. \"\n                \"Use a predefined schema with expected types (str, int, float, bool, dict). \"\n                \"If multiple structures exist, extract only the first most complete one. \"\n                \"Fill missing or ambiguous values with defaults: null for missing values. \"\n                \"Ignore duplicates and partial repeats. \"\n                \"Always return one valid JSON, never throw errors or return multiple objects.\"\n                \"Output: A single well-formed JSON object, and nothing else.\"\n            ),\n            required=True,\n            advanced=True,\n        ),\n        MessageTextInput(\n            name=\"schema_name\",\n            display_name=\"Schema Name\",\n            info=\"Provide a name for the output data schema.\",\n            advanced=True,\n        ),\n        TableInput(\n            name=\"output_schema\",\n            display_name=\"Output Schema\",\n            info=\"Define the structure and data types for the model's output.\",\n            required=True,\n            # TODO: remove deault value\n            table_schema=[\n                {\n                    \"name\": \"name\",\n                    \"display_name\": \"Name\",\n                    \"type\": \"str\",\n                    \"description\": \"Specify the name of the output field.\",\n                    \"default\": \"field\",\n                    \"edit_mode\": EditMode.INLINE,\n                },\n                {\n                    \"name\": \"description\",\n                    \"display_name\": \"Description\",\n                    \"type\": \"str\",\n                    \"description\": \"Describe the purpose of the output field.\",\n                    \"default\": \"description of field\",\n                    \"edit_mode\": EditMode.POPOVER,\n                },\n                {\n                    \"name\": \"type\",\n                    \"display_name\": \"Type\",\n                    \"type\": \"str\",\n                    \"edit_mode\": EditMode.INLINE,\n                    \"description\": (\"Indicate the data type of the output field (e.g., str, int, float, bool, dict).\"),\n                    \"options\": [\"str\", \"int\", \"float\", \"bool\", \"dict\"],\n                    \"default\": \"str\",\n                },\n                {\n                    \"name\": \"multiple\",\n                    \"display_name\": \"As List\",\n                    \"type\": \"boolean\",\n                    \"description\": \"Set to True if this output field should be a list of the specified type.\",\n                    \"default\": \"False\",\n                    \"edit_mode\": EditMode.INLINE,\n                },\n            ],\n            value=[\n                {\n                    \"name\": \"field\",\n                    \"description\": \"description of field\",\n                    \"type\": \"str\",\n                    \"multiple\": \"False\",\n                }\n            ],\n        ),\n    ]\n\n    outputs = [\n        Output(\n            name=\"structured_output\",\n            display_name=\"Structured Output\",\n            method=\"build_structured_output\",\n        ),\n    ]\n\n    def build_structured_output_base(self):\n        schema_name = self.schema_name or \"OutputModel\"\n\n        if not hasattr(self.llm, \"with_structured_output\"):\n            msg = \"Language model does not support structured output.\"\n            raise TypeError(msg)\n        if not self.output_schema:\n            msg = \"Output schema cannot be empty\"\n            raise ValueError(msg)\n\n        output_model_ = build_model_from_schema(self.output_schema)\n\n        output_model = create_model(\n            schema_name,\n            __doc__=f\"A list of {schema_name}.\",\n            objects=(list[output_model_], Field(description=f\"A list of {schema_name}.\")),  # type: ignore[valid-type]\n        )\n\n        try:\n            llm_with_structured_output = create_extractor(self.llm, tools=[output_model])\n        except NotImplementedError as exc:\n            msg = f\"{self.llm.__class__.__name__} does not support structured output.\"\n            raise TypeError(msg) from exc\n\n        config_dict = {\n            \"run_name\": self.display_name,\n            \"project_name\": self.get_project_name(),\n            \"callbacks\": self.get_langchain_callbacks(),\n        }\n        result = get_chat_result(\n            runnable=llm_with_structured_output,\n            system_message=self.system_prompt,\n            input_value=self.input_value,\n            config=config_dict,\n        )\n\n        # OPTIMIZATION NOTE: Simplified processing based on trustcall response structure\n        # Handle non-dict responses (shouldn't happen with trustcall, but defensive)\n        if not isinstance(result, dict):\n            return result\n\n        # Extract first response and convert BaseModel to dict\n        responses = result.get(\"responses\", [])\n        if not responses:\n            return result\n\n        # Convert BaseModel to dict (creates the \"objects\" key)\n        first_response = responses[0]\n        structured_data = first_response.model_dump() if isinstance(first_response, BaseModel) else first_response\n\n        # Extract the objects array (guaranteed to exist due to our Pydantic model structure)\n        return structured_data.get(\"objects\", structured_data)\n\n    def build_structured_output(self) -> Data:\n        output = self.build_structured_output_base()\n        if not isinstance(output, list) or not output:\n            # handle empty or unexpected type case\n            msg = \"No structured output returned\"\n            raise ValueError(msg)\n        if len(output) != 1:\n            msg = \"Multiple structured outputs returned\"\n            raise ValueError(msg)\n        return Data(data=output[0])\n"
->>>>>>> 98c4e6ec
+                "value": "from pydantic import BaseModel, Field, create_model\nfrom trustcall import create_extractor\n\nfrom langflow.base.models.chat_result import get_chat_result\nfrom langflow.custom.custom_component.component import Component\nfrom langflow.helpers.base_model import build_model_from_schema\nfrom langflow.io import (\n    HandleInput,\n    MessageTextInput,\n    MultilineInput,\n    Output,\n    TableInput,\n)\nfrom langflow.schema.data import Data\nfrom langflow.schema.table import EditMode\n\n\nclass StructuredOutputComponent(Component):\n    display_name = \"Structured Output\"\n    description = \"Uses an LLM to generate structured data. Ideal for extraction and consistency.\"\n    documentation: str = \"https://docs.langflow.org/components-processing#structured-output\"\n    name = \"StructuredOutput\"\n    icon = \"braces\"\n\n    inputs = [\n        HandleInput(\n            name=\"llm\",\n            display_name=\"Language Model\",\n            info=\"The language model to use to generate the structured output.\",\n            input_types=[\"LanguageModel\"],\n            required=True,\n        ),\n        MultilineInput(\n            name=\"input_value\",\n            display_name=\"Input Message\",\n            info=\"The input message to the language model.\",\n            tool_mode=True,\n            required=True,\n        ),\n        MultilineInput(\n            name=\"system_prompt\",\n            display_name=\"Format Instructions\",\n            info=\"The instructions to the language model for formatting the output.\",\n            value=(\n                \"Extract data from input_text and return only a JSON array matching the provided schema. \"\n                \"First check relevance: if the text lacks information for any schema field \"\n                \"(e.g., it is purely conversational), output a single object with defaults only. \"\n                \"Otherwise, emit one object per entity found. \"\n                \"Include every key in schema order, enforce types, and replace missing or \"\n                \"unparseable values with defaults (string N/A, integer 0, float 0.0, date null). \"\n                \"Produce nothing beyond the JSON.\"\n            ),\n            required=True,\n            advanced=True,\n        ),\n        MessageTextInput(\n            name=\"schema_name\",\n            display_name=\"Schema Name\",\n            info=\"Provide a name for the output data schema.\",\n            advanced=True,\n        ),\n        TableInput(\n            name=\"output_schema\",\n            display_name=\"Output Schema\",\n            info=\"Define the structure and data types for the model's output.\",\n            required=True,\n            # TODO: remove deault value\n            table_schema=[\n                {\n                    \"name\": \"name\",\n                    \"display_name\": \"Name\",\n                    \"type\": \"str\",\n                    \"description\": \"Specify the name of the output field.\",\n                    \"default\": \"field\",\n                    \"edit_mode\": EditMode.INLINE,\n                },\n                {\n                    \"name\": \"description\",\n                    \"display_name\": \"Description\",\n                    \"type\": \"str\",\n                    \"description\": \"Describe the purpose of the output field.\",\n                    \"default\": \"description of field\",\n                    \"edit_mode\": EditMode.POPOVER,\n                },\n                {\n                    \"name\": \"type\",\n                    \"display_name\": \"Type\",\n                    \"type\": \"str\",\n                    \"edit_mode\": EditMode.INLINE,\n                    \"description\": (\"Indicate the data type of the output field (e.g., str, int, float, bool, dict).\"),\n                    \"options\": [\"str\", \"int\", \"float\", \"bool\", \"dict\"],\n                    \"default\": \"str\",\n                },\n                {\n                    \"name\": \"multiple\",\n                    \"display_name\": \"As List\",\n                    \"type\": \"boolean\",\n                    \"description\": \"Set to True if this output field should be a list of the specified type.\",\n                    \"default\": \"False\",\n                    \"edit_mode\": EditMode.INLINE,\n                },\n            ],\n            value=[\n                {\n                    \"name\": \"field\",\n                    \"description\": \"description of field\",\n                    \"type\": \"str\",\n                    \"multiple\": \"False\",\n                }\n            ],\n        ),\n    ]\n\n    outputs = [\n        Output(\n            name=\"structured_output\",\n            display_name=\"Structured Output\",\n            method=\"build_structured_output\",\n        ),\n    ]\n\n    def build_structured_output_base(self):\n        schema_name = self.schema_name or \"OutputModel\"\n\n        if not hasattr(self.llm, \"with_structured_output\"):\n            msg = \"Language model does not support structured output.\"\n            raise TypeError(msg)\n        if not self.output_schema:\n            msg = \"Output schema cannot be empty\"\n            raise ValueError(msg)\n\n        output_model_ = build_model_from_schema(self.output_schema)\n\n        output_model = create_model(\n            schema_name,\n            __doc__=f\"A list of {schema_name}.\",\n            objects=(list[output_model_], Field(description=f\"A list of {schema_name}.\")),  # type: ignore[valid-type]\n        )\n\n        try:\n            llm_with_structured_output = create_extractor(self.llm, tools=[output_model])\n        except NotImplementedError as exc:\n            msg = f\"{self.llm.__class__.__name__} does not support structured output.\"\n            raise TypeError(msg) from exc\n\n        config_dict = {\n            \"run_name\": self.display_name,\n            \"project_name\": self.get_project_name(),\n            \"callbacks\": self.get_langchain_callbacks(),\n        }\n        result = get_chat_result(\n            runnable=llm_with_structured_output,\n            system_message=self.system_prompt,\n            input_value=self.input_value,\n            config=config_dict,\n        )\n\n        # OPTIMIZATION NOTE: Simplified processing based on trustcall response structure\n        # Handle non-dict responses (shouldn't happen with trustcall, but defensive)\n        if not isinstance(result, dict):\n            return result\n\n        # Extract first response and convert BaseModel to dict\n        responses = result.get(\"responses\", [])\n        if not responses:\n            return result\n\n        # Convert BaseModel to dict (creates the \"objects\" key)\n        first_response = responses[0]\n        structured_data = first_response.model_dump() if isinstance(first_response, BaseModel) else first_response\n\n        # Extract the objects array (guaranteed to exist due to our Pydantic model structure)\n        return structured_data.get(\"objects\", structured_data)\n\n    def build_structured_output(self) -> Data:\n        output = self.build_structured_output_base()\n\n        if not isinstance(output, list) or not output:\n            # handle empty or unexpected type case\n            msg = (\n                \"No structured output was returned.\"\n                \"Please review your input or update the system message to obtain a better result.\"\n            )\n            raise ValueError(msg)\n        if len(output) != 1:\n            msg = \"Multiple structured outputs returned\"\n            raise ValueError(msg)\n        return Data(data=output[0])\n"
               },
               "input_value": {
-                "_input_type": "MessageTextInput",
+                "_input_type": "MultilineInput",
                 "advanced": false,
+                "copy_field": false,
                 "display_name": "Input Message",
                 "dynamic": false,
                 "info": "The input message to the language model.",
@@ -815,6 +1880,7 @@
                 "list": false,
                 "list_add_label": "Add More",
                 "load_from_db": false,
+                "multiline": true,
                 "name": "input_value",
                 "placeholder": "",
                 "required": true,
@@ -854,7 +1920,6 @@
                 "info": "Define the structure and data types for the model's output.",
                 "is_list": true,
                 "list_add_label": "Add More",
-                "load_from_db": false,
                 "name": "output_schema",
                 "placeholder": "",
                 "required": true,
@@ -890,7 +1955,7 @@
                     },
                     {
                       "default": "str",
-                      "description": "Indicate the data type of the output field (e.g., str, int, float, bool, list, dict).",
+                      "description": "Indicate the data type of the output field (e.g., str, int, float, bool, dict).",
                       "disable_edit": false,
                       "display_name": "Type",
                       "edit_mode": "inline",
@@ -903,7 +1968,6 @@
                         "int",
                         "float",
                         "bool",
-                        "list",
                         "dict"
                       ],
                       "sortable": true,
@@ -913,7 +1977,7 @@
                       "default": false,
                       "description": "Set to True if this output field should be a list of the specified type.",
                       "disable_edit": false,
-                      "display_name": "Multiple",
+                      "display_name": "As List",
                       "edit_mode": "inline",
                       "filterable": true,
                       "formatter": "boolean",
@@ -932,76 +1996,10 @@
                 "type": "table",
                 "value": [
                   {
-                    "description": "Full name of the candidate",
+                    "description": "description of field",
                     "multiple": "False",
-                    "name": "full_name",
-                    "type": "text"
-                  },
-                  {
-                    "description": "Email ID",
-                    "multiple": "False",
-                    "name": "email",
-                    "type": "text"
-                  },
-                  {
-                    "description": "contact number",
-                    "multiple": "False",
-                    "name": "phone_number",
-                    "type": "text"
-                  },
-                  {
-                    "description": "LinkedIn URL",
-                    "multiple": "False",
-                    "name": "linkedin",
-                    "type": "text"
-                  },
-                  {
-                    "description": "GitHub profile URL (if applicable)",
-                    "multiple": "False",
-                    "name": "github",
-                    "type": "text"
-                  },
-                  {
-                    "description": "Personal website or portfolio URL",
-                    "multiple": "False",
-                    "name": "portfolio",
-                    "type": "text"
-                  },
-                  {
-                    "description": "Visa/work authorization details (if applicable)",
-                    "multiple": "False",
-                    "name": "visa_status",
-                    "type": "text"
-                  },
-                  {
-                    "description": "Short professional summary or objective statement",
-                    "multiple": "False",
-                    "name": "summary",
-                    "type": "text"
-                  },
-                  {
-                    "description": "dictionaries of experience details with following keys:\n    \"job_title\": Job position/title,\n\t\"company_name\": Employer or organization\n\t\"location\": Job location (remote/in-office)\n\t\"start_date\": Start date (YYYY-MM)\n\t\"end_date\": End date or \"Present\"\n\t\"responsibilities\": List of responsibilities and tasks\n\t\"achievements\": List of key achievements and contributions",
-                    "multiple": "True",
-                    "name": "experience",
-                    "type": "dict"
-                  },
-                  {
-                    "description": "dictionaries of Education details with following keys:\n\"degree\": Degree obtained (e.g., B.Sc., M.Sc., Ph.D.),\n\"field_of_study\": Major or specialization,\n\"institution\": University/college name,\n\"location\": Location of institution,\n\"start_date\": Start date (YYYY-MM),\n\"end_date\": Graduation/completion date (YYYY-MM),\n\"gpa\": GPA/grade (if available),\n\"relevant_courses\": List of relevant coursework (if applicable)",
-                    "multiple": "True",
-                    "name": "education",
-                    "type": "dict"
-                  },
-                  {
-                    "description": "skills mentioned in the resume.comma seperated.",
-                    "multiple": "False",
-                    "name": "skills",
-                    "type": "list"
-                  },
-                  {
-                    "description": "title and description and details of the project. Including the skills and technologies used.",
-                    "multiple": "False",
-                    "name": "projects",
-                    "type": "text"
+                    "name": "field",
+                    "type": "str"
                   }
                 ]
               },
@@ -1051,1101 +2049,37 @@
                 "trace_as_input": true,
                 "trace_as_metadata": true,
                 "type": "str",
-                "value": "You are an AI system designed to extract structured information from unstructured text.Given the input_text, return a JSON object with predefined keys based on the expected structure.Extract values accurately and format them according to the specified type (e.g., string, integer, float, date).If a value is missing or cannot be determined, return a default (e.g., null, 0, or 'N/A').If multiple instances of the expected structure exist within the input_text, stream each as a separate JSON object."
-              }
-            },
-            "tool_mode": false
-          },
-          "selected_output": "structured_output_dataframe",
-          "showNode": true,
-          "type": "StructuredOutput"
-        },
-        "dragging": false,
-        "id": "StructuredOutput-rwiX4",
-        "measured": {
-          "height": 349,
-          "width": 320
-        },
-        "position": {
-          "x": 1306.940204747624,
-          "y": 645.3388247558626
-        },
-        "selected": false,
-        "type": "genericNode"
-      },
-      {
-        "data": {
-          "id": "parser-tptWK",
-          "node": {
-            "base_classes": [
-              "Message"
-            ],
-            "beta": false,
-            "category": "processing",
-            "conditional_paths": [],
-            "custom_fields": {},
-            "description": "Format a DataFrame or Data object into text using a template. Enable 'Stringify' to convert input into a readable string instead.",
-            "display_name": "Parser",
-            "documentation": "",
-            "edited": false,
-            "field_order": [
-              "mode",
-              "pattern",
-              "input_data",
-              "sep"
-            ],
-            "frozen": false,
-            "icon": "braces",
-            "key": "parser",
-            "legacy": false,
-            "lf_version": "1.2.0",
-            "metadata": {},
-            "minimized": false,
-            "output_types": [],
-            "outputs": [
-              {
-                "allows_loop": false,
-                "cache": true,
-                "display_name": "Parsed Text",
-                "method": "parse_combined_text",
-                "name": "parsed_text",
-                "selected": "Message",
-                "tool_mode": true,
-                "types": [
-                  "Message"
-                ],
-                "value": "__UNDEFINED__"
-              }
-            ],
-            "pinned": false,
-            "score": 2.220446049250313e-16,
-            "template": {
-              "_type": "Component",
-              "code": {
-                "advanced": true,
-                "dynamic": true,
-                "fileTypes": [],
-                "file_path": "",
-                "info": "",
-                "list": false,
-                "load_from_db": false,
-                "multiline": true,
-                "name": "code",
-                "password": false,
-                "placeholder": "",
-                "required": true,
-                "show": true,
-                "title_case": false,
-                "type": "code",
-                "value": "import json\nfrom typing import Any\n\nfrom langflow.custom import Component\nfrom langflow.io import (\n    BoolInput,\n    HandleInput,\n    MessageTextInput,\n    MultilineInput,\n    Output,\n    TabInput,\n)\nfrom langflow.schema import Data, DataFrame\nfrom langflow.schema.message import Message\n\n\nclass ParserComponent(Component):\n    name = \"parser\"\n    display_name = \"Parser\"\n    description = (\n        \"Format a DataFrame or Data object into text using a template. \"\n        \"Enable 'Stringify' to convert input into a readable string instead.\"\n    )\n    icon = \"braces\"\n\n    inputs = [\n        TabInput(\n            name=\"mode\",\n            display_name=\"Mode\",\n            options=[\"Parser\", \"Stringify\"],\n            value=\"Parser\",\n            info=\"Convert into raw string instead of using a template.\",\n            real_time_refresh=True,\n        ),\n        MultilineInput(\n            name=\"pattern\",\n            display_name=\"Template\",\n            info=(\n                \"Use variables within curly brackets to extract column values for DataFrames \"\n                \"or key values for Data.\"\n                \"For example: `Name: {Name}, Age: {Age}, Country: {Country}`\"\n            ),\n            value=\"Text: {text}\",  # Example default\n            dynamic=True,\n            show=True,\n            required=True,\n        ),\n        HandleInput(\n            name=\"input_data\",\n            display_name=\"Data or DataFrame\",\n            input_types=[\"DataFrame\", \"Data\"],\n            info=\"Accepts either a DataFrame or a Data object.\",\n            required=True,\n        ),\n        MessageTextInput(\n            name=\"sep\",\n            display_name=\"Separator\",\n            advanced=True,\n            value=\"\\n\",\n            info=\"String used to separate rows/items.\",\n        ),\n    ]\n\n    outputs = [\n        Output(\n            display_name=\"Parsed Text\",\n            name=\"parsed_text\",\n            info=\"Formatted text output.\",\n            method=\"parse_combined_text\",\n        ),\n    ]\n\n    def update_build_config(self, build_config, field_value, field_name=None):\n        \"\"\"Dynamically hide/show `template` and enforce requirement based on `stringify`.\"\"\"\n        if field_name == \"mode\":\n            build_config[\"pattern\"][\"show\"] = self.mode == \"Parser\"\n            build_config[\"pattern\"][\"required\"] = self.mode == \"Parser\"\n            if field_value:\n                clean_data = BoolInput(\n                    name=\"clean_data\",\n                    display_name=\"Clean Data\",\n                    info=(\n                        \"Enable to clean the data by removing empty rows and lines \"\n                        \"in each cell of the DataFrame/ Data object.\"\n                    ),\n                    value=True,\n                    advanced=True,\n                    required=False,\n                )\n                build_config[\"clean_data\"] = clean_data.to_dict()\n            else:\n                build_config.pop(\"clean_data\", None)\n\n        return build_config\n\n    def _clean_args(self):\n        \"\"\"Prepare arguments based on input type.\"\"\"\n        input_data = self.input_data\n\n        match input_data:\n            case list() if all(isinstance(item, Data) for item in input_data):\n                msg = \"List of Data objects is not supported.\"\n                raise ValueError(msg)\n            case DataFrame():\n                return input_data, None\n            case Data():\n                return None, input_data\n            case dict() if \"data\" in input_data:\n                try:\n                    if \"columns\" in input_data:  # Likely a DataFrame\n                        return DataFrame.from_dict(input_data), None\n                    # Likely a Data object\n                    return None, Data(**input_data)\n                except (TypeError, ValueError, KeyError) as e:\n                    msg = f\"Invalid structured input provided: {e!s}\"\n                    raise ValueError(msg) from e\n            case _:\n                msg = f\"Unsupported input type: {type(input_data)}. Expected DataFrame or Data.\"\n                raise ValueError(msg)\n\n    def parse_combined_text(self) -> Message:\n        \"\"\"Parse all rows/items into a single text or convert input to string if `stringify` is enabled.\"\"\"\n        # Early return for stringify option\n        if self.mode == \"Stringify\":\n            return self.convert_to_string()\n\n        df, data = self._clean_args()\n\n        lines = []\n        if df is not None:\n            for _, row in df.iterrows():\n                formatted_text = self.pattern.format(**row.to_dict())\n                lines.append(formatted_text)\n        elif data is not None:\n            formatted_text = self.pattern.format(**data.data)\n            lines.append(formatted_text)\n\n        combined_text = self.sep.join(lines)\n        self.status = combined_text\n        return Message(text=combined_text)\n\n    def _safe_convert(self, data: Any) -> str:\n        \"\"\"Safely convert input data to string.\"\"\"\n        try:\n            if isinstance(data, str):\n                return data\n            if isinstance(data, Message):\n                return data.get_text()\n            if isinstance(data, Data):\n                return json.dumps(data.data)\n            if isinstance(data, DataFrame):\n                if hasattr(self, \"clean_data\") and self.clean_data:\n                    # Remove empty rows\n                    data = data.dropna(how=\"all\")\n                    # Remove empty lines in each cell\n                    data = data.replace(r\"^\\s*$\", \"\", regex=True)\n                    # Replace multiple newlines with a single newline\n                    data = data.replace(r\"\\n+\", \"\\n\", regex=True)\n                return data.to_markdown(index=False)\n            return str(data)\n        except (ValueError, TypeError, AttributeError) as e:\n            msg = f\"Error converting data: {e!s}\"\n            raise ValueError(msg) from e\n\n    def convert_to_string(self) -> Message:\n        \"\"\"Convert input data to string with proper error handling.\"\"\"\n        result = \"\"\n        if isinstance(self.input_data, list):\n            result = \"\\n\".join([self._safe_convert(item) for item in self.input_data])\n        else:\n            result = self._safe_convert(self.input_data)\n        self.log(f\"Converted to string with length: {len(result)}\")\n\n        message = Message(text=result)\n        self.status = message\n        return message\n"
-              },
-              "input_data": {
-                "_input_type": "HandleInput",
-                "advanced": false,
-                "display_name": "Data or DataFrame",
-                "dynamic": false,
-                "info": "Accepts either a DataFrame or a Data object.",
-                "input_types": [
-                  "DataFrame",
-                  "Data"
-                ],
-                "list": false,
-                "list_add_label": "Add More",
-                "name": "input_data",
-                "placeholder": "",
-                "required": true,
-                "show": true,
-                "title_case": false,
-                "trace_as_metadata": true,
-                "type": "other",
-                "value": ""
-              },
-              "mode": {
-                "_input_type": "TabInput",
-                "advanced": false,
-                "display_name": "Mode",
-                "dynamic": false,
-                "info": "Convert into raw string instead of using a template.",
-                "name": "mode",
-                "options": [
-                  "Parser",
-                  "Stringify"
-                ],
-                "placeholder": "",
-                "real_time_refresh": true,
-                "required": false,
-                "show": true,
-                "title_case": false,
-                "tool_mode": false,
-                "trace_as_metadata": true,
-                "type": "tab",
-                "value": "Stringify"
-              },
-              "pattern": {
-                "_input_type": "MultilineInput",
-                "advanced": false,
-                "copy_field": false,
-                "display_name": "Template",
-                "dynamic": true,
-                "info": "Use variables within curly brackets to extract column values for DataFrames or key values for Data.For example: `Name: {Name}, Age: {Age}, Country: {Country}`",
-                "input_types": [
-                  "Message"
-                ],
-                "list": false,
-                "list_add_label": "Add More",
-                "load_from_db": false,
-                "multiline": true,
-                "name": "pattern",
-                "placeholder": "",
-                "required": true,
-                "show": false,
-                "title_case": false,
-                "tool_mode": false,
-                "trace_as_input": true,
-                "trace_as_metadata": true,
-                "type": "str",
-                "value": "Text: {text}"
-              },
-              "sep": {
-                "_input_type": "MessageTextInput",
-                "advanced": true,
-                "display_name": "Separator",
-                "dynamic": false,
-                "info": "String used to separate rows/items.",
-                "input_types": [
-                  "Message"
-                ],
-                "list": false,
-                "list_add_label": "Add More",
-                "load_from_db": false,
-                "name": "sep",
-                "placeholder": "",
-                "required": false,
-                "show": true,
-                "title_case": false,
-                "tool_mode": false,
-                "trace_as_input": true,
-                "trace_as_metadata": true,
-                "type": "str",
-                "value": "\n"
-              }
-            },
-            "tool_mode": false
-          },
-          "selected_output": "parsed_text",
-          "showNode": true,
-          "type": "parser"
-        },
-        "dragging": false,
-        "id": "parser-tptWK",
-        "measured": {
-          "height": 278,
-          "width": 320
-        },
-        "position": {
-          "x": 1739.3994366258964,
-          "y": 415.8221978438559
-        },
-        "selected": false,
-        "type": "genericNode"
-      },
-      {
-        "data": {
-          "id": "File-dfMwA",
-          "node": {
-            "base_classes": [
-              "Message"
-            ],
-            "beta": false,
-            "conditional_paths": [],
-            "custom_fields": {},
-            "description": "Loads content from one or more files as a DataFrame.",
-            "display_name": "File",
-            "documentation": "",
-            "edited": false,
-            "field_order": [
-              "path",
-              "file_path",
-              "separator",
-              "silent_errors",
-              "delete_server_file_after_processing",
-              "ignore_unsupported_extensions",
-              "ignore_unspecified_files",
-              "use_multithreading",
-              "concurrency_multithreading"
-            ],
-            "frozen": false,
-            "icon": "file-text",
-            "legacy": false,
-            "metadata": {},
-            "minimized": false,
-            "output_types": [],
-            "outputs": [
-              {
-                "allows_loop": false,
-                "cache": true,
-                "display_name": "Raw Content",
-                "group_outputs": false,
-                "method": "load_files_message",
-                "name": "message",
-                "options": null,
-                "required_inputs": null,
-                "selected": "Message",
-                "tool_mode": true,
-                "types": [
-                  "Message"
-                ],
-                "value": "__UNDEFINED__"
-              }
-            ],
-            "pinned": false,
-            "template": {
-              "_type": "Component",
-              "code": {
-                "advanced": true,
-                "dynamic": true,
-                "fileTypes": [],
-                "file_path": "",
-                "info": "",
-                "list": false,
-                "load_from_db": false,
-                "multiline": true,
-                "name": "code",
-                "password": false,
-                "placeholder": "",
-                "required": true,
-                "show": true,
-                "title_case": false,
-                "type": "code",
-                "value": "from copy import deepcopy\nfrom typing import Any\n\nfrom langflow.base.data.base_file import BaseFileComponent\nfrom langflow.base.data.utils import TEXT_FILE_TYPES, parallel_load_data, parse_text_file_to_data\nfrom langflow.io import BoolInput, FileInput, IntInput, Output\nfrom langflow.schema.data import Data\n\n\nclass FileComponent(BaseFileComponent):\n    \"\"\"Handles loading and processing of individual or zipped text files.\n\n    This component supports processing multiple valid files within a zip archive,\n    resolving paths, validating file types, and optionally using multithreading for processing.\n    \"\"\"\n\n    display_name = \"File\"\n    description = \"Loads content from one or more files as a DataFrame.\"\n    documentation: str = \"https://docs.langflow.org/components-data#file\"\n    icon = \"file-text\"\n    name = \"File\"\n\n    VALID_EXTENSIONS = TEXT_FILE_TYPES\n\n    _base_inputs = deepcopy(BaseFileComponent._base_inputs)\n\n    for input_item in _base_inputs:\n        if isinstance(input_item, FileInput) and input_item.name == \"path\":\n            input_item.real_time_refresh = True\n            break\n\n    inputs = [\n        *_base_inputs,\n        BoolInput(\n            name=\"use_multithreading\",\n            display_name=\"[Deprecated] Use Multithreading\",\n            advanced=True,\n            value=True,\n            info=\"Set 'Processing Concurrency' greater than 1 to enable multithreading.\",\n        ),\n        IntInput(\n            name=\"concurrency_multithreading\",\n            display_name=\"Processing Concurrency\",\n            advanced=True,\n            info=\"When multiple files are being processed, the number of files to process concurrently.\",\n            value=1,\n        ),\n    ]\n\n    outputs = [\n        Output(display_name=\"Raw Content\", name=\"message\", method=\"load_files_message\"),\n    ]\n\n    def update_outputs(self, frontend_node: dict, field_name: str, field_value: Any) -> dict:\n        \"\"\"Dynamically show only the relevant output based on the number of files processed.\"\"\"\n        if field_name == \"path\":\n            # Add outputs based on the number of files in the path\n            if len(field_value) == 0:\n                return frontend_node\n\n            frontend_node[\"outputs\"] = []\n\n            if len(field_value) == 1:\n                # We need to check if the file is structured content\n                file_path = frontend_node[\"template\"][\"path\"][\"file_path\"][0]\n                if file_path.endswith((\".csv\", \".xlsx\", \".parquet\")):\n                    frontend_node[\"outputs\"].append(\n                        Output(display_name=\"Structured Content\", name=\"dataframe\", method=\"load_files_structured\"),\n                    )\n                elif file_path.endswith(\".json\"):\n                    frontend_node[\"outputs\"].append(\n                        Output(display_name=\"Structured Content\", name=\"json\", method=\"load_files_json\"),\n                    )\n\n                # All files get the raw content and path outputs\n                frontend_node[\"outputs\"].append(\n                    Output(display_name=\"Raw Content\", name=\"message\", method=\"load_files_message\"),\n                )\n                frontend_node[\"outputs\"].append(\n                    Output(display_name=\"File Path\", name=\"path\", method=\"load_files_path\"),\n                )\n            else:\n                # For multiple files, we only show the files output\n                frontend_node[\"outputs\"].append(\n                    Output(display_name=\"Files\", name=\"dataframe\", method=\"load_files\"),\n                )\n\n        return frontend_node\n\n    def process_files(self, file_list: list[BaseFileComponent.BaseFile]) -> list[BaseFileComponent.BaseFile]:\n        \"\"\"Processes files either sequentially or in parallel, depending on concurrency settings.\n\n        Args:\n            file_list (list[BaseFileComponent.BaseFile]): List of files to process.\n\n        Returns:\n            list[BaseFileComponent.BaseFile]: Updated list of files with merged data.\n        \"\"\"\n\n        def process_file(file_path: str, *, silent_errors: bool = False) -> Data | None:\n            \"\"\"Processes a single file and returns its Data object.\"\"\"\n            try:\n                return parse_text_file_to_data(file_path, silent_errors=silent_errors)\n            except FileNotFoundError as e:\n                msg = f\"File not found: {file_path}. Error: {e}\"\n                self.log(msg)\n                if not silent_errors:\n                    raise\n                return None\n            except Exception as e:\n                msg = f\"Unexpected error processing {file_path}: {e}\"\n                self.log(msg)\n                if not silent_errors:\n                    raise\n                return None\n\n        if not file_list:\n            msg = \"No files to process.\"\n            raise ValueError(msg)\n\n        concurrency = 1 if not self.use_multithreading else max(1, self.concurrency_multithreading)\n        file_count = len(file_list)\n\n        parallel_processing_threshold = 2\n        if concurrency < parallel_processing_threshold or file_count < parallel_processing_threshold:\n            if file_count > 1:\n                self.log(f\"Processing {file_count} files sequentially.\")\n            processed_data = [process_file(str(file.path), silent_errors=self.silent_errors) for file in file_list]\n        else:\n            self.log(f\"Starting parallel processing of {file_count} files with concurrency: {concurrency}.\")\n            file_paths = [str(file.path) for file in file_list]\n            processed_data = parallel_load_data(\n                file_paths,\n                silent_errors=self.silent_errors,\n                load_function=process_file,\n                max_concurrency=concurrency,\n            )\n\n        # Use rollup_basefile_data to merge processed data with BaseFile objects\n        return self.rollup_data(file_list, processed_data)\n"
-              },
-              "concurrency_multithreading": {
-                "_input_type": "IntInput",
-                "advanced": true,
-                "display_name": "Processing Concurrency",
-                "dynamic": false,
-                "info": "When multiple files are being processed, the number of files to process concurrently.",
-                "list": false,
-                "list_add_label": "Add More",
-                "name": "concurrency_multithreading",
-                "placeholder": "",
-                "required": false,
-                "show": true,
-                "title_case": false,
-                "tool_mode": false,
-                "trace_as_metadata": true,
-                "type": "int",
-                "value": 1
-              },
-              "delete_server_file_after_processing": {
-                "_input_type": "BoolInput",
-                "advanced": true,
-                "display_name": "Delete Server File After Processing",
-                "dynamic": false,
-                "info": "If true, the Server File Path will be deleted after processing.",
-                "list": false,
-                "list_add_label": "Add More",
-                "name": "delete_server_file_after_processing",
-                "placeholder": "",
-                "required": false,
-                "show": true,
-                "title_case": false,
-                "tool_mode": false,
-                "trace_as_metadata": true,
-                "type": "bool",
-                "value": true
-              },
-              "file_path": {
-                "_input_type": "HandleInput",
-                "advanced": true,
-                "display_name": "Server File Path",
-                "dynamic": false,
-                "info": "Data object with a 'file_path' property pointing to server file or a Message object with a path to the file. Supercedes 'Path' but supports same file types.",
-                "input_types": [
-                  "Data",
-                  "Message"
-                ],
-                "list": true,
-                "list_add_label": "Add More",
-                "name": "file_path",
-                "placeholder": "",
-                "required": false,
-                "show": true,
-                "title_case": false,
-                "trace_as_metadata": true,
-                "type": "other",
-                "value": ""
-              },
-              "ignore_unspecified_files": {
-                "_input_type": "BoolInput",
-                "advanced": true,
-                "display_name": "Ignore Unspecified Files",
-                "dynamic": false,
-                "info": "If true, Data with no 'file_path' property will be ignored.",
-                "list": false,
-                "list_add_label": "Add More",
-                "name": "ignore_unspecified_files",
-                "placeholder": "",
-                "required": false,
-                "show": true,
-                "title_case": false,
-                "tool_mode": false,
-                "trace_as_metadata": true,
-                "type": "bool",
-                "value": false
-              },
-              "ignore_unsupported_extensions": {
-                "_input_type": "BoolInput",
-                "advanced": true,
-                "display_name": "Ignore Unsupported Extensions",
-                "dynamic": false,
-                "info": "If true, files with unsupported extensions will not be processed.",
-                "list": false,
-                "list_add_label": "Add More",
-                "name": "ignore_unsupported_extensions",
-                "placeholder": "",
-                "required": false,
-                "show": true,
-                "title_case": false,
-                "tool_mode": false,
-                "trace_as_metadata": true,
-                "type": "bool",
-                "value": true
-              },
-              "path": {
-                "_input_type": "FileInput",
-                "advanced": false,
-                "display_name": "Files",
-                "dynamic": false,
-                "fileTypes": [
-                  "txt",
-                  "md",
-                  "mdx",
-                  "csv",
-                  "json",
-                  "yaml",
-                  "yml",
-                  "xml",
-                  "html",
-                  "htm",
-                  "pdf",
-                  "docx",
-                  "py",
-                  "sh",
-                  "sql",
-                  "js",
-                  "ts",
-                  "tsx",
-                  "zip",
-                  "tar",
-                  "tgz",
-                  "bz2",
-                  "gz"
-                ],
-                "file_path": [],
-                "info": "Supported file extensions: txt, md, mdx, csv, json, yaml, yml, xml, html, htm, pdf, docx, py, sh, sql, js, ts, tsx; optionally bundled in file extensions: zip, tar, tgz, bz2, gz",
-                "list": true,
-                "list_add_label": "Add More",
-                "name": "path",
-                "placeholder": "",
-                "real_time_refresh": true,
-                "required": false,
-                "show": true,
-                "temp_file": false,
-                "title_case": false,
-                "trace_as_metadata": true,
-                "type": "file",
-                "value": ""
-              },
-              "separator": {
-                "_input_type": "StrInput",
-                "advanced": true,
-                "display_name": "Separator",
-                "dynamic": false,
-                "info": "Specify the separator to use between multiple outputs in Message format.",
-                "list": false,
-                "list_add_label": "Add More",
-                "load_from_db": false,
-                "name": "separator",
-                "placeholder": "",
-                "required": false,
-                "show": true,
-                "title_case": false,
-                "tool_mode": false,
-                "trace_as_metadata": true,
-                "type": "str",
-                "value": "\n\n"
-              },
-              "silent_errors": {
-                "_input_type": "BoolInput",
-                "advanced": true,
-                "display_name": "Silent Errors",
-                "dynamic": false,
-                "info": "If true, errors will not raise an exception.",
-                "list": false,
-                "list_add_label": "Add More",
-                "name": "silent_errors",
-                "placeholder": "",
-                "required": false,
-                "show": true,
-                "title_case": false,
-                "tool_mode": false,
-                "trace_as_metadata": true,
-                "type": "bool",
-                "value": false
-              },
-              "use_multithreading": {
-                "_input_type": "BoolInput",
-                "advanced": true,
-                "display_name": "[Deprecated] Use Multithreading",
-                "dynamic": false,
-                "info": "Set 'Processing Concurrency' greater than 1 to enable multithreading.",
-                "list": false,
-                "list_add_label": "Add More",
-                "name": "use_multithreading",
-                "placeholder": "",
-                "required": false,
-                "show": true,
-                "title_case": false,
-                "tool_mode": false,
-                "trace_as_metadata": true,
-                "type": "bool",
-                "value": true
+                "value": "Extract data from input_text and return only a JSON array matching the provided schema. First check relevance: if the text lacks information for any schema field (e.g., it is purely conversational), output a single object with defaults only. Otherwise, emit one object per entity found. Include every key in schema order, enforce types, and replace missing or unparseable values with defaults (string N/A, integer 0, float 0.0, date null). Produce nothing beyond the JSON."
               }
             },
             "tool_mode": false
           },
           "showNode": true,
-          "type": "File"
+          "type": "StructuredOutput"
         },
         "dragging": false,
-        "id": "File-dfMwA",
+        "id": "StructuredOutput-KJ9Zd",
         "measured": {
-          "height": 230,
+          "height": 349,
           "width": 320
         },
         "position": {
-          "x": 927.3702382252801,
-          "y": 647.5603858397075
-        },
-        "selected": false,
+          "x": 1310.6761216222535,
+          "y": 639.7459625096602
+        },
+        "selected": true,
         "type": "genericNode"
-      },
-      {
-        "data": {
-          "id": "LanguageModelComponent-HrqxT",
-          "node": {
-            "base_classes": [
-              "LanguageModel",
-              "Message"
-            ],
-            "beta": false,
-            "conditional_paths": [],
-            "custom_fields": {},
-            "description": "Runs a language model given a specified provider. ",
-            "display_name": "Language Model",
-            "documentation": "",
-            "edited": false,
-            "field_order": [
-              "provider",
-              "model_name",
-              "api_key",
-              "input_value",
-              "system_message",
-              "stream",
-              "temperature"
-            ],
-            "frozen": false,
-            "icon": "brain-circuit",
-            "legacy": false,
-            "metadata": {
-              "keywords": [
-                "model",
-                "llm",
-                "language model",
-                "large language model"
-              ]
-            },
-            "minimized": false,
-            "output_types": [],
-            "outputs": [
-              {
-                "allows_loop": false,
-                "cache": true,
-                "display_name": "Model Response",
-                "group_outputs": false,
-                "method": "text_response",
-                "name": "text_output",
-                "options": null,
-                "required_inputs": null,
-                "tool_mode": true,
-                "types": [
-                  "Message"
-                ],
-                "value": "__UNDEFINED__"
-              },
-              {
-                "allows_loop": false,
-                "cache": true,
-                "display_name": "Language Model",
-                "group_outputs": false,
-                "method": "build_model",
-                "name": "model_output",
-                "options": null,
-                "required_inputs": null,
-                "selected": "LanguageModel",
-                "tool_mode": true,
-                "types": [
-                  "LanguageModel"
-                ],
-                "value": "__UNDEFINED__"
-              }
-            ],
-            "pinned": false,
-            "priority": 0,
-            "template": {
-              "_type": "Component",
-              "api_key": {
-                "_input_type": "SecretStrInput",
-                "advanced": false,
-                "display_name": "Anthropic API Key",
-                "dynamic": false,
-                "info": "Model Provider API key",
-                "input_types": [],
-                "load_from_db": true,
-                "name": "api_key",
-                "password": true,
-                "placeholder": "",
-                "real_time_refresh": true,
-                "required": false,
-                "show": true,
-                "title_case": false,
-                "type": "str",
-                "value": "ANTHROPIC_API_KEY"
-              },
-              "code": {
-                "advanced": true,
-                "dynamic": true,
-                "fileTypes": [],
-                "file_path": "",
-                "info": "",
-                "list": false,
-                "load_from_db": false,
-                "multiline": true,
-                "name": "code",
-                "password": false,
-                "placeholder": "",
-                "required": true,
-                "show": true,
-                "title_case": false,
-                "type": "code",
-                "value": "from typing import Any\n\nfrom langchain_anthropic import ChatAnthropic\nfrom langchain_google_genai import ChatGoogleGenerativeAI\nfrom langchain_openai import ChatOpenAI\n\nfrom langflow.base.models.anthropic_constants import ANTHROPIC_MODELS\nfrom langflow.base.models.google_generative_ai_constants import GOOGLE_GENERATIVE_AI_MODELS\nfrom langflow.base.models.model import LCModelComponent\nfrom langflow.base.models.openai_constants import OPENAI_MODEL_NAMES\nfrom langflow.field_typing import LanguageModel\nfrom langflow.field_typing.range_spec import RangeSpec\nfrom langflow.inputs.inputs import BoolInput\nfrom langflow.io import DropdownInput, MessageInput, MultilineInput, SecretStrInput, SliderInput\nfrom langflow.schema.dotdict import dotdict\n\n\nclass LanguageModelComponent(LCModelComponent):\n    display_name = \"Language Model\"\n    description = \"Runs a language model given a specified provider.\"\n    documentation: str = \"https://docs.langflow.org/components-models\"\n    icon = \"brain-circuit\"\n    category = \"models\"\n    priority = 0  # Set priority to 0 to make it appear first\n\n    inputs = [\n        DropdownInput(\n            name=\"provider\",\n            display_name=\"Model Provider\",\n            options=[\"OpenAI\", \"Anthropic\", \"Google\"],\n            value=\"OpenAI\",\n            info=\"Select the model provider\",\n            real_time_refresh=True,\n            options_metadata=[{\"icon\": \"OpenAI\"}, {\"icon\": \"Anthropic\"}, {\"icon\": \"GoogleGenerativeAI\"}],\n        ),\n        DropdownInput(\n            name=\"model_name\",\n            display_name=\"Model Name\",\n            options=OPENAI_MODEL_NAMES,\n            value=OPENAI_MODEL_NAMES[0],\n            info=\"Select the model to use\",\n        ),\n        SecretStrInput(\n            name=\"api_key\",\n            display_name=\"OpenAI API Key\",\n            info=\"Model Provider API key\",\n            required=False,\n            show=True,\n            real_time_refresh=True,\n        ),\n        MessageInput(\n            name=\"input_value\",\n            display_name=\"Input\",\n            info=\"The input text to send to the model\",\n        ),\n        MultilineInput(\n            name=\"system_message\",\n            display_name=\"System Message\",\n            info=\"A system message that helps set the behavior of the assistant\",\n            advanced=True,\n        ),\n        BoolInput(\n            name=\"stream\",\n            display_name=\"Stream\",\n            info=\"Whether to stream the response\",\n            value=False,\n            advanced=True,\n        ),\n        SliderInput(\n            name=\"temperature\",\n            display_name=\"Temperature\",\n            value=0.1,\n            info=\"Controls randomness in responses\",\n            range_spec=RangeSpec(min=0, max=1, step=0.01),\n            advanced=True,\n        ),\n    ]\n\n    def build_model(self) -> LanguageModel:\n        provider = self.provider\n        model_name = self.model_name\n        temperature = self.temperature\n        stream = self.stream\n\n        if provider == \"OpenAI\":\n            if not self.api_key:\n                msg = \"OpenAI API key is required when using OpenAI provider\"\n                raise ValueError(msg)\n            return ChatOpenAI(\n                model_name=model_name,\n                temperature=temperature,\n                streaming=stream,\n                openai_api_key=self.api_key,\n            )\n        if provider == \"Anthropic\":\n            if not self.api_key:\n                msg = \"Anthropic API key is required when using Anthropic provider\"\n                raise ValueError(msg)\n            return ChatAnthropic(\n                model=model_name,\n                temperature=temperature,\n                streaming=stream,\n                anthropic_api_key=self.api_key,\n            )\n        if provider == \"Google\":\n            if not self.api_key:\n                msg = \"Google API key is required when using Google provider\"\n                raise ValueError(msg)\n            return ChatGoogleGenerativeAI(\n                model=model_name,\n                temperature=temperature,\n                streaming=stream,\n                google_api_key=self.api_key,\n            )\n        msg = f\"Unknown provider: {provider}\"\n        raise ValueError(msg)\n\n    def update_build_config(self, build_config: dotdict, field_value: Any, field_name: str | None = None) -> dotdict:\n        if field_name == \"provider\":\n            if field_value == \"OpenAI\":\n                build_config[\"model_name\"][\"options\"] = OPENAI_MODEL_NAMES\n                build_config[\"model_name\"][\"value\"] = OPENAI_MODEL_NAMES[0]\n                build_config[\"api_key\"][\"display_name\"] = \"OpenAI API Key\"\n            elif field_value == \"Anthropic\":\n                build_config[\"model_name\"][\"options\"] = ANTHROPIC_MODELS\n                build_config[\"model_name\"][\"value\"] = ANTHROPIC_MODELS[0]\n                build_config[\"api_key\"][\"display_name\"] = \"Anthropic API Key\"\n            elif field_value == \"Google\":\n                build_config[\"model_name\"][\"options\"] = GOOGLE_GENERATIVE_AI_MODELS\n                build_config[\"model_name\"][\"value\"] = GOOGLE_GENERATIVE_AI_MODELS[0]\n                build_config[\"api_key\"][\"display_name\"] = \"Google API Key\"\n        return build_config\n"
-              },
-              "input_value": {
-                "_input_type": "MessageInput",
-                "advanced": false,
-                "display_name": "Input",
-                "dynamic": false,
-                "info": "The input text to send to the model",
-                "input_types": [
-                  "Message"
-                ],
-                "list": false,
-                "list_add_label": "Add More",
-                "load_from_db": false,
-                "name": "input_value",
-                "placeholder": "",
-                "required": false,
-                "show": true,
-                "title_case": false,
-                "tool_mode": false,
-                "trace_as_input": true,
-                "trace_as_metadata": true,
-                "type": "str",
-                "value": ""
-              },
-              "model_name": {
-                "_input_type": "DropdownInput",
-                "advanced": false,
-                "combobox": false,
-                "dialog_inputs": {},
-                "display_name": "Model Name",
-                "dynamic": false,
-                "info": "Select the model to use",
-                "name": "model_name",
-                "options": [
-                  "claude-opus-4-20250514",
-                  "claude-sonnet-4-20250514",
-                  "claude-3-7-sonnet-latest",
-                  "claude-3-5-sonnet-latest",
-                  "claude-3-5-haiku-latest",
-                  "claude-3-opus-latest",
-                  "claude-3-sonnet-20240229"
-                ],
-                "options_metadata": [],
-                "placeholder": "",
-                "required": false,
-                "show": true,
-                "title_case": false,
-                "toggle": false,
-                "tool_mode": false,
-                "trace_as_metadata": true,
-                "type": "str",
-                "value": "claude-3-5-sonnet-latest"
-              },
-              "provider": {
-                "_input_type": "DropdownInput",
-                "advanced": false,
-                "combobox": false,
-                "dialog_inputs": {},
-                "display_name": "Model Provider",
-                "dynamic": false,
-                "info": "Select the model provider",
-                "name": "provider",
-                "options": [
-                  "OpenAI",
-                  "Anthropic",
-                  "Google"
-                ],
-                "options_metadata": [
-                  {
-                    "icon": "OpenAI"
-                  },
-                  {
-                    "icon": "Anthropic"
-                  },
-                  {
-                    "icon": "GoogleGenerativeAI"
-                  }
-                ],
-                "placeholder": "",
-                "real_time_refresh": true,
-                "required": false,
-                "show": true,
-                "title_case": false,
-                "toggle": false,
-                "tool_mode": false,
-                "trace_as_metadata": true,
-                "type": "str",
-                "value": "Anthropic"
-              },
-              "stream": {
-                "_input_type": "BoolInput",
-                "advanced": true,
-                "display_name": "Stream",
-                "dynamic": false,
-                "info": "Whether to stream the response",
-                "list": false,
-                "list_add_label": "Add More",
-                "name": "stream",
-                "placeholder": "",
-                "required": false,
-                "show": true,
-                "title_case": false,
-                "tool_mode": false,
-                "trace_as_metadata": true,
-                "type": "bool",
-                "value": false
-              },
-              "system_message": {
-                "_input_type": "MultilineInput",
-                "advanced": true,
-                "copy_field": false,
-                "display_name": "System Message",
-                "dynamic": false,
-                "info": "A system message that helps set the behavior of the assistant",
-                "input_types": [
-                  "Message"
-                ],
-                "list": false,
-                "list_add_label": "Add More",
-                "load_from_db": false,
-                "multiline": true,
-                "name": "system_message",
-                "placeholder": "",
-                "required": false,
-                "show": true,
-                "title_case": false,
-                "tool_mode": false,
-                "trace_as_input": true,
-                "trace_as_metadata": true,
-                "type": "str",
-                "value": ""
-              },
-              "temperature": {
-                "_input_type": "SliderInput",
-                "advanced": true,
-                "display_name": "Temperature",
-                "dynamic": false,
-                "info": "Controls randomness in responses",
-                "max_label": "",
-                "max_label_icon": "",
-                "min_label": "",
-                "min_label_icon": "",
-                "name": "temperature",
-                "placeholder": "",
-                "range_spec": {
-                  "max": 1,
-                  "min": 0,
-                  "step": 0.01,
-                  "step_type": "float"
-                },
-                "required": false,
-                "show": true,
-                "slider_buttons": false,
-                "slider_buttons_options": [],
-                "slider_input": false,
-                "title_case": false,
-                "tool_mode": false,
-                "type": "slider",
-                "value": 0.1
-              }
-            },
-            "tool_mode": false
-          },
-          "selected_output": "model_output",
-          "showNode": true,
-          "type": "LanguageModelComponent"
-        },
-        "dragging": false,
-        "id": "LanguageModelComponent-HrqxT",
-        "measured": {
-          "height": 451,
-          "width": 320
-        },
-        "position": {
-          "x": 923.390837663514,
-          "y": 80.65046750436001
-        },
-        "selected": false,
-        "type": "genericNode"
-      },
-      {
-        "data": {
-          "id": "LanguageModelComponent-QdlJs",
-          "node": {
-            "base_classes": [
-              "LanguageModel",
-              "Message"
-            ],
-            "beta": false,
-            "conditional_paths": [],
-            "custom_fields": {},
-            "description": "Runs a language model given a specified provider. ",
-            "display_name": "Language Model",
-            "documentation": "",
-            "edited": false,
-            "field_order": [
-              "provider",
-              "model_name",
-              "api_key",
-              "input_value",
-              "system_message",
-              "stream",
-              "temperature"
-            ],
-            "frozen": false,
-            "icon": "brain-circuit",
-            "legacy": false,
-            "metadata": {
-              "keywords": [
-                "model",
-                "llm",
-                "language model",
-                "large language model"
-              ]
-            },
-            "minimized": false,
-            "output_types": [],
-            "outputs": [
-              {
-                "allows_loop": false,
-                "cache": true,
-                "display_name": "Model Response",
-                "group_outputs": false,
-                "method": "text_response",
-                "name": "text_output",
-                "options": null,
-                "required_inputs": null,
-                "selected": "Message",
-                "tool_mode": true,
-                "types": [
-                  "Message"
-                ],
-                "value": "__UNDEFINED__"
-              },
-              {
-                "allows_loop": false,
-                "cache": true,
-                "display_name": "Language Model",
-                "group_outputs": false,
-                "method": "build_model",
-                "name": "model_output",
-                "options": null,
-                "required_inputs": null,
-                "selected": "LanguageModel",
-                "tool_mode": true,
-                "types": [
-                  "LanguageModel"
-                ],
-                "value": "__UNDEFINED__"
-              }
-            ],
-            "pinned": false,
-            "priority": 0,
-            "template": {
-              "_type": "Component",
-              "api_key": {
-                "_input_type": "SecretStrInput",
-                "advanced": false,
-                "display_name": "Anthropic API Key",
-                "dynamic": false,
-                "info": "Model Provider API key",
-                "input_types": [],
-                "load_from_db": true,
-                "name": "api_key",
-                "password": true,
-                "placeholder": "",
-                "real_time_refresh": true,
-                "required": false,
-                "show": true,
-                "title_case": false,
-                "type": "str",
-                "value": "ANTHROPIC_API_KEY"
-              },
-              "code": {
-                "advanced": true,
-                "dynamic": true,
-                "fileTypes": [],
-                "file_path": "",
-                "info": "",
-                "list": false,
-                "load_from_db": false,
-                "multiline": true,
-                "name": "code",
-                "password": false,
-                "placeholder": "",
-                "required": true,
-                "show": true,
-                "title_case": false,
-                "type": "code",
-                "value": "from typing import Any\n\nfrom langchain_anthropic import ChatAnthropic\nfrom langchain_google_genai import ChatGoogleGenerativeAI\nfrom langchain_openai import ChatOpenAI\n\nfrom langflow.base.models.anthropic_constants import ANTHROPIC_MODELS\nfrom langflow.base.models.google_generative_ai_constants import GOOGLE_GENERATIVE_AI_MODELS\nfrom langflow.base.models.model import LCModelComponent\nfrom langflow.base.models.openai_constants import OPENAI_MODEL_NAMES\nfrom langflow.field_typing import LanguageModel\nfrom langflow.field_typing.range_spec import RangeSpec\nfrom langflow.inputs.inputs import BoolInput\nfrom langflow.io import DropdownInput, MessageInput, MultilineInput, SecretStrInput, SliderInput\nfrom langflow.schema.dotdict import dotdict\n\n\nclass LanguageModelComponent(LCModelComponent):\n    display_name = \"Language Model\"\n    description = \"Runs a language model given a specified provider.\"\n    documentation: str = \"https://docs.langflow.org/components-models\"\n    icon = \"brain-circuit\"\n    category = \"models\"\n    priority = 0  # Set priority to 0 to make it appear first\n\n    inputs = [\n        DropdownInput(\n            name=\"provider\",\n            display_name=\"Model Provider\",\n            options=[\"OpenAI\", \"Anthropic\", \"Google\"],\n            value=\"OpenAI\",\n            info=\"Select the model provider\",\n            real_time_refresh=True,\n            options_metadata=[{\"icon\": \"OpenAI\"}, {\"icon\": \"Anthropic\"}, {\"icon\": \"GoogleGenerativeAI\"}],\n        ),\n        DropdownInput(\n            name=\"model_name\",\n            display_name=\"Model Name\",\n            options=OPENAI_MODEL_NAMES,\n            value=OPENAI_MODEL_NAMES[0],\n            info=\"Select the model to use\",\n        ),\n        SecretStrInput(\n            name=\"api_key\",\n            display_name=\"OpenAI API Key\",\n            info=\"Model Provider API key\",\n            required=False,\n            show=True,\n            real_time_refresh=True,\n        ),\n        MessageInput(\n            name=\"input_value\",\n            display_name=\"Input\",\n            info=\"The input text to send to the model\",\n        ),\n        MultilineInput(\n            name=\"system_message\",\n            display_name=\"System Message\",\n            info=\"A system message that helps set the behavior of the assistant\",\n            advanced=True,\n        ),\n        BoolInput(\n            name=\"stream\",\n            display_name=\"Stream\",\n            info=\"Whether to stream the response\",\n            value=False,\n            advanced=True,\n        ),\n        SliderInput(\n            name=\"temperature\",\n            display_name=\"Temperature\",\n            value=0.1,\n            info=\"Controls randomness in responses\",\n            range_spec=RangeSpec(min=0, max=1, step=0.01),\n            advanced=True,\n        ),\n    ]\n\n    def build_model(self) -> LanguageModel:\n        provider = self.provider\n        model_name = self.model_name\n        temperature = self.temperature\n        stream = self.stream\n\n        if provider == \"OpenAI\":\n            if not self.api_key:\n                msg = \"OpenAI API key is required when using OpenAI provider\"\n                raise ValueError(msg)\n            return ChatOpenAI(\n                model_name=model_name,\n                temperature=temperature,\n                streaming=stream,\n                openai_api_key=self.api_key,\n            )\n        if provider == \"Anthropic\":\n            if not self.api_key:\n                msg = \"Anthropic API key is required when using Anthropic provider\"\n                raise ValueError(msg)\n            return ChatAnthropic(\n                model=model_name,\n                temperature=temperature,\n                streaming=stream,\n                anthropic_api_key=self.api_key,\n            )\n        if provider == \"Google\":\n            if not self.api_key:\n                msg = \"Google API key is required when using Google provider\"\n                raise ValueError(msg)\n            return ChatGoogleGenerativeAI(\n                model=model_name,\n                temperature=temperature,\n                streaming=stream,\n                google_api_key=self.api_key,\n            )\n        msg = f\"Unknown provider: {provider}\"\n        raise ValueError(msg)\n\n    def update_build_config(self, build_config: dotdict, field_value: Any, field_name: str | None = None) -> dotdict:\n        if field_name == \"provider\":\n            if field_value == \"OpenAI\":\n                build_config[\"model_name\"][\"options\"] = OPENAI_MODEL_NAMES\n                build_config[\"model_name\"][\"value\"] = OPENAI_MODEL_NAMES[0]\n                build_config[\"api_key\"][\"display_name\"] = \"OpenAI API Key\"\n            elif field_value == \"Anthropic\":\n                build_config[\"model_name\"][\"options\"] = ANTHROPIC_MODELS\n                build_config[\"model_name\"][\"value\"] = ANTHROPIC_MODELS[0]\n                build_config[\"api_key\"][\"display_name\"] = \"Anthropic API Key\"\n            elif field_value == \"Google\":\n                build_config[\"model_name\"][\"options\"] = GOOGLE_GENERATIVE_AI_MODELS\n                build_config[\"model_name\"][\"value\"] = GOOGLE_GENERATIVE_AI_MODELS[0]\n                build_config[\"api_key\"][\"display_name\"] = \"Google API Key\"\n        return build_config\n"
-              },
-              "input_value": {
-                "_input_type": "MessageInput",
-                "advanced": false,
-                "display_name": "Input",
-                "dynamic": false,
-                "info": "The input text to send to the model",
-                "input_types": [
-                  "Message"
-                ],
-                "list": false,
-                "list_add_label": "Add More",
-                "load_from_db": false,
-                "name": "input_value",
-                "placeholder": "",
-                "required": false,
-                "show": true,
-                "title_case": false,
-                "tool_mode": false,
-                "trace_as_input": true,
-                "trace_as_metadata": true,
-                "type": "str",
-                "value": ""
-              },
-              "model_name": {
-                "_input_type": "DropdownInput",
-                "advanced": false,
-                "combobox": false,
-                "dialog_inputs": {},
-                "display_name": "Model Name",
-                "dynamic": false,
-                "info": "Select the model to use",
-                "name": "model_name",
-                "options": [
-                  "claude-opus-4-20250514",
-                  "claude-sonnet-4-20250514",
-                  "claude-3-7-sonnet-latest",
-                  "claude-3-5-sonnet-latest",
-                  "claude-3-5-haiku-latest",
-                  "claude-3-opus-latest",
-                  "claude-3-sonnet-20240229"
-                ],
-                "options_metadata": [],
-                "placeholder": "",
-                "required": false,
-                "show": true,
-                "title_case": false,
-                "toggle": false,
-                "tool_mode": false,
-                "trace_as_metadata": true,
-                "type": "str",
-                "value": "claude-3-5-sonnet-latest"
-              },
-              "provider": {
-                "_input_type": "DropdownInput",
-                "advanced": false,
-                "combobox": false,
-                "dialog_inputs": {},
-                "display_name": "Model Provider",
-                "dynamic": false,
-                "info": "Select the model provider",
-                "name": "provider",
-                "options": [
-                  "OpenAI",
-                  "Anthropic",
-                  "Google"
-                ],
-                "options_metadata": [
-                  {
-                    "icon": "OpenAI"
-                  },
-                  {
-                    "icon": "Anthropic"
-                  },
-                  {
-                    "icon": "GoogleGenerativeAI"
-                  }
-                ],
-                "placeholder": "",
-                "real_time_refresh": true,
-                "required": false,
-                "show": true,
-                "title_case": false,
-                "toggle": false,
-                "tool_mode": false,
-                "trace_as_metadata": true,
-                "type": "str",
-                "value": "Anthropic"
-              },
-              "stream": {
-                "_input_type": "BoolInput",
-                "advanced": true,
-                "display_name": "Stream",
-                "dynamic": false,
-                "info": "Whether to stream the response",
-                "list": false,
-                "list_add_label": "Add More",
-                "name": "stream",
-                "placeholder": "",
-                "required": false,
-                "show": true,
-                "title_case": false,
-                "tool_mode": false,
-                "trace_as_metadata": true,
-                "type": "bool",
-                "value": false
-              },
-              "system_message": {
-                "_input_type": "MultilineInput",
-                "advanced": false,
-                "copy_field": false,
-                "display_name": "System Message",
-                "dynamic": false,
-                "info": "A system message that helps set the behavior of the assistant",
-                "input_types": [
-                  "Message"
-                ],
-                "list": false,
-                "list_add_label": "Add More",
-                "load_from_db": false,
-                "multiline": true,
-                "name": "system_message",
-                "placeholder": "",
-                "required": false,
-                "show": true,
-                "title_case": false,
-                "tool_mode": false,
-                "trace_as_input": true,
-                "trace_as_metadata": true,
-                "type": "str",
-                "value": ""
-              },
-              "temperature": {
-                "_input_type": "SliderInput",
-                "advanced": true,
-                "display_name": "Temperature",
-                "dynamic": false,
-                "info": "Controls randomness in responses",
-                "max_label": "",
-                "max_label_icon": "",
-                "min_label": "",
-                "min_label_icon": "",
-                "name": "temperature",
-                "placeholder": "",
-                "range_spec": {
-                  "max": 1,
-                  "min": 0,
-                  "step": 0.01,
-                  "step_type": "float"
-                },
-                "required": false,
-                "show": true,
-                "slider_buttons": false,
-                "slider_buttons_options": [],
-                "slider_input": false,
-                "title_case": false,
-                "tool_mode": false,
-                "type": "slider",
-                "value": 0.1
-              }
-            },
-            "tool_mode": false
-          },
-          "selected_output": "text_output",
-          "showNode": true,
-          "type": "LanguageModelComponent"
-        },
-        "dragging": false,
-        "id": "LanguageModelComponent-QdlJs",
-        "measured": {
-          "height": 534,
-          "width": 320
-        },
-        "position": {
-          "x": 2186.279431622904,
-          "y": 451.16763265323283
-        },
-        "selected": false,
-        "type": "genericNode"
-      },
-      {
-        "data": {
-          "id": "note-BstqH",
-          "node": {
-            "description": "### 💡 Add your Anthropic API key here",
-            "display_name": "",
-            "documentation": "",
-            "template": {
-              "backgroundColor": "transparent"
-            }
-          },
-          "type": "note"
-        },
-        "dragging": false,
-        "id": "note-BstqH",
-        "measured": {
-          "height": 324,
-          "width": 324
-        },
-        "position": {
-          "x": 2177.24956539088,
-          "y": 384.73691533198325
-        },
-        "selected": false,
-        "type": "noteNode"
       }
     ],
     "viewport": {
-      "x": -342.31789184604554,
-      "y": 186.2718754536295,
-      "zoom": 0.6178978805328279
+      "x": -132.14996739534695,
+      "y": 106.33779010338509,
+      "zoom": 0.5074861412536269
     }
   },
   "description": "This template transforms PDF or TXT resume documents into structured JSON, generating a portfolio website HTML code from the structured data.",
   "endpoint_name": null,
-  "id": "c36b3b7b-79e6-4158-9daa-aeef89196bd6",
+  "id": "0f86db9d-dfbe-4d4a-882b-24062cce7925",
   "is_component": false,
   "last_tested_version": "1.4.3",
   "name": "Portfolio Website Code Generator",
