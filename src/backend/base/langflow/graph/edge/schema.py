from typing import Any, List, Optional

<<<<<<< HEAD
from pydantic import BaseModel, Field, field_validator
from typing_extensions import TypedDict
=======
from pydantic import Field, field_validator
from typing_extensions import TypedDict

from langflow.helpers.base_model import BaseModel
>>>>>>> 32452d05


class ResultPair(BaseModel):
    result: Any
    extra: Any


class Payload(BaseModel):
    result_pairs: List[ResultPair] = []

    def __iter__(self):
        return iter(self.result_pairs)

    def add_result_pair(self, result: Any, extra: Optional[Any] = None) -> None:
        self.result_pairs.append(ResultPair(result=result, extra=extra))

    def get_last_result_pair(self) -> ResultPair:
        return self.result_pairs[-1]

    # format all but the last result pair
    # into a string
    def format(self, sep: str = "\n") -> str:
        # Result: the result
        # Extra: the extra if it exists don't show if it doesn't
        return sep.join(
            [
                f"Result: {result_pair.result}\nExtra: {result_pair.extra}"
                if result_pair.extra is not None
                else f"Result: {result_pair.result}"
                for result_pair in self.result_pairs[:-1]
            ]
        )


class TargetHandle(BaseModel):
<<<<<<< HEAD
    fieldName: str = Field(..., description="Field name for the target handle.")
    id: str = Field(..., description="Unique identifier for the target handle.")
    inputTypes: Optional[List[str]] = Field(None, description="List of input types for the target handle.")
=======
    fieldName: str = Field(..., alias="fieldName", description="Field name for the target handle.")
    id: str = Field(..., description="Unique identifier for the target handle.")
    input_types: List[str] = Field(
        default_factory=list, alias="inputTypes", description="List of input types for the target handle."
    )
>>>>>>> 32452d05
    type: str = Field(..., description="Type of the target handle.")


class SourceHandle(BaseModel):
<<<<<<< HEAD
    baseClasses: list[str] = Field(default_factory=list, description="List of base classes for the source handle.")
    dataType: str = Field(..., description="Data type for the source handle.")
=======
    base_classes: list[str] = Field(
        default_factory=list, alias="baseClasses", description="List of base classes for the source handle."
    )
    data_type: str = Field(..., alias="dataType", description="Data type for the source handle.")
>>>>>>> 32452d05
    id: str = Field(..., description="Unique identifier for the source handle.")
    name: Optional[str] = Field(None, description="Name of the source handle.")
    output_types: List[str] = Field(default_factory=list, description="List of output types for the source handle.")

    @field_validator("name", mode="before")
    @classmethod
    def validate_name(cls, v, _info):
<<<<<<< HEAD
        if _info.data["dataType"] == "GroupNode":
=======
        if _info.data["data_type"] == "GroupNode":
>>>>>>> 32452d05
            # 'OpenAIModel-u4iGV_text_output'
            splits = v.split("_", 1)
            if len(splits) != 2:
                raise ValueError(f"Invalid source handle name {v}")
            v = splits[1]
        return v


class SourceHandleDict(TypedDict, total=False):
    baseClasses: list[str]
    dataType: str
    id: str
    name: Optional[str]
    output_types: List[str]


class TargetHandleDict(TypedDict):
    fieldName: str
    id: str
    inputTypes: Optional[List[str]]
    type: str


class EdgeDataDetails(TypedDict):
    sourceHandle: SourceHandleDict
    targetHandle: TargetHandleDict


class EdgeData(TypedDict, total=False):
    source: str
    target: str
    data: EdgeDataDetails<|MERGE_RESOLUTION|>--- conflicted
+++ resolved
@@ -1,14 +1,9 @@
 from typing import Any, List, Optional
 
-<<<<<<< HEAD
-from pydantic import BaseModel, Field, field_validator
-from typing_extensions import TypedDict
-=======
 from pydantic import Field, field_validator
 from typing_extensions import TypedDict
 
 from langflow.helpers.base_model import BaseModel
->>>>>>> 32452d05
 
 
 class ResultPair(BaseModel):
@@ -44,30 +39,19 @@
 
 
 class TargetHandle(BaseModel):
-<<<<<<< HEAD
-    fieldName: str = Field(..., description="Field name for the target handle.")
-    id: str = Field(..., description="Unique identifier for the target handle.")
-    inputTypes: Optional[List[str]] = Field(None, description="List of input types for the target handle.")
-=======
-    fieldName: str = Field(..., alias="fieldName", description="Field name for the target handle.")
+    field_name: str = Field(..., alias="fieldName", description="Field name for the target handle.")
     id: str = Field(..., description="Unique identifier for the target handle.")
     input_types: List[str] = Field(
         default_factory=list, alias="inputTypes", description="List of input types for the target handle."
     )
->>>>>>> 32452d05
     type: str = Field(..., description="Type of the target handle.")
 
 
 class SourceHandle(BaseModel):
-<<<<<<< HEAD
-    baseClasses: list[str] = Field(default_factory=list, description="List of base classes for the source handle.")
-    dataType: str = Field(..., description="Data type for the source handle.")
-=======
     base_classes: list[str] = Field(
         default_factory=list, alias="baseClasses", description="List of base classes for the source handle."
     )
     data_type: str = Field(..., alias="dataType", description="Data type for the source handle.")
->>>>>>> 32452d05
     id: str = Field(..., description="Unique identifier for the source handle.")
     name: Optional[str] = Field(None, description="Name of the source handle.")
     output_types: List[str] = Field(default_factory=list, description="List of output types for the source handle.")
@@ -75,11 +59,7 @@
     @field_validator("name", mode="before")
     @classmethod
     def validate_name(cls, v, _info):
-<<<<<<< HEAD
-        if _info.data["dataType"] == "GroupNode":
-=======
         if _info.data["data_type"] == "GroupNode":
->>>>>>> 32452d05
             # 'OpenAIModel-u4iGV_text_output'
             splits = v.split("_", 1)
             if len(splits) != 2:
