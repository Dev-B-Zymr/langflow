--- conflicted
+++ resolved
@@ -904,17 +904,12 @@
                         do_forward = do_forward and event_type.find("flow.") != 0
                         
                         if do_forward:
-<<<<<<< HEAD
-                            await client_safe_send(event)
+                            client_send(event)
                         if event_type == "response.created":
                             if voice_config.use_elevenlabs:
                                 response_id = event["response"]["id"]
                                 eleven_labs_responses[response_id] = ElevenLabsResponse(response_id)
                         elif event_type == "response.text.delta":
-=======
-                            client_send(event)
-                        if event_type == "response.text.delta":
->>>>>>> 44a09db7
                             if voice_config.use_elevenlabs:
                                 delta = event.get("delta", "")
                                 rsp : ElevenLabsResponse = eleven_labs_responses[response_id]
