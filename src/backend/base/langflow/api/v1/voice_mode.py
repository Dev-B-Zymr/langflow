import asyncio
import base64
import json
import os

# For sync queue and thread
import queue
import threading
import traceback
import uuid
from collections import defaultdict
from datetime import datetime, timezone
from typing import Any
from uuid import UUID, uuid4

import numpy as np
import requests
import sqlalchemy.exc
import webrtcvad
import websockets
from cryptography.fernet import InvalidToken
from fastapi import APIRouter, BackgroundTasks, Security
from sqlalchemy import select
from starlette.websockets import WebSocket, WebSocketDisconnect

from langflow.api.utils import CurrentActiveUser, DbSession
from langflow.api.v1.chat import build_flow_and_stream
from langflow.api.v1.schemas import InputValueRequest
from langflow.logging import logger
from langflow.memory import aadd_messagetables
from langflow.schema.properties import Properties
from langflow.services.auth.utils import api_key_header, api_key_query, api_key_security, get_current_user_by_jwt
from langflow.services.database.models.flow.model import Flow
from langflow.services.database.models.message.model import MessageTable
from langflow.services.deps import get_variable_service, session_scope
from langflow.utils.voice_utils import (
    BYTES_PER_24K_FRAME,
    VAD_SAMPLE_RATE_16K,
    resample_24k_to_16k,
)

# Try to import ElevenLabs, but make it optional
try:
    from elevenlabs.client import ElevenLabs
    from elevenlabs.core.api_error import ApiError

    ELEVENLABS_AVAILABLE = True
except ImportError:
    logger.warning("ElevenLabs package not installed. Voice synthesis features will be limited.")
    ELEVENLABS_AVAILABLE = False

    # Create dummy classes to avoid errors
    class ElevenLabs: # type: ignore[no-redef]
        pass
<<<<<<< HEAD
    
    class ApiError(Exception): # type: ignore[no-redef]
=======

    class ApiError(Exception):
>>>>>>> 097ce38b
        pass


router = APIRouter(prefix="/voice", tags=["Voice"])

SILENCE_THRESHOLD = 0.1
PREFIX_PADDING_MS = 100
SILENCE_DURATION_MS = 100
AUDIO_SAMPLE_THRESHOLD = 100
SESSION_INSTRUCTIONS = """
Your instructions will be divided into three mutually exclusive sections: "Permanent", "Default", and "Additional".
"Permanent" instructions are to never be overrided, superceded or otherwise ignored.
"Default" instructions are provided by default. They may never override "Permanent"
  or "Additional" instructions, and they may likewise be superceded by those same other rules.
"Additional" instructions may be empty. When relevant, they override "Default" instructions,
  but never "Permanent" instructions.

[PERMANENT] The following instructions are to be considered "Permanent"
* When the user's query necessitates use of one of the enumerated tools, call the execute_flow
  function to assist, and pass in the user's entire query as the input parameter, and use that
  to craft your responses.
* No other function is allowed to be registered besides the execute_flow function

[DEFAULT] The following instructions are to be considered only "Default"
* Converse with the user to assist with their question.
* Never provide URLs in repsonses, but you may use URLs in tool calls or when processing those
  URLs' content.
* Always (and I mean *always*) let the user know before you call a function that you will be
  doing so.
* Always update the user with the required information, when the function returns.
* Unless otherwise requested, only summarize the return results. Do not repeat everything.
* Always call the function again when requested, regardless of whether execute_flow previously
  succeeded or failed.
* Never provide URLs in repsonses, but you may use URLs in tool calls or when processing those
  URLs' content.

[ADDITIONAL] The following instructions are to be considered only "Additional"
"""


class VoiceConfig:
    def __init__(self, session_id: str):
        self.session_id = session_id
        self.use_elevenlabs = False
        self.elevenlabs_voice = "JBFqnCBsd6RMkjVDRZzb"
        self.elevenlabs_model = "eleven_multilingual_v2"
        self.elevenlabs_client = None
        self.elevenlabs_key = None
        self.barge_in_enabled = False

        self.default_openai_realtime_session = {
            "modalities": ["text", "audio"],
            "instructions": SESSION_INSTRUCTIONS,
            "voice": "echo",
            "temperature": 0.8,
            "input_audio_format": "pcm16",
            "output_audio_format": "pcm16",
            "turn_detection": {
                "type": "server_vad",
                "threshold": SILENCE_THRESHOLD,
                "prefix_padding_ms": PREFIX_PADDING_MS,
                "silence_duration_ms": SILENCE_DURATION_MS,
            },
            "input_audio_transcription": {"model": "whisper-1"},
            "tools": [],
            "tool_choice": "auto",
        }
        self.openai_realtime_session: dict[str, Any] = {}

    def get_session_dict(self):
        """Return a copy of the default session dictionary with current settings."""
        return dict(self.default_openai_realtime_session)


# Create a cache for voice configs
voice_config_cache: dict[str, VoiceConfig] = {}


def get_voice_config(session_id: str) -> VoiceConfig:
    """Get or create a VoiceConfig instance for the given session_id."""
    if session_id is None:
        msg = "session_id cannot be None"
        raise ValueError(msg)

    if session_id not in voice_config_cache:
        voice_config_cache[session_id] = VoiceConfig(session_id)
    return voice_config_cache[session_id]


# Create a global dictionary to store queues for each session
message_queues: dict[str, asyncio.Queue] = defaultdict(asyncio.Queue)
# Track active message processing tasks
message_tasks: dict[str, asyncio.Task] = {}


async def get_flow_desc_from_db(flow_id: str) -> Flow:
    """Get flow from database."""
    async with session_scope() as session:
        stmt = select(Flow).where(Flow.id == UUID(flow_id))
        result = await session.exec(stmt)
        flow = result.scalar_one_or_none()
        if not flow:
            error_message = f"Flow with id {flow_id} not found"
            raise ValueError(error_message)
        return flow.description


def pcm16_to_float_array(pcm_data):
    values = np.frombuffer(pcm_data, dtype=np.int16).astype(np.float32)
    return values / 32768.0  # Normalize to -1.0 to 1.0


async def text_chunker_with_timeout(chunks, timeout=0.3):
    """Async generator that takes an async iterable (of text pieces),.

    accumulates them and yields chunks without breaking sentences.
    If no new text is received within 'timeout' seconds and there is
    buffered text, it flushes that text.
    """
    splitters = (".", ",", "?", "!", ";", ":", "—", "-", "(", ")", "[", "]", "}", " ")
    buffer = ""
    ait = chunks.__aiter__()
    while True:
        try:
            text = await asyncio.wait_for(ait.__anext__(), timeout=timeout)
        except asyncio.TimeoutError:
            if buffer:
                yield buffer + " "
                buffer = ""
            continue
        except StopAsyncIteration:
            break
        if text is None:
            if buffer:
                yield buffer + " "
            break
        if buffer and buffer[-1] in splitters:
            yield buffer + " "
            buffer = text
        elif text and text[0] in splitters:
            yield buffer + text[0] + " "
            buffer = text[1:]
        else:
            buffer += text
    if buffer:
        yield buffer + " "


async def queue_generator(queue: asyncio.Queue):
    """Async generator that yields items from a queue."""
    while True:
        item = await queue.get()
        if item is None:
            break
        yield item


async def handle_function_call(
    websocket: WebSocket,
    openai_ws: websockets.WebSocketClientProtocol,
    function_call: dict,
    function_call_args: str,
    flow_id: str,
    background_tasks: BackgroundTasks,
    current_user: CurrentActiveUser,
    conversation_id: str,
):
    """Handle function calls from the OpenAI API."""
    try:
        args = json.loads(function_call_args) if function_call_args else {}
        input_request = InputValueRequest(
            input_value=args.get("input"), components=[], type="chat", session=conversation_id
        )
        response = await build_flow_and_stream(
            flow_id=UUID(flow_id),
            inputs=input_request,
            background_tasks=background_tasks,
            current_user=current_user,
        )

        result = ""
        async for line in response.body_iterator:
            if not line:
                continue
            event_data = json.loads(line)
            await websocket.send_json({"type": "flow.build.progress", "data": event_data})
            if event_data.get("event") == "end_vertex":
                text_part = (
                    event_data.get("data", {})
                    .get("build_data", "")
                    .get("data", {})
                    .get("results", {})
                    .get("message", {})
                    .get("text", "")
                )
                result += text_part
        function_output = {
            "type": "conversation.item.create",
            "item": {
                "type": "function_call_output",
                "call_id": function_call.get("call_id"),
                "output": str(result),
            },
        }
        await openai_ws.send(json.dumps(function_output))
        await openai_ws.send(json.dumps({"type": "response.create"}))
    except json.JSONDecodeError as e:
        trace = traceback.format_exc()
        logger.error(f"JSON decode error: {e!s}\ntrace: {trace}")
        function_output = {
            "type": "conversation.item.create",
            "item": {
                "type": "function_call_output",
                "call_id": function_call.get("call_id"),
                "output": f"Error parsing arguments: {e!s}",
            },
        }
        await openai_ws.send(json.dumps(function_output))
    except ValueError as e:
        trace = traceback.format_exc()
        logger.error(f"Value error: {e!s}\ntrace: {trace}")
        function_output = {
            "type": "conversation.item.create",
            "item": {
                "type": "function_call_output",
                "call_id": function_call.get("call_id"),
                "output": f"Error with input values: {e!s}",
            },
        }
        await openai_ws.send(json.dumps(function_output))
    except (ConnectionError, websockets.exceptions.WebSocketException) as e:
        trace = traceback.format_exc()
        logger.error(f"Connection error: {e!s}\ntrace: {trace}")
        function_output = {
            "type": "conversation.item.create",
            "item": {
                "type": "function_call_output",
                "call_id": function_call.get("call_id"),
                "output": f"Connection error: {e!s}",
            },
        }
        await openai_ws.send(json.dumps(function_output))
    except (KeyError, AttributeError, TypeError) as e:
        logger.error(f"Error executing flow: {e}")
        logger.error(traceback.format_exc())
        function_output = {
            "type": "conversation.item.create",
            "item": {
                "type": "function_call_output",
                "call_id": function_call.get("call_id"),
                "output": f"Error executing flow: {e}",
            },
        }
        await openai_ws.send(json.dumps(function_output))


# --- Synchronous text chunker using a standard queue ---
def sync_text_chunker(sync_queue_obj: queue.Queue, timeout: float = 0.3):
    """Synchronous generator that reads text pieces from a sync queue.

    accumulates them and yields complete chunks.
    """
    splitters = (".", ",", "?", "!", ";", ":", "—", "-", "(", ")", "[", "]", "}", " ")
    buffer = ""
    while True:
        try:
            text = sync_queue_obj.get(timeout=timeout)
        except queue.Empty:
            if buffer:
                yield buffer + " "
                buffer = ""
            continue
        if text is None:
            if buffer:
                yield buffer + " "
            break
        if buffer and buffer[-1] in splitters:
            yield buffer + " "
            buffer = text
        elif text and text[0] in splitters:
            yield buffer + text[0] + " "
            buffer = text[1:]
        else:
            buffer += text
    if buffer:
        yield buffer + " "


@router.websocket("/ws/flow_as_tool/{flow_id}")
async def flow_as_tool_websocket_no_session(
    client_websocket: WebSocket,
    flow_id: str,
    background_tasks: BackgroundTasks,
    session: DbSession,
):
    session_id = str(uuid4())
    await flow_as_tool_websocket(
        client_websocket=client_websocket,
        flow_id=flow_id,
        background_tasks=background_tasks,
        session=session,
        session_id=session_id,
    )


@router.websocket("/ws/flow_as_tool/{flow_id}/{session_id}")
async def flow_as_tool_websocket(
    client_websocket: WebSocket,
    flow_id: str,
    background_tasks: BackgroundTasks,
    session: DbSession,
    session_id: str,
):
    """WebSocket endpoint registering the flow as a tool for real-time interaction."""
    try:
        await client_websocket.accept()
        voice_config = get_voice_config(session_id)
        token = client_websocket.cookies.get("access_token_lf")
        current_user = None
        if token:
            current_user = await get_current_user_by_jwt(token, session)

        if current_user is None:
            current_user = await api_key_security(Security(api_key_query), Security(api_key_header))
            if current_user is None:
                await client_websocket.send_json(
                    {
                        "type": "error",
                        "code": "langflow_auth",
                        "message": "You must pass a valid Langflow token or cookie.",
                    }
                )
                return None

        variable_service = get_variable_service()
        try:
            openai_key_value = await variable_service.get_variable(
                user_id=current_user.id, name="OPENAI_API_KEY", field="openai_api_key", session=session
            )
            openai_key = openai_key_value if openai_key_value is not None else os.getenv("OPENAI_API_KEY", "")
            if not openai_key or openai_key == "dummy":
                await client_websocket.send_json(
                    {
                        "type": "error",
                        "code": "api_key_missing",
                        "key_name": "OPENAI_API_KEY",
                        "message": "OpenAI API key not found. Please set your API key as an env var or a "
                        "global variable.",
                    }
                )
                return None
        except (InvalidToken, ValueError) as e:
            logger.error(f"Error with API key: {e}")
            return None
        except (KeyError, AttributeError) as e:
            logger.error(f"Exception getting OpenAI API key: {e}")
            return None
        except (RuntimeError, OSError):  # Replace blind Exception with specific exceptions
            logger.error("Exception getting OpenAI API key")
            logger.error(traceback.format_exc())
            return None

        try:
            flow_description = await get_flow_desc_from_db(flow_id)
            flow_tool = {
                "name": "execute_flow",
                "type": "function",
                "description": flow_description or "Execute the flow with the given input",
                "parameters": {
                    "type": "object",
                    "properties": {"input": {"type": "string", "description": "The input to send to the flow"}},
                    "required": ["input"],
                },
            }
        except ValueError as e:
            await client_websocket.send_json({"error": f"Failed to load flow: {e!s}"})
            logger.error(f"Failed to load flow: {e}")
            return None
        except (KeyError, AttributeError, TypeError) as e:
            await client_websocket.send_json({"error": f"Failed to load flow: {e!s}"})
            logger.error(f"Failed to load flow: {e}")
            return None
        except (RuntimeError, OSError) as e:
            await client_websocket.send_json({"error": f"Failed to load flow: {e!s}"})
            logger.error(f"Failed to load flow: {e}")
            logger.error(traceback.format_exc())
            return None

        url = "wss://api.openai.com/v1/realtime?model=gpt-4o-mini-realtime-preview"
        headers = {
            "Authorization": f"Bearer {openai_key}",
            "OpenAI-Beta": "realtime=v1",
        }

        def init_session_dict():
            session_dict = voice_config.get_session_dict()
            session_dict["tools"] = [flow_tool]
            return session_dict

        async with websockets.connect(url, extra_headers=headers) as openai_ws:
            openai_realtime_session = init_session_dict()
            session_update = {"type": "session.update", "session": openai_realtime_session}
            await openai_ws.send(json.dumps(session_update))

            # Setup for VAD processing.
            vad_queue: asyncio.Queue = asyncio.Queue()
            vad_audio_buffer = bytearray()
            bot_speaking_flag = [False]
            vad = webrtcvad.Vad(mode=3)

            async def process_vad_audio() -> None:
                nonlocal vad_audio_buffer
                last_speech_time = datetime.now(tz=timezone.utc)
                while True:
                    base64_data = await vad_queue.get()
                    raw_chunk_24k = base64.b64decode(base64_data)
                    vad_audio_buffer.extend(raw_chunk_24k)
                    has_speech = False
                    while len(vad_audio_buffer) >= BYTES_PER_24K_FRAME:
                        frame_24k = vad_audio_buffer[:BYTES_PER_24K_FRAME]
                        del vad_audio_buffer[:BYTES_PER_24K_FRAME]
                        try:
                            frame_16k = resample_24k_to_16k(frame_24k)
                            is_speech = vad.is_speech(frame_16k, VAD_SAMPLE_RATE_16K)
                            if is_speech:
                                has_speech = True
                                logger.trace("!", end="")
                                if bot_speaking_flag[0]:
                                    await openai_ws.send(json.dumps({"type": "response.cancel"}))
                                    bot_speaking_flag[0] = False
                        except ValueError as e:
                            logger.error(f"[ERROR] VAD processing failed (ValueError): {e}")
                            continue
                        except (RuntimeError, OSError) as e:
                            logger.error(f"[ERROR] VAD processing failed: {e}")
                            continue
                    if has_speech:
                        last_speech_time = datetime.now(tz=timezone.utc)
                        logger.trace(".", end="")
                    else:
                        time_since_speech = (datetime.now(tz=timezone.utc) - last_speech_time).total_seconds()
                        if time_since_speech >= 1.0:
                            logger.trace("_", end="")

            shared_state = {"last_event_type": None, "event_count": 0}

            def log_event(event, _direction: str) -> None:
                event_type = event["type"]

                # Ensure shared_state has necessary keys initialized
                if "last_event_type" not in shared_state:
                    shared_state["last_event_type"] = None
                if "event_count" not in shared_state:
                    shared_state["event_count"] = 0

                if event_type != shared_state["last_event_type"]:
                    logger.info(f"{_direction} {event_type}")
                    shared_state["last_event_type"] = event_type
                    shared_state["event_count"] = 0

                # Explicitly convert to integer if needed
                current_count = int(shared_state["event_count"]) if shared_state["event_count"] is not None else 0

                shared_state["event_count"] = current_count + 1

            def send_event(websocket, event, loop, direction) -> None:
                asyncio.run_coroutine_threadsafe(
                    websocket.send_json(event),
                    loop,
                ).result()
                log_event(event, direction)

            def pass_through(from_dict, to_dict, keys):
                for key in keys:
                    if key in from_dict:
                        to_dict[key] = from_dict[key]

            def merge(from_dict, to_dict, keys):
                for key in keys:
                    if key in from_dict:
                        if not isinstance(from_dict[key], str):
                            msg = f"Only string values are supported for merge. Issue with key: {key}"
                            raise ValueError(msg)
                        new_value = from_dict[key]

                        if key not in to_dict:
                            to_dict[key] = new_value
                        else:
                            if not isinstance(to_dict[key], str):
                                msg = f"Only string values are supported for merge. Issue with key: {key}"
                                raise ValueError(msg)
                            old_value = to_dict[key]

                            to_dict[key] = f"{old_value}\n{new_value}"

            def warn_if_present(config_dict, keys):
                for key in keys:
                    if key in config_dict:
                        logger.warning(f"Removing key {key} from session.update.")

            def update_global_session(from_session):
                # Create a new session dict instead of modifying global
                new_session = init_session_dict()
                pass_through(
                    from_session,
                    new_session,
                    ["voice", "temperature", "turn_detection", "input_audio_transcription"],
                )
                merge(from_session, new_session, ["instructions"])
                warn_if_present(
                    from_session, ["modalities", "tools", "tool_choice", "input_audio_format", "output_audio_format"]
                )
                return new_session

            # --- Spawn a text delta queue and task for TTS ---
            text_delta_queue: asyncio.Queue = asyncio.Queue()
            text_delta_task: asyncio.Task | None = None  # Will hold our background task.

            async def process_text_deltas(async_q: asyncio.Queue):
                """Transfer text deltas from the async queue to a synchronous queue.

                then run the ElevenLabs TTS call (which expects a sync generator) in a separate thread.
                """
                if not ELEVENLABS_AVAILABLE:
                    logger.warning("ElevenLabs package not installed. Voice synthesis features will be limited.")
                    return

                sync_q: queue.Queue = queue.Queue()

                async def transfer_text_deltas():
                    while True:
                        item = await async_q.get()
                        sync_q.put(item)
                        if item is None:
                            break

                # Schedule the transfer task in the main event loop.
                transfer_task = asyncio.create_task(transfer_text_deltas())

                # Create the synchronous generator from the sync queue.
                sync_gen = sync_text_chunker(sync_q, timeout=0.3)
                elevenlabs_client = await get_or_create_elevenlabs_client(current_user.id, session)
                if elevenlabs_client is None:
                    transfer_task.cancel()
                    return
                # Capture the current event loop to schedule send operations.
                main_loop = asyncio.get_running_loop()

                def tts_thread():
                    # Create a new event loop for this thread.
                    new_loop = asyncio.new_event_loop()
                    asyncio.set_event_loop(new_loop)

                    async def run_tts():
                        try:
                            audio_stream = elevenlabs_client.generate(
                                voice=voice_config.elevenlabs_voice,
                                output_format="pcm_24000",
                                text=sync_gen,  # synchronous generator expected by ElevenLabs
                                model=voice_config.elevenlabs_model,
                                voice_settings=None,
                                stream=True,
                            )
                            for chunk in audio_stream:
                                base64_audio = base64.b64encode(chunk).decode("utf-8")
                                # Schedule sending the audio chunk in the main event loop.
                                event = {"type": "response.audio.delta", "delta": base64_audio}
                                send_event(client_websocket, event, main_loop, "↓")

                            event = {"type": "response.done"}
                            send_event(client_websocket, event, main_loop, "↓")
                        except ValueError as e:
                            logger.error(f"Error in TTS processing (ValueError): {e}")
                        except ApiError as e:
                            logger.error(f"Error in TTS processing (APIError): {e}")
                        except (RuntimeError, OSError, requests.RequestException, Exception) as e:
                            logger.error(f"Error in TTS processing: {e}")

                    new_loop.run_until_complete(run_tts())
                    new_loop.close()

                threading.Thread(target=tts_thread, daemon=True).start()

            async def forward_to_openai() -> None:
                nonlocal openai_realtime_session
                try:
                    num_audio_samples = 0  # Initialize as an integer instead of None
                    while True:
                        message_text = await client_websocket.receive_text()
                        msg = json.loads(message_text)
                        if msg.get("type") == "input_audio_buffer.append":
                            logger.trace(f"buffer_id {msg.get('buffer_id', '')}")
                            base64_data = msg.get("audio", "")
                            if not base64_data:
                                continue
                            # Ensure we're adding to an integer
                            num_audio_samples += len(base64_data)
                            event = {"type": "input_audio_buffer.append", "audio": base64_data}
                            await openai_ws.send(json.dumps(event))
                            log_event(event, "↑")
                            if voice_config.barge_in_enabled:
                                await vad_queue.put(base64_data)
                        elif msg.get("type") == "input_audio_buffer.commit":
                            if num_audio_samples > AUDIO_SAMPLE_THRESHOLD:
                                await openai_ws.send(message_text)
                                log_event(msg, "↑")
                                num_audio_samples = 0
                        elif msg.get("type") == "langflow.elevenlabs.config":
                            logger.info(f"langflow.elevenlabs.config {msg}")
                            voice_config.use_elevenlabs = msg["enabled"]
                            voice_config.elevenlabs_voice = msg.get("voice_id", voice_config.elevenlabs_voice)

                            # Update modalities based on TTS choice
                            modalities = ["text"] if voice_config.use_elevenlabs else ["audio", "text"]
                            openai_realtime_session["modalities"] = modalities
                            session_update = {"type": "session.update", "session": openai_realtime_session}
                            await openai_ws.send(json.dumps(session_update))
                            log_event(session_update, "↑")
                        elif msg.get("type") == "session.update":
                            openai_realtime_session = update_global_session(msg["session"])
                            session_update = {"type": "session.update", "session": openai_realtime_session}
                            await openai_ws.send(json.dumps(session_update))
                            log_event(session_update, "↑")
                        else:
                            await openai_ws.send(message_text)
                            log_event(msg, "↑")
                except (WebSocketDisconnect, websockets.ConnectionClosedOK, websockets.ConnectionClosedError):
                    pass

            async def forward_to_client() -> None:
                nonlocal bot_speaking_flag, text_delta_queue, text_delta_task
                function_call = None
                function_call_args = ""
                conversation_id = str(uuid4())
                # Store function call tasks to prevent garbage collection
                function_call_tasks = []

                try:
                    while True:
                        data = await openai_ws.recv()
                        event = json.loads(data)
                        event_type = event.get("type")

                        do_forward = True
                        do_forward = do_forward and not (event_type == "response.done" and voice_config.use_elevenlabs)
                        do_forward = do_forward and event_type.find("flow.") != 0
                        if do_forward:
                            await client_websocket.send_text(data)

                        if event_type == "response.text.delta":
                            if voice_config.use_elevenlabs:
                                delta = event.get("delta", "")
                                await text_delta_queue.put(delta)
                                if text_delta_task is None:
                                    # if text_delta_task is None or text_delta_task.done():
                                    text_delta_task = asyncio.create_task(process_text_deltas(text_delta_queue))
                        elif event_type == "response.text.done":
                            if voice_config.use_elevenlabs:
                                await text_delta_queue.put(None)
                                if text_delta_task and not text_delta_task.done():
                                    await text_delta_task
                                text_delta_task = None

                                try:
                                    message_text = event.get("text", "")
                                    await add_message_to_db(message_text, session, flow_id, session_id, "Machine", "AI")
                                except ValueError as e:
                                    logger.error(f"Error saving message to database (ValueError): {e}")
                                    logger.error(traceback.format_exc())
                                except (KeyError, AttributeError, TypeError) as e:
                                    # Replace blind Exception with specific exceptions
                                    logger.error(f"Error saving message to database: {e}")
                                    logger.error(traceback.format_exc())

                        elif event_type == "response.output_item.added":
                            bot_speaking_flag[0] = True
                            item = event.get("item", {})
                            if item.get("type") == "function_call":
                                function_call = item
                                function_call_args = ""
                        elif event_type == "response.output_item.done":
                            try:
                                transcript = extract_transcript(event)
                                if transcript and transcript.strip():
                                    await add_message_to_db(transcript, session, flow_id, session_id, "Machine", "AI")
                            except ValueError as e:
                                logger.error(f"Error saving message to database (ValueError): {e}")
                                logger.error(traceback.format_exc())
                            except (KeyError, AttributeError, TypeError) as e:
                                # Replace blind Exception with specific exceptions
                                logger.error(f"Error saving message to database: {e}")
                                logger.error(traceback.format_exc())
                            bot_speaking_flag[0] = False
                        elif event_type == "response.function_call_arguments.delta":
                            function_call_args += event.get("delta", "")
                        elif event_type == "response.function_call_arguments.done":
                            if function_call:
                                # Create and store reference to the task
                                function_call_task = asyncio.create_task(
                                    handle_function_call(
                                        client_websocket,
                                        openai_ws,
                                        function_call,
                                        function_call_args,
                                        flow_id,
                                        background_tasks,
                                        current_user,
                                        conversation_id,
                                    )
                                )
                                # Store the task reference to prevent garbage collection
                                function_call_tasks.append(function_call_task)
                                # Clean up completed tasks periodically
                                function_call_tasks = [t for t in function_call_tasks if not t.done()]
                                function_call = None
                                function_call_args = ""
                        elif event_type == "response.audio.delta":
                            # there are no audio deltas from OpenAI if ElevenLabs is used (because modality = ["text"]).
                            event.get("delta", "")
                        elif event_type == "conversation.item.input_audio_transcription.completed":
                            try:
                                message_text = event.get("transcript", "")
                                if message_text and message_text.strip():
                                    await add_message_to_db(message_text, session, flow_id, session_id, "User", "User")
                            except ValueError as e:
                                logger.error(f"Error saving message to database (ValueError): {e}")
                                logger.error(traceback.format_exc())
                            except (KeyError, AttributeError, TypeError) as e:
                                # Replace blind Exception with specific exceptions
                                logger.error(f"Error saving message to database: {e}")
                                logger.error(traceback.format_exc())
                        elif event_type == "error":
                            pass
                        else:
                            await client_websocket.send_text(data)
                        log_event(event, "↓")

                except (WebSocketDisconnect, websockets.ConnectionClosedOK, websockets.ConnectionClosedError):
                    pass

            # Fix for storing references to asyncio tasks
            vad_task = None
            if voice_config.barge_in_enabled:
                # Store the task reference to prevent it from being garbage collected
                vad_task = asyncio.create_task(process_vad_audio())

            try:
                await asyncio.gather(
                    forward_to_openai(),
                    forward_to_client(),
                )
            finally:
                # Make sure to clean up the task
                if vad_task and not vad_task.done():
                    vad_task.cancel()
    except ValueError as e:
        logger.error(f"Value error: {e}")
        logger.error(traceback.format_exc())
    except (WebSocketDisconnect, websockets.ConnectionClosedOK, websockets.ConnectionClosedError) as e:
        logger.info(f"WebSocket connection closed: {e}")
    except (KeyError, AttributeError, TypeError) as e:
        logger.error(f"Error fetching ElevenLabs voices: {e}")
        logger.error(traceback.format_exc())
        return {"error": str(e)}
    finally:
        # Ensure that the client websocket is closed.
        try:
            await client_websocket.close()
        except ValueError as e:
            logger.error(f"Error closing client websocket (ValueError): {e}")
        except websockets.exceptions.WebSocketException as e:
            logger.error(f"Error closing client websocket (WebSocketException): {e}")
        except ConnectionError as e:
            logger.error(f"Error closing client websocket (ConnectionError): {e}")
        except (RuntimeError, OSError) as e:
            # Replace blind Exception with specific exceptions
            logger.error(f"Error closing client websocket: {e}")
            logger.error(traceback.format_exc())
        logger.info("Client websocket cleanup complete.")


@router.get("/elevenlabs/voice_ids")
async def get_elevenlabs_voice_ids(
    current_user: CurrentActiveUser,
    session: DbSession,
):
    """Get available voice IDs from ElevenLabs API."""
    try:
        # Get or create the ElevenLabs client
        elevenlabs_client = await get_or_create_elevenlabs_client(current_user.id, session)
        if elevenlabs_client is None:
            return {"error": "ElevenLabs API key not found or invalid"}

        voices_response = elevenlabs_client.voices.get_all()
        voices = voices_response.voices

        # Fix for PERF401: Use list comprehension
        return [
            {
                "voice_id": voice.voice_id,
                "name": voice.name,
            }
            for voice in voices
        ]
    except ValueError as e:
        logger.error(f"Error fetching ElevenLabs voices (ValueError): {e}")
        return {"error": str(e)}
    except requests.RequestException as e:
        logger.error(f"Error fetching ElevenLabs voices (RequestException): {e}")
        return {"error": str(e)}
    except (KeyError, AttributeError, TypeError) as e:
        # More specific exceptions instead of blind Exception
        logger.error(f"Error fetching ElevenLabs voices: {e}")
        logger.error(traceback.format_exc())
        return {"error": str(e)}


# Replace ElevenLabsClient class with a better implementation
class ElevenLabsClientManager:
    _instance = None
    _api_key = None

    @classmethod
    async def get_client(cls, user_id=None, session=None):
        """Get or create an ElevenLabs client with the API key."""
        if cls._instance is None:
            if cls._api_key is None and user_id and session:
                variable_service = get_variable_service()
                try:
                    cls._api_key = await variable_service.get_variable(
                        user_id=user_id,
                        name="ELEVENLABS_API_KEY",
                        field="elevenlabs_api_key",
                        session=session,
                    )
                except (InvalidToken, ValueError) as e:
                    logger.error(f"Error with ElevenLabs API key: {e}")
                    cls._api_key = os.getenv("ELEVENLABS_API_KEY", "")
                    if not cls._api_key:
                        logger.error("ElevenLabs API key not found")
                        return None
                except (KeyError, AttributeError, sqlalchemy.exc.SQLAlchemyError) as e:
                    logger.error(f"Exception getting ElevenLabs API key: {e}")
                    return None

            if cls._api_key:
                cls._instance = ElevenLabs(api_key=cls._api_key)

        return cls._instance


# Update the get_or_create_elevenlabs_client function to use the new manager
async def get_or_create_elevenlabs_client(user_id=None, session=None):
    """Get or create an ElevenLabs client with the API key."""
    return await ElevenLabsClientManager.get_client(user_id, session)


async def add_message_to_db(message, session, flow_id, session_id, sender, sender_name):
    """Add a message to the database using a queue to ensure ordered processing."""
    queue_key = f"{flow_id}:{session_id}"

    message_obj = MessageTable(
        text=message,
        sender=sender,
        sender_name=sender_name,
        session_id=session_id,
        files=[],
        flow_id=uuid.UUID(flow_id) if isinstance(flow_id, str) else flow_id,
        properties=Properties().model_dump(),
        content_blocks=[],
        category="audio",
    )

    await message_queues[queue_key].put(message_obj)

    if queue_key not in message_tasks or message_tasks[queue_key].done():
        message_tasks[queue_key] = asyncio.create_task(process_message_queue(queue_key, session))


async def process_message_queue(queue_key, session):
    """Process messages from the queue one by one."""
    try:
        while True:
            message = await message_queues[queue_key].get()

            try:
                await aadd_messagetables([message], session)
                logger.debug(f"Added message to DB: {message.text[:30]}...")
            except ValueError as e:
                logger.error(f"Error saving message to database (ValueError): {e}")
                logger.error(traceback.format_exc())
            except sqlalchemy.exc.SQLAlchemyError as e:
                logger.error(f"Error saving message to database (SQLAlchemyError): {e}")
                logger.error(traceback.format_exc())
            except (KeyError, AttributeError, TypeError) as e:
                # More specific exceptions instead of blind Exception
                logger.error(f"Error saving message to database: {e}")
                logger.error(traceback.format_exc())
            finally:
                message_queues[queue_key].task_done()

            if message_queues[queue_key].empty():
                break
    except asyncio.CancelledError:
        logger.debug(f"Message queue processor for {queue_key} was cancelled")
    except asyncio.QueueEmpty as e:
        logger.error(f"Queue error in message processor for {queue_key}: {e}")
    except sqlalchemy.exc.SQLAlchemyError as e:
        logger.error(f"Database error in message processor for {queue_key}: {e}")
        logger.error(traceback.format_exc())
    except (RuntimeError, OSError) as e:
        # More specific exceptions instead of blind Exception
        logger.error(f"Error in message queue processor for {queue_key}: {e}")
        logger.error(traceback.format_exc())


def extract_transcript(json_data):
    try:
        content_list = json_data.get("item", {}).get("content", [])

        for content_item in content_list:
            if content_item.get("type") == "audio":
                return content_item.get("transcript", "")
        # Move this to the else block
    except (KeyError, TypeError, AttributeError) as e:
        logger.debug(f"Error extracting transcript: {e}")
        return ""
    else:
        # This is now properly in the else block
        return ""<|MERGE_RESOLUTION|>--- conflicted
+++ resolved
@@ -52,13 +52,8 @@
     # Create dummy classes to avoid errors
     class ElevenLabs: # type: ignore[no-redef]
         pass
-<<<<<<< HEAD
     
     class ApiError(Exception): # type: ignore[no-redef]
-=======
-
-    class ApiError(Exception):
->>>>>>> 097ce38b
         pass
 
 
