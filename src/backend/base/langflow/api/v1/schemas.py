--- conflicted
+++ resolved
@@ -4,7 +4,14 @@
 from typing import Any, Literal
 from uuid import UUID
 
-from pydantic import BaseModel, ConfigDict, Field, field_serializer, field_validator, model_serializer
+from pydantic import (
+    BaseModel,
+    ConfigDict,
+    Field,
+    field_serializer,
+    field_validator,
+    model_serializer,
+)
 
 from langflow.graph.schema import RunOutputs
 from langflow.schema import dotdict
@@ -180,7 +187,9 @@
     data: dict
 
     def __str__(self) -> str:
-        return f"event: {self.event}\ndata: {orjson_dumps(self.data, indent_2=False)}\n\n"
+        return (
+            f"event: {self.event}\ndata: {orjson_dumps(self.data, indent_2=False)}\n\n"
+        )
 
 
 class CustomComponentRequest(BaseModel):
@@ -277,10 +286,18 @@
         """Custom serializer for the entire model."""
         return {
             "results": self.serialize_results(self.results),
-            "outputs": serialize(self.outputs, max_length=MAX_TEXT_LENGTH, max_items=MAX_ITEMS_LENGTH),
-            "logs": serialize(self.logs, max_length=MAX_TEXT_LENGTH, max_items=MAX_ITEMS_LENGTH),
-            "message": serialize(self.message, max_length=MAX_TEXT_LENGTH, max_items=MAX_ITEMS_LENGTH),
-            "artifacts": serialize(self.artifacts, max_length=MAX_TEXT_LENGTH, max_items=MAX_ITEMS_LENGTH),
+            "outputs": serialize(
+                self.outputs, max_length=MAX_TEXT_LENGTH, max_items=MAX_ITEMS_LENGTH
+            ),
+            "logs": serialize(
+                self.logs, max_length=MAX_TEXT_LENGTH, max_items=MAX_ITEMS_LENGTH
+            ),
+            "message": serialize(
+                self.message, max_length=MAX_TEXT_LENGTH, max_items=MAX_ITEMS_LENGTH
+            ),
+            "artifacts": serialize(
+                self.artifacts, max_length=MAX_TEXT_LENGTH, max_items=MAX_ITEMS_LENGTH
+            ),
             "timedelta": self.timedelta,
             "duration": self.duration,
             "used_frozen_result": self.used_frozen_result,
@@ -297,7 +314,9 @@
     """JSON string of the params."""
     data: ResultDataResponse
     """Mapping of vertex ids to result dict containing the param name and result value."""
-    timestamp: datetime | None = Field(default_factory=lambda: datetime.now(timezone.utc))
+    timestamp: datetime | None = Field(
+        default_factory=lambda: datetime.now(timezone.utc)
+    )
     """Timestamp of the build."""
 
     @field_serializer("data")
@@ -348,7 +367,9 @@
 class SimplifiedAPIRequest(BaseModel):
     input_value: str | None = Field(default=None, description="The input value")
     input_type: InputType | None = Field(default="chat", description="The input type")
-    output_type: OutputType | None = Field(default="chat", description="The output type")
+    output_type: OutputType | None = Field(
+        default="chat", description="The output type"
+    )
     output_component: str | None = Field(
         default="",
         description="If there are multiple output components, you can specify the component to get the output from.",
@@ -376,12 +397,9 @@
     auto_saving_interval: int
     health_check_max_retries: int
     max_file_size_upload: int
-<<<<<<< HEAD
+    webhook_polling_interval: int
     public_flow_cleanup_interval: int
     public_flow_expiration: int
-=======
-    webhook_polling_interval: int
->>>>>>> ff02e3d2
     event_delivery: Literal["polling", "streaming"]
 
 
