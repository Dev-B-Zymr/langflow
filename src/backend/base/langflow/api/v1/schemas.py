from datetime import datetime, timezone
from enum import Enum
from pathlib import Path
from typing import Any, Literal
from uuid import UUID

from pydantic import BaseModel, ConfigDict, Field, field_serializer, field_validator, model_serializer

from langflow.graph.schema import RunOutputs
from langflow.schema import dotdict
from langflow.schema.graph import Tweaks
from langflow.schema.schema import InputType, OutputType, OutputValue
from langflow.serialization.constants import MAX_ITEMS_LENGTH, MAX_TEXT_LENGTH
from langflow.serialization.serialization import serialize
from langflow.services.database.models.api_key.model import ApiKeyRead
from langflow.services.database.models.base import orjson_dumps
from langflow.services.database.models.flow import FlowCreate, FlowRead
from langflow.services.database.models.user import UserRead
from langflow.services.settings.feature_flags import FeatureFlags
from langflow.services.tracing.schema import Log
from langflow.utils.util_strings import truncate_long_strings


class BuildStatus(Enum):
    """Status of the build."""

    SUCCESS = "success"
    FAILURE = "failure"
    STARTED = "started"
    IN_PROGRESS = "in_progress"


class TweaksRequest(BaseModel):
    tweaks: dict[str, dict[str, Any]] | None = Field(default_factory=dict)


class UpdateTemplateRequest(BaseModel):
    template: dict


class TaskResponse(BaseModel):
    """Task response schema."""

    id: str | None = Field(None)
    href: str | None = Field(None)


class ProcessResponse(BaseModel):
    """Process response schema."""

    result: Any
    status: str | None = None
    task: TaskResponse | None = None
    session_id: str | None = None
    backend: str | None = None


class RunResponse(BaseModel):
    """Run response schema."""

    outputs: list[RunOutputs] | None = []
    session_id: str | None = None

    @model_serializer(mode="plain")
    def serialize(self):
        # Serialize all the outputs if they are base models
        serialized = {"session_id": self.session_id, "outputs": []}
        if self.outputs:
            serialized_outputs = []
            for output in self.outputs:
                if isinstance(output, BaseModel) and not isinstance(output, RunOutputs):
                    serialized_outputs.append(output.model_dump(exclude_none=True))
                else:
                    serialized_outputs.append(output)
            serialized["outputs"] = serialized_outputs
        return serialized


class PreloadResponse(BaseModel):
    """Preload response schema."""

    session_id: str | None = None
    is_clear: bool | None = None


class TaskStatusResponse(BaseModel):
    """Task status response schema."""

    status: str
    result: Any | None = None


class ChatMessage(BaseModel):
    """Chat message schema."""

    is_bot: bool = False
    message: str | None | dict = None
    chat_key: str | None = Field(None, serialization_alias="chatKey")
    type: str = "human"


class ChatResponse(ChatMessage):
    """Chat response schema."""

    intermediate_steps: str

    type: str
    is_bot: bool = True
    files: list = []

    @field_validator("type")
    @classmethod
    def validate_message_type(cls, v):
        if v not in {"start", "stream", "end", "error", "info", "file"}:
            msg = "type must be start, stream, end, error, info, or file"
            raise ValueError(msg)
        return v


class PromptResponse(ChatMessage):
    """Prompt response schema."""

    prompt: str
    type: str = "prompt"
    is_bot: bool = True


class FileResponse(ChatMessage):
    """File response schema."""

    data: Any = None
    data_type: str
    type: str = "file"
    is_bot: bool = True

    @field_validator("data_type")
    @classmethod
    def validate_data_type(cls, v):
        if v not in {"image", "csv"}:
            msg = "data_type must be image or csv"
            raise ValueError(msg)
        return v


class FlowListCreate(BaseModel):
    flows: list[FlowCreate]


class FlowListIds(BaseModel):
    flow_ids: list[str]


class FlowListRead(BaseModel):
    flows: list[FlowRead]


class FlowListReadWithFolderName(BaseModel):
    flows: list[FlowRead]
    folder_name: str
    description: str


class InitResponse(BaseModel):
    flow_id: str = Field(serialization_alias="flowId")


class BuiltResponse(BaseModel):
    built: bool


class UploadFileResponse(BaseModel):
    """Upload file response schema."""

    flow_id: str = Field(serialization_alias="flowId")
    file_path: Path


class StreamData(BaseModel):
    event: str
    data: dict

    def __str__(self) -> str:
        return f"event: {self.event}\ndata: {orjson_dumps(self.data, indent_2=False)}\n\n"


class CustomComponentRequest(BaseModel):
    model_config = ConfigDict(arbitrary_types_allowed=True)
    code: str
    frontend_node: dict | None = None


class CustomComponentResponse(BaseModel):
    data: dict
    type: str


class UpdateCustomComponentRequest(CustomComponentRequest):
    field: str
    field_value: str | int | float | bool | dict | list | None = None
    template: dict
    tool_mode: bool = False

    def get_template(self):
        return dotdict(self.template)


class CustomComponentResponseError(BaseModel):
    detail: str
    traceback: str


class ComponentListCreate(BaseModel):
    flows: list[FlowCreate]


class ComponentListRead(BaseModel):
    flows: list[FlowRead]


class UsersResponse(BaseModel):
    total_count: int
    users: list[UserRead]


class ApiKeyResponse(BaseModel):
    id: str
    api_key: str
    name: str
    created_at: str
    last_used_at: str


class ApiKeysResponse(BaseModel):
    total_count: int
    user_id: UUID
    api_keys: list[ApiKeyRead]


class CreateApiKeyRequest(BaseModel):
    name: str


class Token(BaseModel):
    access_token: str
    refresh_token: str
    token_type: str


class ApiKeyCreateRequest(BaseModel):
    api_key: str


class VerticesOrderResponse(BaseModel):
    ids: list[str]
    run_id: UUID
    vertices_to_run: list[str]


class ResultDataResponse(BaseModel):
    results: Any | None = Field(default_factory=dict)
    outputs: dict[str, OutputValue] = Field(default_factory=dict)
    logs: dict[str, list[Log]] = Field(default_factory=dict)
    message: Any | None = Field(default_factory=dict)
    artifacts: Any | None = Field(default_factory=dict)
    timedelta: float | None = None
    duration: str | None = None
    used_frozen_result: bool | None = False

    @field_serializer("results")
    @classmethod
    def serialize_results(cls, v):
        """Serialize results with custom handling for special types and truncation."""
        return serialize(v, max_length=MAX_TEXT_LENGTH, max_items=MAX_ITEMS_LENGTH)

    @model_serializer(mode="plain")
    def serialize_model(self) -> dict:
        """Custom serializer for the entire model."""
        return {
            "results": self.serialize_results(self.results),
            "outputs": serialize(self.outputs, max_length=MAX_TEXT_LENGTH, max_items=MAX_ITEMS_LENGTH),
            "logs": serialize(self.logs, max_length=MAX_TEXT_LENGTH, max_items=MAX_ITEMS_LENGTH),
            "message": serialize(self.message, max_length=MAX_TEXT_LENGTH, max_items=MAX_ITEMS_LENGTH),
            "artifacts": serialize(self.artifacts, max_length=MAX_TEXT_LENGTH, max_items=MAX_ITEMS_LENGTH),
            "timedelta": self.timedelta,
            "duration": self.duration,
            "used_frozen_result": self.used_frozen_result,
        }


class VertexBuildResponse(BaseModel):
    id: str | None = None
    inactivated_vertices: list[str] | None = None
    next_vertices_ids: list[str] | None = None
    top_level_vertices: list[str] | None = None
    valid: bool
    params: Any | None = Field(default_factory=dict)
    """JSON string of the params."""
    data: ResultDataResponse
    """Mapping of vertex ids to result dict containing the param name and result value."""
    timestamp: datetime | None = Field(default_factory=lambda: datetime.now(timezone.utc))
    """Timestamp of the build."""

    @field_serializer("data")
    def serialize_data(self, data: ResultDataResponse) -> dict:
        data_dict = data.model_dump() if isinstance(data, BaseModel) else data
        return truncate_long_strings(data_dict)


class VerticesBuiltResponse(BaseModel):
    vertices: list[VertexBuildResponse]


class InputValueRequest(BaseModel):
    components: list[str] | None = []
    input_value: str | None = None
    session: str | None = None
    type: InputType | None = Field(
        "any",
        description="Defines on which components the input value should be applied. "
        "'any' applies to all input components.",
    )

    # add an example
    model_config = ConfigDict(
        json_schema_extra={
            "examples": [
                {
                    "components": ["components_id", "Component Name"],
                    "input_value": "input_value",
                    "session": "session_id",
                },
                {"components": ["Component Name"], "input_value": "input_value"},
                {"input_value": "input_value"},
                {
                    "components": ["Component Name"],
                    "input_value": "input_value",
                    "session": "session_id",
                },
                {"input_value": "input_value", "session": "session_id"},
                {"type": "chat", "input_value": "input_value"},
                {"type": "json", "input_value": '{"key": "value"}'},
            ]
        },
        extra="forbid",
    )


class SimplifiedAPIRequest(BaseModel):
    input_value: str | None = Field(default=None, description="The input value")
    input_type: InputType | None = Field(default="chat", description="The input type")
    output_type: OutputType | None = Field(default="chat", description="The output type")
    output_component: str | None = Field(
        default="",
        description="If there are multiple output components, you can specify the component to get the output from.",
    )
    tweaks: Tweaks | None = Field(default=None, description="The tweaks")
    session_id: str | None = Field(default=None, description="The session id")


# (alias) type ReactFlowJsonObject<NodeData = any, EdgeData = any> = {
#     nodes: Node<NodeData>[];
#     edges: Edge<EdgeData>[];
#     viewport: Viewport;
# }
# import ReactFlowJsonObject
class FlowDataRequest(BaseModel):
    nodes: list[dict]
    edges: list[dict]
    viewport: dict | None = None


class ConfigResponse(BaseModel):
    feature_flags: FeatureFlags
    frontend_timeout: int
    auto_saving: bool
    auto_saving_interval: int
    health_check_max_retries: int
    max_file_size_upload: int
<<<<<<< HEAD
    public_flow_cleanup_interval: int
    public_flow_expiration: int
=======
    event_delivery: Literal["polling", "streaming"]
>>>>>>> a4355caa
<|MERGE_RESOLUTION|>--- conflicted
+++ resolved
@@ -376,9 +376,6 @@
     auto_saving_interval: int
     health_check_max_retries: int
     max_file_size_upload: int
-<<<<<<< HEAD
     public_flow_cleanup_interval: int
     public_flow_expiration: int
-=======
-    event_delivery: Literal["polling", "streaming"]
->>>>>>> a4355caa
+    event_delivery: Literal["polling", "streaming"]