--- conflicted
+++ resolved
@@ -376,8 +376,5 @@
     auto_saving_interval: int
     health_check_max_retries: int
     max_file_size_upload: int
-<<<<<<< HEAD
     webhook_polling_interval: int
-=======
-    event_delivery: Literal["polling", "streaming"]
->>>>>>> 0886bdad
+    event_delivery: Literal["polling", "streaming"]